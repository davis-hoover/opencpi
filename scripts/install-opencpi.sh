--- conflicted
+++ resolved
@@ -60,27 +60,6 @@
 rm -r -f "${OCPI_TARGET_PLATFORM_DIR:?}/lib"
 
 # We assume that install-packages.sh and install-prerequisites.sh do NOT depend on the platform's exports
-<<<<<<< HEAD
-./build/install-packages.sh $platform
-./build/install-prerequisites.sh $platform
-# If the platform itself needs to be "built", do it now.
-if [ -f $OCPI_TARGET_PLATFORM_DIR/Makefile ]; then
-  echo Building/preparing the software platform \"$platform\" which will enable building other assets for it.
-  make -C $OCPI_TARGET_PLATFORM_DIR
-elif [ -f $OCPI_TARGET_PLATFORM_DIR/$OCPI_TARGET_PLATFORM.exports ]; then
-  echo Exporting files from the software platform \"$platform\" which will enable building other assets for it.
-  (cd $OCPI_TARGET_PLATFORM_DIR; $OCPI_CDK_DIR/scripts/export-platform.sh lib)
-fi
-echo Exporting the platform \"$OCPI_TARGET_PLATFORM\" from its project.
-project=$(cd $OCPI_TARGET_PLATFORM_DIR/../../..; pwd)
-project=${project%/exports}
-# Allow bootstrap exports
-make exports
-make -C $project exports
-eval $* ./build/build-opencpi.sh $platform
-if [ -n "$platform" -a "$OCPI_TOOL_PLATFORM" != "$platform" ]; then
-  echo When building/installing for cross-compiled platform $platform, we are skipping tests.
-=======
 ./build/install-packages.sh "$OCPI_TARGET_PLATFORM"
 ./build/install-prerequisites.sh "$OCPI_TARGET_PLATFORM"
 
@@ -90,7 +69,6 @@
 # Run RCC unit tests
 if [ -n "$OCPI_TARGET_PLATFORM" -a "$OCPI_TOOL_PLATFORM" != "$OCPI_TARGET_PLATFORM" ]; then
   echo "When building/installing for cross-compiled platform $OCPI_TARGET_PLATFORM, we are skipping tests."
->>>>>>> 22f40996
 else
   eval $* ./scripts/test-opencpi.sh --no-hdl
 fi