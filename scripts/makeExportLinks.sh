--- conflicted
+++ resolved
@@ -28,8 +28,6 @@
 #
 # This script is driven in part by the "places" file to find OpenCPI libraries and executables
 # (the built stuff).
-<<<<<<< HEAD
-=======
 # Options are:
 # -v    verbose
 # -b    bootstrap - don't care about missing files
@@ -38,20 +36,12 @@
 # If there is an HDL platform, we are really focusing on exports for that platform
 # In that case the rcc platform supplied is the one that is being associated with the hdl platform
 # in this export.
->>>>>>> 2c15f070
 
 # The sorry state of POSIX/BSD/LINUX/MACOS command compatibility
 if [ `uname -s` = Darwin ]; then
   extended="-E ."
-<<<<<<< HEAD
-  dylib=dylib
 else
   extended="-regextype posix-extended"
-  dylib=so
-=======
-else
-  extended="-regextype posix-extended"
->>>>>>> 2c15f070
 fi
 if test "$*" = ""; then
   echo "Usage is: makeExportLinks.sh <target> <hyphen-if-not-exists-ok>"
@@ -67,18 +57,6 @@
   verbose=yes
   [ "$1" = "-v" ] && shift
 fi
-<<<<<<< HEAD
-[ -n "$1" -a -n "$verbose" ] && echo Exporting for platform: $1
-target=$1
-bootstrap=$2
-[ -z "$target" ] && target=$OCPI_TOOL_DIR
-export OCPI_CDK_DIR=`pwd`/bootstrap
-read -r hdl_platform hdl_platform_dir hdl_rcc_platform <<<$($OCPI_CDK_DIR/../tools/cdk/scripts/getHdlPlatform.sh $target 2>/dev/null)
-# If a rcc platform was passed in unset all the variables set above.
-# These variables are only to be set if a hdl platform was passed in as target.
-[ "$hdl_platform" != "$target" ] && unset hdl_platform hdl_platform_dir hdl_rcc_platform
-[ $target = - -o -n "$hdl_platform" ] || source $OCPI_CDK_DIR/scripts/ocpitarget.sh
-=======
 [ "$1" = "-b" ] && bootstrap=1 && shift
 [ -n "$1" -a -n "$verbose" ] && echo Exporting for RCC platform: $1 "(HDL platform $3)".
 target=$1
@@ -99,7 +77,6 @@
 export OCPI_CDK_DIR=`pwd`/bootstrap
 # The only things we currently need from ocpitarget.sh is OcpiPlatformOs and OcpiPlatformPrerequisites
 [ $rcc_platform != - -a -z "$hdl_platform" ] && source $OCPI_CDK_DIR/scripts/ocpitarget.sh $rcc_platform
->>>>>>> 2c15f070
 
 # match_pattern: Find the files that match the pattern:
 #  - use default bash glob, and also
@@ -213,16 +190,6 @@
   [ "$target" = - ] && case $1 in
       *\<target\>*|*\<platform\>*|*\<platform_dir\>*) return;;
   esac
-<<<<<<< HEAD
-  rawsrc=${both[0]//<target>/$target}
-  rawsrc=${rawsrc//<platform>/$OPCI_TARGET_PLATFROM}
-  rawsrc=${rawsrc/#<platform_dir>/$OCPI_TARGET_PLATFORM_DIR}
-  [ -n "$rcc_platform_dir" ] && rawsrc=${rawsrc/#<rcc_platform_dir>/$rcc_platform_dir}
-  exp=${both[1]}
-  [ -z "$exp" ] && bad unexpected empty second field
-  # If not deplyment(@) replace with just target else replace with deploy/target
-  [ "$2" != "--" ] && exp=${exp//<target>/$target} || exp=${exp//<target>/deploy/$target}
-=======
   rawsrc=${both[0]//<target>/$target2}
   rawsrc=${rawsrc//<platform>/$platform}
   rawsrc=${rawsrc/#<platform_dir>/$platform_dir}
@@ -233,7 +200,6 @@
   # If not deployment(@) replace with just target else replace with deploy/target
   [ "$2" != "--" ] && exp=${exp//<target>/$target2} || exp=${exp//<target>/deploy/$target2}
   [ -n "$rcc_platform" ] && exp=${exp//<rcc_platform>/$rcc_platform}
->>>>>>> 2c15f070
   set +f
   targets=$(match_pattern "$rawsrc")
   for src in $targets; do
@@ -244,11 +210,7 @@
       local srctmp=$src
       if [ -n "${both[2]}" ]; then  # a platform-specific export
         # dir=$target/
-<<<<<<< HEAD
-        srctmp=${src=#$OCPI_TARGET_PLATFORM_DIR/=}
-=======
         srctmp=${src=#$platform_dir/=}
->>>>>>> 2c15f070
       fi
       if [[ $exp = - ]]; then
         : # [[ $srctmp == */* ]] && dir+=$(dirname $srctmp)/
@@ -269,11 +231,7 @@
       # Calling make_filtered_link for @ (deployment)
       [ -n "$2" ] && [ "$2" = "--" ] && make_filtered_link $src exports/$dir$base
     else
-<<<<<<< HEAD
-      [ -z "$bootstrap" ] && echo Warning: link source $src does not '(yet?)' exist.
-=======
       [ -z "$bootstrap" ] && echo Warning: link source $src does not '(yet?)' exist. >&2
->>>>>>> 2c15f070
     fi
   done
   set -f
@@ -310,13 +268,7 @@
 #}
 set -f
 [ -f Project.exports ] || bad No Project.exports file found for framework.
-<<<<<<< HEAD
-[ "$hdl_rcc_platform" != "-" ] && read -r OcpiPlatformOs OcpiPlatformOsVersion OcpiPlatformArch rcc_platform_full_name rcc_platform rcc_platform_dir <<<$($OCPI_CDK_DIR/../tools/cdk/scripts/getPlatform.sh $hdl_rcc_platform)
-[ -n "$hdl_platform" ] && OCPI_TARGET_PLATFORM_DIR=$hdl_platform_dir && OCPI_TARGET_PLATFORM=$hdl_platform
-platform_exports=$OCPI_TARGET_PLATFORM_DIR/$OCPI_TARGET_PLATFORM.exports
-=======
 platform_exports=$platform_dir/$platform.exports
->>>>>>> 2c15f070
 [ -f $platform_exports ] || platform_exports=
 [ -n "$verbose" ] && echo Collecting exclusions
 readExport exclusions - Project.exports
@@ -324,22 +276,15 @@
 [ -z "$hdl_platform" ] && readExport additions + Project.exports
 [ -z "$hdl_platform" ] && readExport runtimes = Project.exports
 [ -n "$platform_exports" ] && {
-<<<<<<< HEAD
-  echo Using extra exports file for platform $OCPI_TARGET_PLATFORM: $platform_exports
-=======
   echo Using extra exports file for platform $platform: $platform_exports
->>>>>>> 2c15f070
   readExport additions + $platform_exports -
   readExport runtimes = $platform_exports -
   readExport deployments @ $platform_exports -
   readExport exclusions - $platform_exports -
 }
 set +f
-<<<<<<< HEAD
-=======
 [ "$target" != - ] && {
 [ -n "$verbose" ] && echo Processing framework source-code-based links
->>>>>>> 2c15f070
 while read path opts; do
   case "$path" in
     \#*|""|end-of-runtime-for-tools|prerequisites) continue;;
@@ -373,11 +318,7 @@
     unset options[0]
     options=(${options[*]})
   done
-<<<<<<< HEAD
-  programs=`find -H $path $exclude -name "*_main.cxx"|sed 's=.*src/\(.*\)_main.c.*$=\1='`
-=======
   programs=`find -H $path $exclude -name "[a-zA-Z]*_main.cxx"|sed 's=.*src/\(.*\)_main.c.*$=\1='`
->>>>>>> 2c15f070
   swig=`find -H $path $exclude -path "*/src/*.i"`
   api_incs=`find -H $path $exclude \( -path "*/include/*Api.h" -o -path "*/include/*Api.hh" \)`
   [ -n "$driver" ] && drivers+=" $(basename $path)"
@@ -391,12 +332,8 @@
       fi
     done
     file=build/autotools/target-$target/staging/bin/$dir$p
-<<<<<<< HEAD
-    [ -x $file -a "$dir" != internal/ ] && {
-=======
 #    [ -x $file -a "$dir" != internal/ ] && {
     [ "$dir" != internal/ ] && {
->>>>>>> 2c15f070
 	make_filtered_link $file exports/$target/bin/$dir$p
         [ -z "$tools" -o -n "$runtime" ] &&
 	    make_filtered_link $file exports/runtime/$target/bin/$dir$p
@@ -426,36 +363,6 @@
       done
   }
 done < build/places
-<<<<<<< HEAD
-
-# Add the ad-hoc export links
-set -f
-[ -n "$verbose" ] && echo Processing additions
-for a in $additions; do
-  do_addition $a
-done
-for a in $runtimes; do
-  do_addition $a -
-done
-for a in $deployments; do
-  do_addition $a --
-done
-# After this are only exports done when targets exist
-[ -n "$hdl_platform" ] && exit 0
-[ "$1" = - ] && exit 0
-set +f
-# Put the check file into the runtime platform dir
-# FIXME: make sure if/whether this is really required and why
-check=$OCPI_TARGET_PLATFORM_DIR/${OCPI_TARGET_PLATFORM}-check.sh
-[ -r "$check" ] && {
-  to=$(python -c "import os.path; print os.path.relpath('"$check"', '.')")
-  make_relative_link $to exports/runtime/$target/$(basename $check)
-  cat <<-EOF > exports/runtime/$target/${OCPI_TARGET_PLATFORM}-init.sh
-	# This is the minimal setup required for runtime
-	export OCPI_TOOL_PLATFORM=$OCPI_TARGET_PLATFORM
-	export OCPI_TOOL_OS=$OCPI_TARGET_OS
-	export OCPI_TOOL_DIR=$target
-=======
 }
 # Add the ad-hoc export links
 set -f
@@ -486,7 +393,6 @@
 	export OCPI_TOOL_PLATFORM=$rcc_platform
 	export OCPI_TOOL_OS=$OcpiPlatformOs
 	export OCPI_TOOL_DIR=$rcc_platform
->>>>>>> 2c15f070
 	EOF
 }
 # Put the minimal set of artifacts to support the built-in runtime tests or
@@ -515,8 +421,6 @@
     make_relative_link $1 $2/$target/lib/$base
   fi
 }
-<<<<<<< HEAD
-=======
 # Enable prerequisites to be found/exported in directory of choosing
 function anylink {
   local base=$(basename $2)
@@ -526,7 +430,6 @@
     make_relative_link $2 $3/$target/$1/$base
   fi
 }
->>>>>>> 2c15f070
 shopt -s nullglob
 for p in prerequisites/*; do
   for l in $p/$target/lib/*; do
@@ -536,18 +439,6 @@
     fi
   done
 done
-<<<<<<< HEAD
-shopt -u nullglob
-
-# Force precompilation of python files right here, but only if we are doing a target
-py=python3
-command -v python3 > /dev/null || py=/opt/local/bin/python3
-dirs=
-for d in `find exports -name "*.py"|sed 's=/[^/]*$=='|sort -u`; do
- $py -m compileall -q $d
- $py -O -m compileall -q $d
-done
-=======
 # Some extra prereqs need to be part of our exports... exporting those here
 for p in $OcpiPlatformPrerequisites; do
   # Prerequisites can be in the form: <prerequisite>:<platform>
@@ -584,5 +475,4 @@
     $py -m compileall -q $d
     $py -O -m compileall -q $d
   done
-fi
->>>>>>> 2c15f070
+fi