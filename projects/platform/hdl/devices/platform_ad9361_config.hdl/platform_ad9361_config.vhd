--- conflicted
+++ resolved
@@ -18,12 +18,8 @@
 
 library IEEE; use IEEE.std_logic_1164.all; use ieee.numeric_std.all;
 library ocpi; use ocpi.types.all; -- remove this to avoid all ocpi name collisions
-<<<<<<< HEAD
 library ocpi_core_bsv; use ocpi_core_bsv.all;
-=======
-library bsv; use bsv.bsv.all;
 library unisim;
->>>>>>> 9f26eb4d
 architecture rtl of platform_ad9361_config_worker is
   constant adc_sub_c  : natural := 0;
   constant dac_sub_c  : natural := 1;
