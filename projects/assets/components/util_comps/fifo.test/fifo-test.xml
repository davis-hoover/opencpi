<<<<<<< HEAD
<tests useHDLFileIo='true' Timeout='40'>
=======
<tests useHDLFileIo='true' Timeout='60'>
>>>>>>> 8ca5c571
  <case>
    <input port='in' script='generate.py 1 1' messagesize='8192'/>
  </case>
  <case>
    <input port='in' script='generate.py 2 1' messagesize='8192'/>
  </case>
  <case>
    <input port='in' script='generate.py 3 1' messagesize='8192'/>
  </case>
  <case>
    <input port='in' script='generate.py 8191 1' messagesize='8192'/>
  </case>
  <case>
    <input port='in' script='generate.py 8192 1' messagesize='8192'/>
  </case>
  <case>
    <input port='in' script='generate.py 8193 1' messagesize='8192'/>
  </case>
  <case>
    <input port='in' script='generate.py 2048 16' messagesize='8192'/>
  </case>
  <output port='out' script='verify.py 2048' view='view.sh 32'/> <!-- Argument to script is num bytes to view-->
  <property name='ZLM_WHEN_ONESHOT_DONE_p' values='true'/>
  <property name='oneshot' values='false,true'/>
</tests><|MERGE_RESOLUTION|>--- conflicted
+++ resolved
@@ -1,8 +1,4 @@
-<<<<<<< HEAD
-<tests useHDLFileIo='true' Timeout='40'>
-=======
 <tests useHDLFileIo='true' Timeout='60'>
->>>>>>> 8ca5c571
   <case>
     <input port='in' script='generate.py 1 1' messagesize='8192'/>
   </case>
