-- This file is protected by Copyright. Please refer to the COPYRIGHT file
-- distributed with this source distribution.
--
-- This file is part of OpenCPI <http://www.opencpi.org>
--
-- OpenCPI is free software: you can redistribute it and/or modify it under the
-- terms of the GNU Lesser General Public License as published by the Free
-- Software Foundation, either version 3 of the License, or (at your option) any
-- later version.
--
-- OpenCPI is distributed in the hope that it will be useful, but WITHOUT ANY
-- WARRANTY; without even the implied warranty of MERCHANTABILITY or FITNESS FOR
-- A PARTICULAR PURPOSE. See the GNU Lesser General Public License for more
-- details.
--
-- You should have received a copy of the GNU Lesser General Public License
-- along with this program. If not, see <http://www.gnu.org/licenses/>.

-------------------------------------------------------------------------------
-- Zero Pad
-------------------------------------------------------------------------------
--
-- Description:
--- The Zero Pad worker inputs samples and inserts num_zeros zeros between each
--- output sample. The DWIDTH_p parameter defines the input and output data
--- width as well as the size of the zeros inserted
--- 
--- The output message size is equal to num_zeros+1
-------------------------------------------------------------------------------

library IEEE; use IEEE.std_logic_1164.all; use ieee.numeric_std.all;
library ocpi; use ocpi.types.all; -- remove this to avoid all ocpi name collisions
library util; use util.util.all;
              
architecture rtl of zero_pad_worker is
  signal message_wcnt_r    : unsigned(15 downto 0);
  signal doit              : bool_t;
  signal doit_out          : bool_t;
  signal output_valid      : std_logic;
  signal output_som        : std_logic;
  signal output_eom        : std_logic;
  signal take              : std_logic;
  signal zlm_detected      : std_logic;  
  signal data_eom          : std_logic;
begin
  doit     <= ctl_in.is_operating and in_in.ready and out_in.ready;
  doit_out <= ctl_in.is_operating and out_in.ready;
  
  -- WSI input interface outputs
  in_out.take <= take;
  take        <= doit and 
                 to_bool(message_wcnt_r=0); --Done adding zeros

  data_eom <= to_bool(message_wcnt_r=unsigned(props_in.num_zeros)); --Send eom on last zero

  -- Use zlm detector primitive to detect zlms and multicycle zlms
  zlm_detector : util.util.zlm_detector
  port map (
    clk => ctl_in.clk,
    reset => ctl_in.reset,
    som => in_in.som,
    valid => in_in.valid,
    eom => in_in.eom,
    ready => in_in.ready,
    take => take,
    eozlm_pulse => open,
    eozlm => zlm_detected);

  MessageWordCount : process(ctl_in.clk)
  begin
    if rising_edge(ctl_in.clk) then
      if its(ctl_in.reset) then
        message_wcnt_r <= (others => '0');
      elsif its(doit_out) then
        if its(data_eom) then --reset on last zero
          message_wcnt_r <= (others => '0');
        elsif message_wcnt_r=0 then 
          if its(in_in.valid) and its(in_in.ready) then--increment when taking valid data
            message_wcnt_r <= message_wcnt_r+1;
          end if;
        else
          message_wcnt_r <= message_wcnt_r+1;
        end if;
      end if;
    end if;
  end process;

  MessageOutputData : process(message_wcnt_r, in_in.data)
  begin
    case to_integer(message_wcnt_r) is
      when 0      => out_out.data <= in_in.data;
      when others => out_out.data <= (others => '0');
    end case;
  end process;

    -- WSI output interface outputs
  out_out.give          <= doit_out and (output_valid or zlm_detected);
  output_valid          <= (in_in.ready and in_in.valid and to_bool(message_wcnt_r=0)) or --Sending sample
                           (to_bool(message_wcnt_r/=0));                                  --Sending zeros
  out_out.valid         <= output_valid;
<<<<<<< HEAD
  output_som            <= to_bool(message_wcnt_r=0) when its(in_in.ready) and its(in_in.valid) else zlm_detected;
=======
  output_som            <= to_bool(message_wcnt_r=0) when its(in_in.ready) and its(in_in.valid)
                           else bfalse when message_wcnt_r /= 0
                           else zlm_detected;
>>>>>>> 8ca5c571
  output_eom            <= data_eom when its(output_valid) else zlm_detected;
  out_out.som           <= output_som;
  out_out.eom           <= output_eom;
  out_out.byte_enable   <= (others => '1');
  out_out.opcode        <= in_in.opcode;
  
end rtl;<|MERGE_RESOLUTION|>--- conflicted
+++ resolved
@@ -98,13 +98,9 @@
   output_valid          <= (in_in.ready and in_in.valid and to_bool(message_wcnt_r=0)) or --Sending sample
                            (to_bool(message_wcnt_r/=0));                                  --Sending zeros
   out_out.valid         <= output_valid;
-<<<<<<< HEAD
-  output_som            <= to_bool(message_wcnt_r=0) when its(in_in.ready) and its(in_in.valid) else zlm_detected;
-=======
   output_som            <= to_bool(message_wcnt_r=0) when its(in_in.ready) and its(in_in.valid)
                            else bfalse when message_wcnt_r /= 0
                            else zlm_detected;
->>>>>>> 8ca5c571
   output_eom            <= data_eom when its(output_valid) else zlm_detected;
   out_out.som           <= output_som;
   out_out.eom           <= output_eom;
