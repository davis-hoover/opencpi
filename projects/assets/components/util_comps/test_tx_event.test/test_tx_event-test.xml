--- conflicted
+++ resolved
@@ -39,17 +39,10 @@
      </Property>
   </Case>
   <Case>
-<<<<<<< HEAD
-     <Property name='max_count_value' value='512K'/>
-     <Property name='assert_eof'>
-       <!-- this needs to be long enough for simulators to count to 1m -->
-       <Set delay='90' value='true'/>
-=======
      <Property name='max_count_value' value='128K'/>
      <Property name='assert_eof'>
        <!-- this needs to be long enough for simulators to count to 1m -->
        <Set delay='120' value='true'/>
->>>>>>> 25a0b0b4
      </Property>
   </Case>
 </Tests>