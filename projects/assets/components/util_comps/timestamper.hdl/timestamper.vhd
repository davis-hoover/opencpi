-- This file is protected by Copyright. Please refer to the COPYRIGHT file
-- distributed with this source distribution.
--
-- This file is part of OpenCPI <http://www.opencpi.org>
--
-- OpenCPI is free software: you can redistribute it and/or modify it under the
-- terms of the GNU Lesser General Public License as published by the Free
-- Software Foundation, either version 3 of the License, or (at your option) any
-- later version.
--
-- OpenCPI is distributed in the hope that it will be useful, but WITHOUT ANY
-- WARRANTY; without even the implied warranty of MERCHANTABILITY or FITNESS FOR
-- A PARTICULAR PURPOSE. See the GNU Lesser General Public License for more
-- details.
--
-- You should have received a copy of the GNU Lesser General Public License
-- along with this program. If not, see <http://www.gnu.org/licenses/>.

library IEEE, ocpi, bsv;
use IEEE.std_logic_1164.all, ieee.numeric_std.all, ocpi.types.all, ocpi.util.all;

architecture rtl of timestamper_worker is
  signal time_now_r        : std_logic_vector(63 downto 0);
  signal message_wcnt_r    : unsigned(15 downto 0);
  signal wsi_data          : std_logic_vector(31 downto 0);
  -- signal wsi_opcode        : iqstream_OpCode_t;
  signal doit              : bool_t;
  signal zlm_flag          : std_logic;
begin
  doit <= ctl_in.is_operating and in_in.ready and out_in.ready;
<<<<<<< HEAD
  zlm_flag <= in_in.som and in_in.eom and not in_in.valid;

=======
  zlm_flag <= in_in.ready and in_in.som and in_in.eom and not in_in.valid;
  
>>>>>>> 8ca5c571
  RegisterTimeStamp : process(ctl_in.clk)
  begin
    if rising_edge(ctl_in.clk) then
      if its(in_in.ready) and in_in.valid and message_wcnt_r=0 then --Valid message on input
        time_now_r <= std_logic_vector(time_in.seconds) & std_logic_vector(time_in.fraction);
      end if;
    end if;
  end process;

  -- WSI input interface outputs
  in_out.take <= doit and (
                 to_bool(message_wcnt_r>2) or --Timestamp was given
                 zlm_flag                     --ZLM
                 );
  MessageWordCount : process(ctl_in.clk)
  begin
    if rising_edge(ctl_in.clk) then
      if its(ctl_in.reset) then
        message_wcnt_r <= (others => '0');
      elsif doit = '1' then
        if in_in.eom = '1' then
          message_wcnt_r <= (others => '0');
        elsif in_in.valid = '1' then
          message_wcnt_r <= message_wcnt_r+1;
        end if;
      end if;
    end if;
  end process;

  MessageOutputData : process(message_wcnt_r, time_now_r, in_in.data)
  begin
    case to_integer(message_wcnt_r) is
      when 1      => wsi_data <= time_now_r(63 downto 32);
      when 2      => wsi_data <= time_now_r(31 downto 0);
      when others => wsi_data <= in_in.data;
    end case;
  end process;

  -- WSI output interface outputs
  out_out.give <= doit and (
                  to_bool(message_wcnt_r>2) or                                                      --Data
                  (props_in.enable and (to_bool(message_wcnt_r=1) or to_bool(message_wcnt_r=2))) or --Timestamps
                  zlm_flag                                                                          --ZLM
                  );

  out_out.som <= to_bool(message_wcnt_r=1) or --SOM of timestamp
                 to_bool(message_wcnt_r=3) or --SOM of data
                 zlm_flag;                    --ZLM

  out_out.eom <= to_bool(message_wcnt_r=2) or --EOM of timestamp
                 in_in.eom;                   --EOM of data

  out_out.data <= wsi_data;
  out_out.valid <= doit and to_bool(message_wcnt_r>0) and in_in.valid;
  out_out.opcode <= iqstream_with_sync_Time_op_e when message_wcnt_r=1 else iqstream_with_sync_iq_op_e;

end rtl;<|MERGE_RESOLUTION|>--- conflicted
+++ resolved
@@ -28,13 +28,8 @@
   signal zlm_flag          : std_logic;
 begin
   doit <= ctl_in.is_operating and in_in.ready and out_in.ready;
-<<<<<<< HEAD
-  zlm_flag <= in_in.som and in_in.eom and not in_in.valid;
+  zlm_flag <= in_in.ready and in_in.som and in_in.eom and not in_in.valid;
 
-=======
-  zlm_flag <= in_in.ready and in_in.som and in_in.eom and not in_in.valid;
-  
->>>>>>> 8ca5c571
   RegisterTimeStamp : process(ctl_in.clk)
   begin
     if rising_edge(ctl_in.clk) then
