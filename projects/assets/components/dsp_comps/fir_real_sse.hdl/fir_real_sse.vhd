--- conflicted
+++ resolved
@@ -138,15 +138,9 @@
 
         case current_state is
           when INIT_s =>
-<<<<<<< HEAD
-            if (in_in.som = '1' and in_in.eom = '1' and in_in.valid = '0') then
-              current_state <= TERM_CURR_MSG_s;
-            elsif (in_in.som = '1' and in_in.valid = '0') then
-=======
             if (in_in.ready = '1' and in_in.som = '1' and in_in.eom = '1' and in_in.valid = '0') then
               current_state <= TERM_CURR_MSG_s;
             elsif (in_in.ready = '1' and in_in.som = '1' and in_in.valid = '0') then
->>>>>>> 8ca5c571
               current_state <= WAIT_s;
             elsif (force_som = '1' and force_eom = '1' and out_in.ready = '0') then
               current_state <= SEND_s;
