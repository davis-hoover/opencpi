/*
 * This file is protected by Copyright. Please refer to the COPYRIGHT file
 * distributed with this source distribution.
 *
 * This file is part of OpenCPI <http://www.opencpi.org>
 *
 * OpenCPI is free software: you can redistribute it and/or modify it under the
 * terms of the GNU Lesser General Public License as published by the Free
 * Software Foundation, either version 3 of the License, or (at your option) any
 * later version.
 *
 * OpenCPI is distributed in the hope that it will be useful, but WITHOUT ANY
 * WARRANTY; without even the implied warranty of MERCHANTABILITY or FITNESS FOR
 * A PARTICULAR PURPOSE. See the GNU Lesser General Public License for more
 * details.
 *
 * You should have received a copy of the GNU Lesser General Public License
 * along with this program. If not, see <http://www.gnu.org/licenses/>.
 */

#include <iostream>
#include <unistd.h> // sleep()
#include <cstdio>
#include <cassert>
#include <string>
#include <cstdlib> // EXIT_SUCCESS, EXIT_FAILURE
#include <sstream> // std::ostringstream
#include "OcpiApi.hh"

const int EXIT__TEST_COULD_NOT_COMPLETE=100;

namespace OA = OCPI::API;

OA::Short max_I, max_Q;
OA::Bool max_I_is_valid, max_Q_is_valid;
std::string read_fname_str;

void throw_max_I_is_valid_unexpected() {

  std::ostringstream oss(std::string("FAILED: for file: "));
  oss << read_fname_str << ", ";
  oss << "max_I_is_valid unexpectedly had a value of ";
  oss << (max_I_is_valid ? "true" : "false");
  throw oss.str();
}

void throw_max_Q_is_valid_unexpected() {

  std::ostringstream oss(std::string("FAILED: for file: "));
  oss << read_fname_str << ", ";
  oss << "max_Q_is_valid unexpectedly had a value of ";
  oss << (max_Q_is_valid ? "true" : "false");
  throw oss.str();
}

void test_max_I(OA::Short expected_val) {

  if(not max_I_is_valid) {
    throw_max_I_is_valid_unexpected();
  }
  if(max_I != expected_val) {
    std::ostringstream oss(std::string("FAILED: for file: "));
    oss << "expected value=" << expected_val << ", ";
    oss << "actual value=" << max_I;
    throw oss.str();
  }
}

void test_max_Q(OA::Short expected_val) {

  if(not max_Q_is_valid) {
    throw_max_Q_is_valid_unexpected();
  }
  if(max_Q != expected_val) {
    std::ostringstream oss(std::string("FAILED: for file: "));
    oss << "expected value=" << expected_val << ", ";
    oss << "actual value=" << max_Q;
    throw oss.str();
  }
}

bool test_range_of_I_Q(const std::string& file_str) {
  if(file_str.compare("max_I_0_Q_0.bin") == 0) {
    test_max_I(0);
    test_max_Q(0);
  }
  else if(file_str.compare("max_I_0_Q_1024.bin") == 0) {
    test_max_I(0);
    test_max_Q(1024);
  }
  else if(file_str.compare("max_I_1024_Q_0.bin") == 0) {
    test_max_I(1024);
    test_max_Q(0);
  }
  else if(file_str.compare("max_I_1024_Q_1024.bin") == 0) {
    test_max_I(1024);
    test_max_Q(1024);
  }
  else if(file_str.compare("max_I_is_valid_false_max_Q_is_valid_false.bin") == 0) {
    if(max_I_is_valid) {
      throw_max_I_is_valid_unexpected();
    }
    if(max_Q_is_valid) {
      throw_max_Q_is_valid_unexpected();
    }
  }
  else {
    return false; // file_str did not indicate this type of test
  }
  return true; // don't run any other test
}

void run_app(const std::string& app_xml_str, const std::string& file_str,
    bool no_file_write = false) {

  OA::Application app(app_xml_str);
  app.initialize(); // all resources have been allocated

  read_fname_str.assign("idata/");
  read_fname_str += file_str;
  app.setProperty("file_read", "fileName", read_fname_str.c_str());

  std::string write_fname_str("odata/");
  write_fname_str += file_str;

  if(not no_file_write) {
    app.setProperty("file_write", "fileName", write_fname_str.c_str());
  }

  app.start();

  if(no_file_write or (file_str.compare("10_ZLM_passthrough.bin") == 0)) {
    sleep(1);
    app.stop();
  }
  else {
    app.wait(); // wait for application's done=file_write
  }

  bool ret = true;
  if((app_xml_str.compare("iqstream_max_calculator_test_rcc_rcc.xml") != 0) and
     (app_xml_str.compare("iqstream_max_calculator_test_rcc_hdl_rcc.xml") != 0)) {
    const char* inst = "iqstream_max_calculator";

    // *MUST* read max_I_is_valid before max_I
    max_I_is_valid = app.getPropertyValue<OA::Bool>(inst, "max_I_is_valid");
    // *MUST* read max_Q_is_valid before max_Q
    max_Q_is_valid = app.getPropertyValue<OA::Bool>(inst, "max_Q_is_valid");

    max_I = app.getPropertyValue<OA::Short>(inst, "max_I");
    max_Q = app.getPropertyValue<OA::Short>(inst, "max_Q");

    ret = test_range_of_I_Q(file_str);
  }

  if(app_xml_str.compare("iqstream_max_calculator_test_rcc_rcc.xml") == 0) {
    {
      const char* inst0 = "iqstream_max_calculator0";

      // *MUST* read max_I_is_valid before max_I
      max_I_is_valid = app.getPropertyValue<OA::Bool>(inst0, "max_I_is_valid");
      // *MUST* read max_Q_is_valid before max_Q
      max_Q_is_valid = app.getPropertyValue<OA::Bool>(inst0, "max_Q_is_valid");

      max_I = app.getPropertyValue<OA::Short>(inst0, "max_I");
      max_Q = app.getPropertyValue<OA::Short>(inst0, "max_Q");

      test_max_I(0);
      test_max_Q(1024);
    }

    {
      const char* inst1 = "iqstream_max_calculator1";
      // *MUST* read max_I_is_valid before max_I
      max_I_is_valid = app.getPropertyValue<OA::Bool>(inst1, "max_I_is_valid");
      // *MUST* read max_Q_is_valid before max_Q
      max_Q_is_valid = app.getPropertyValue<OA::Bool>(inst1, "max_Q_is_valid");

      max_I = app.getPropertyValue<OA::Short>(inst1, "max_I");
      max_Q = app.getPropertyValue<OA::Short>(inst1, "max_Q");

      test_max_I(0);
      test_max_Q(1024);
    }
  }
  else if(app_xml_str.compare("iqstream_max_calculator_test_rcc_hdl_rcc.xml") == 0) {

    {
      const char* inst = "iqstream_max_calculator_rcc_start";

      // *MUST* read max_I_is_valid before max_I
      max_I_is_valid = app.getPropertyValue<OA::Bool>(inst, "max_I_is_valid");
      // *MUST* read max_Q_is_valid before max_Q
      max_Q_is_valid = app.getPropertyValue<OA::Bool>(inst, "max_Q_is_valid");

      max_I = app.getPropertyValue<OA::Short>(inst, "max_I");
      max_Q = app.getPropertyValue<OA::Short>(inst, "max_Q");

      test_range_of_I_Q(file_str);
    }

    {
      const char* inst = "iqstream_max_calculator_hdl";
      // *MUST* read max_I_is_valid before max_I
      max_I_is_valid = app.getPropertyValue<OA::Bool>(inst, "max_I_is_valid");
      // *MUST* read max_Q_is_valid before max_Q
      max_Q_is_valid = app.getPropertyValue<OA::Bool>(inst, "max_Q_is_valid");

      max_I = app.getPropertyValue<OA::Short>(inst, "max_I");
      max_Q = app.getPropertyValue<OA::Short>(inst, "max_Q");

      test_range_of_I_Q(file_str);
    }

    {
      const char* inst = "iqstream_max_calculator_rcc_end";
      // *MUST* read max_I_is_valid before max_I
      max_I_is_valid = app.getPropertyValue<OA::Bool>(inst, "max_I_is_valid");
      // *MUST* read max_Q_is_valid before max_Q
      max_Q_is_valid = app.getPropertyValue<OA::Bool>(inst, "max_Q_is_valid");

      max_I = app.getPropertyValue<OA::Short>(inst, "max_I");
      max_Q = app.getPropertyValue<OA::Short>(inst, "max_Q");

      test_range_of_I_Q(file_str);
    }
  }
  else if(file_str.compare("10_ZLM_passthrough.bin") == 0) {
    // test diff read/write files

    std::ostringstream oss;
    oss << "diff " << read_fname_str << " " << write_fname_str;
    std::string temp_str(oss.str());
    const char* cmd = temp_str.c_str();

    int ret = system(cmd);
    if(ret != 0) {
      std::ostringstream oss;
      oss << "ERROR: " << cmd << " returned non-zero value of " << ret;
      throw oss.str();
    }
  }
  else if(not ret) { // bad file_str
    assert(false);
  }

  ///@todo / FIXME - add this test back in
  /*if(not no_file_write) {

    // test diff read/write files

    std::ostringstream oss;
    oss << "diff " << read_fname_str << " " << write_fname_str;
    std::string temp_str(oss.str());
    const char* cmd = temp_str.c_str();

    int ret = system(cmd);
    if(ret != 0) {
      std::ostringstream oss(std::string("ERROR: "));
      oss << cmd << " returned non-zero value of " << ret;
      throw oss.str();
    }

  }*/
  std::cout << "TEST:   " << file_str << ": PASSED\n";
}

int main(int, char **) {
  bool hdl = false;
  unsigned n = 0;
  for (OA::Container *c; (c = OA::ContainerManager::get(n)); n++) {
    if (c->model() == "hdl") {
      hdl = true;
      break;
    }
  }

  try {
    std::cout << "TEST: file_read->RCC worker->file_write\n";
    run_app("iqstream_max_calculator_test_rcc.xml", "max_I_0_Q_0.bin");
    run_app("iqstream_max_calculator_test_rcc.xml", "max_I_0_Q_1024.bin");
    run_app("iqstream_max_calculator_test_rcc.xml", "max_I_1024_Q_0.bin");
    run_app("iqstream_max_calculator_test_rcc.xml", "max_I_1024_Q_1024.bin");
    run_app("iqstream_max_calculator_test_rcc.xml", "max_I_is_valid_false_max_Q_is_valid_false.bin");
    std::cout << "TEST: file_read->RCC worker\n";
    run_app("iqstream_max_calculator_test_no_file_write_rcc.xml", "max_I_0_Q_0.bin", true);
    run_app("iqstream_max_calculator_test_no_file_write_rcc.xml", "max_I_0_Q_1024.bin", true);
    run_app("iqstream_max_calculator_test_no_file_write_rcc.xml", "max_I_1024_Q_0.bin", true);
    run_app("iqstream_max_calculator_test_no_file_write_rcc.xml", "max_I_1024_Q_1024.bin", true);
    run_app("iqstream_max_calculator_test_no_file_write_rcc.xml", "max_I_is_valid_false_max_Q_is_valid_false.bin", true);
    std::cout << "TEST: RCC worker 10 ZLM passthrough\n";
    run_app("iqstream_max_calculator_test_zlm_passthrough_rcc.xml", "10_ZLM_passthrough.bin");

<<<<<<< HEAD
=======
#if 0
>>>>>>> 8ca5c571
    const char *env = getenv("OCPI_TEST_IQSTREAM_MAX_CALCULATOR_RCCONLY");
    if (env && env[0] == '1') {
      std::cout << "DONE: OCPI_TEST_IQSTREAM_MAX_CALCULATOR_RCCONLY explicitly stops application at this point\n";
      return 0;
    }

    if (!hdl) {
      std::cout << "ERROR: test could not be completed because no HDL containers were found\n";
      return EXIT__TEST_COULD_NOT_COMPLETE;
    }
#else
    if (!hdl) {
      std::cerr << "WARNING: some test cases could not be completed because no HDL containers were found\n";
    } else {
#endif
    std::cout << "TEST: file_read->HDL worker->file_write\n";
    run_app("iqstream_max_calculator_test_hdl.xml", "max_I_0_Q_0.bin");
    run_app("iqstream_max_calculator_test_hdl.xml", "max_I_0_Q_1024.bin");
    run_app("iqstream_max_calculator_test_hdl.xml", "max_I_1024_Q_0.bin");
    run_app("iqstream_max_calculator_test_hdl.xml", "max_I_1024_Q_1024.bin");
    run_app("iqstream_max_calculator_test_hdl.xml", "max_I_is_valid_false_max_Q_is_valid_false.bin");
    std::cout << "TEST: file_read->HDL worker\n";
    run_app("iqstream_max_calculator_test_no_file_write_hdl.xml", "max_I_0_Q_0.bin", true);
    run_app("iqstream_max_calculator_test_no_file_write_hdl.xml", "max_I_0_Q_1024.bin", true);
    run_app("iqstream_max_calculator_test_no_file_write_hdl.xml", "max_I_1024_Q_0.bin", true);
    run_app("iqstream_max_calculator_test_no_file_write_hdl.xml", "max_I_1024_Q_1024.bin", true);
    run_app("iqstream_max_calculator_test_no_file_write_hdl.xml", "max_I_is_valid_false_max_Q_is_valid_false.bin", true);
    std::cout << "TEST: HDL worker 10 ZLM passthrough\n";
    run_app("iqstream_max_calculator_test_zlm_passthrough_hdl.xml", "10_ZLM_passthrough.bin");

    ///@todo / FIXME - figure out why this test fails
    /*std::cout << "TEST: file_read->RCC->RCC->file_write\n";
    run_app("iqstream_max_calculator_test_rcc_rcc.xml", "max_I_0_Q_1024.bin");*/

    std::cout << "TEST: file_read->RCC->HDL->RCC->file_write\n";
    run_app("iqstream_max_calculator_test_rcc_hdl_rcc.xml", "max_I_0_Q_1024.bin");
    run_app("iqstream_max_calculator_test_rcc_hdl_rcc.xml", "max_I_0_Q_0.bin");
    run_app("iqstream_max_calculator_test_rcc_hdl_rcc.xml", "max_I_0_Q_1024.bin");
    run_app("iqstream_max_calculator_test_rcc_hdl_rcc.xml", "max_I_1024_Q_0.bin");
    run_app("iqstream_max_calculator_test_rcc_hdl_rcc.xml", "max_I_1024_Q_1024.bin");
    run_app("iqstream_max_calculator_test_rcc_hdl_rcc.xml", "max_I_is_valid_false_max_Q_is_valid_false.bin");
    }
  } catch (std::string &e) {
    std::cerr << "app failed: " << e << std::endl;
    return EXIT_FAILURE;
  }
  std::cout << "PASSED\n";
  return EXIT_SUCCESS;
}<|MERGE_RESOLUTION|>--- conflicted
+++ resolved
@@ -291,10 +291,7 @@
     std::cout << "TEST: RCC worker 10 ZLM passthrough\n";
     run_app("iqstream_max_calculator_test_zlm_passthrough_rcc.xml", "10_ZLM_passthrough.bin");
 
-<<<<<<< HEAD
-=======
 #if 0
->>>>>>> 8ca5c571
     const char *env = getenv("OCPI_TEST_IQSTREAM_MAX_CALCULATOR_RCCONLY");
     if (env && env[0] == '1') {
       std::cout << "DONE: OCPI_TEST_IQSTREAM_MAX_CALCULATOR_RCCONLY explicitly stops application at this point\n";
