<!--  ___________________________________________________________________    -->
<!-- +                                                                   +   -->
<!-- |                       ad9361_config_proxy.rcc                     |   -->
<!-- +___________________________________________________________________+   -->
<!--   ^                                                                     -->
<!--   |  slave                                                              -->
<!--   |  interface                                                          -->
<!--   |                                                                     -->
<!--  _V_______________________                                              -->
<!-- +                         +                                             -->
<!-- | ad9361_config.hdl       |                                             -->
<!-- +_________________________+                                             -->
<!--                                                                         -->
<<<<<<< HEAD
<rccworker language="c++" slave='ad9361_config.hdl' spec='ad9361_config_proxy-spec' controloperations='initialize'>
=======
<rccworker language="c++" slave='ad9361_config.hdl' spec='ad9361_config_proxy-spec'
	   controloperations='initialize'
	   staticprereqlibs='ad9361'
	   sourcefiles='ad9361_platform.cc'
	   >
>>>>>>> 2c15f070

  <!--**** PROPERTIES CORRESPONDING TO libad9361 "STANDARD" API (ad9361_api.h)****-->
  <specproperty name='ad9361_init'                           writesync='true'/>
  <specproperty name='ad9361_rf_phy'         readsync='true'                 />
  <specproperty name='en_state_machine_mode' readsync='true' writesync='true'/>
  <specproperty name='rx_rf_gain'            readsync='true' writesync='true'/>
  <specproperty name='rx_rf_bandwidth'       readsync='true' writesync='true'/>
  <specproperty name='rx_sampling_freq'      readsync='true' writesync='true'/>
  <specproperty name='rx_lo_freq'            readsync='true' writesync='true'/>
  <specproperty name='rx_lo_int_ext'                         writesync='true'/>
  <specproperty name='rx_rssi'               readsync='true'                 />
  <specproperty name='rx_gain_control_mode'  readsync='true' writesync='true'/>
  <specproperty name='rx_fir_config_write'                   writesync='true'/>
  <specproperty name='rx_fir_config_read'    readsync='true'                 />
  <specproperty name='rx_fir_en_dis'         readsync='true' writesync='true'/>
  <specproperty name='rx_rfdc_track_en_dis'  readsync='true' writesync='true'/>
  <specproperty name='rx_bbdc_track_en_dis'  readsync='true' writesync='true'/>
  <specproperty name='rx_quad_track_en_dis'  readsync='true' writesync='true'/>
  <specproperty name='rx_rf_port_input'      readsync='true' writesync='true'/>
  <specproperty name='rx_fastlock_store'                     writesync='true'/>
  <specproperty name='rx_fastlock_recall'                    writesync='true'/>
  <specproperty name='rx_fastlock_load'                      writesync='true'/>
  <specproperty name='rx_fastlock_save'                      writesync='true'/>
  <specproperty name='tx_attenuation'        readsync='true' writesync='true'/>
  <specproperty name='tx_rf_bandwidth'       readsync='true' writesync='true'/>
  <specproperty name='tx_sampling_freq'      readsync='true' writesync='true'/>
  <specproperty name='tx_lo_freq'            readsync='true' writesync='true'/>
  <specproperty name='tx_lo_int_ext'                         writesync='true'/>
  <specproperty name='tx_fir_config_write'                   writesync='true'/>
  <specproperty name='tx_fir_config_read'    readsync='true'                 />
  <specproperty name='tx_fir_en_dis'         readsync='true' writesync='true'/>
  <specproperty name='tx_rssi'               readsync='true'                 />
  <specproperty name='tx_rf_port_output'     readsync='true' writesync='true'/>
  <specproperty name='tx_auto_cal_en_dis'    readsync='true' writesync='true'/>
  <specproperty name='tx_fastlock_store'                     writesync='true'/>
  <specproperty name='tx_fastlock_recall'                    writesync='true'/>
  <specproperty name='tx_fastlock_load'                      writesync='true'/>
  <specproperty name='tx_fastlock_save'                      writesync='true'/>
  <specproperty name='trx_path_clks'         readsync='true' writesync='true'/>
  <specproperty name='no_ch_mode'                            writesync='true'/>
  <!--specproperty name='do_mcs'/--> <!-- TODO / FIXME - fill in this functionality, which would require synchronization with another instance of this worker somehow... -->
  <specproperty name='trx_fir_en_dis'                        writesync='true'/>
  <specproperty name='trx_rate_gov'          readsync='true' writesync='true'/>
  <specproperty name='do_calib'                              writesync='true'/>
  <specproperty name='trx_load_enable_fir'                   writesync='true'/>
  <specproperty name='do_dcxo_tune_coarse'                   writesync='true'/>
  <specproperty name='do_dcxo_tune_fine'                     writesync='true'/>
  <specproperty name='temperature'           readsync='true'                 />

  <!--****** PROPERTIES CORRESPONDING TO libad9361 "ADVANCED" API (ad9361.h) *****-->
  <specproperty name='bist_loopback'         readsync='true' writesync='true'/>
  <specproperty name='bist_prbs'             readsync='true' writesync='true'/>
  <specproperty name='bist_tone'             readsync='true' writesync='true'/>

  <!--  PROPERTIES CORRESPONDING TO FUNCTIONALITY IMPLEMENTED OUTSIDE libad9361   -->
  <specproperty name='DATA_CLK_Delay'        readsync='true'                />
  <specproperty name='Rx_Data_Delay'         readsync='true'                />
  <specproperty name='FB_CLK_Delay'          readsync='true'                />
  <specproperty name='Tx_Data_Delay'         readsync='true'                />
  <specproperty name='THB3_Enable_and_Interp' readsync='true'                />
  <specproperty name='THB2_Enable'           readsync='true'                 />
  <specproperty name='THB1_Enable'           readsync='true'                 />
  <specproperty name='RHB3_Enable_and_Decimation' readsync='true'            />
  <specproperty name='RHB2_Enable'           readsync='true'                 />
  <specproperty name='RHB1_Enable'           readsync='true'                 />
  <specproperty name='DAC_Clk_div2'          readsync='true'                 />
  <specproperty name='BBPLL_Divider'         readsync='true'                 />
  <specproperty name='Fractional_BB_Frequency_Word' readsync='true'          />
  <specproperty name='Integer_BB_Frequency_Word'    readsync='true'          />
  <specproperty name='BBPLL_Ref_Clock_Scaler'       readsync='true'          />
  <specproperty name='Tx_BBF_Tune_Divider'   readsync='true'                 />
  <specproperty name='Tx_Secondary_Filter_Resistor'  readsync='true'         />
  <specproperty name='Tx_Secondary_Filter_Capacitor' readsync='true'         />
  <specproperty name='Rx_BBF_Tune_Divide'    readsync='true'                 />
  <specproperty name='bb_pll_is_locked'      readsync='true'                 />
  <specproperty name='rx_pll_is_locked'      readsync='true'                 />
  <specproperty name='rx_fastlock_delete'                    writesync='true'/>
  <specproperty name='tx_pll_is_locked'      readsync='true'                 />
  <specproperty name='tx_fastlock_delete'                    writesync='true'/>
  <specproperty name='rx_vco_divider'        readsync='true'                 />
  <specproperty name='rx_vco_n_integer'      readsync='true'                 />
  <specproperty name='rx_vco_n_fractional'   readsync='true'                 />
  <specproperty name='Rx_Ref_Divider'        readsync='true'                 />
  <specproperty name='tx_vco_divider'        readsync='true'                 />
  <specproperty name='tx_vco_n_integer'      readsync='true'                 />
  <specproperty name='tx_vco_n_fractional'   readsync='true'                 />
  <specproperty name='Tx_Ref_Divider'        readsync='true'                 />
  <specproperty name='Tx_Channel_Swap'       readsync='true'                 />
  <specproperty name='Rx_Channel_Swap'       readsync='true'                 />
  <specproperty name='LVDS'                  readsync='true'                 />
  <specproperty name='single_port'           readsync='true'                 />
  <specproperty name='swap_ports'            readsync='true'                 />
  <specproperty name='half_duplex'           readsync='true'                 />
  <specproperty name='data_rate_config'      readsync='true'                 />
  <specproperty name='DATA_CLK_P_rate_Hz'    readsync='true'                 />
  <specproperty name='BIST_Mask_Channel_2_Q_data' readsync='true' writesync='true'/>
  <specproperty name='BIST_Mask_Channel_2_I_data' readsync='true' writesync='true'/>
  <specproperty name='BIST_Mask_Channel_1_Q_data' readsync='true' writesync='true'/>
  <specproperty name='BIST_Mask_Channel_1_I_data' readsync='true' writesync='true'/>
<<<<<<< HEAD
=======

  <!-- This property would ideally exist in the OCS, but was added to this OWD
       instead in order to maintain backwards compatibility of workers based on
       the OCS. -->
  <property name='digital_rx_block_delay_sec' type='struct'
                                              sequencelength='2'
                                              volatile='true'
                                              readsync='true'
                                              description='See UG-570 equation 14.'>
    <member name='rf_port' type='enum' enums='RX1,RX2'/>
    <member name='delay_sec' type='double'/>
  </property>
>>>>>>> 2c15f070

</rccworker>
<|MERGE_RESOLUTION|>--- conflicted
+++ resolved
@@ -11,15 +11,11 @@
 <!-- | ad9361_config.hdl       |                                             -->
 <!-- +_________________________+                                             -->
 <!--                                                                         -->
-<<<<<<< HEAD
-<rccworker language="c++" slave='ad9361_config.hdl' spec='ad9361_config_proxy-spec' controloperations='initialize'>
-=======
 <rccworker language="c++" slave='ad9361_config.hdl' spec='ad9361_config_proxy-spec'
 	   controloperations='initialize'
 	   staticprereqlibs='ad9361'
 	   sourcefiles='ad9361_platform.cc'
 	   >
->>>>>>> 2c15f070
 
   <!--**** PROPERTIES CORRESPONDING TO libad9361 "STANDARD" API (ad9361_api.h)****-->
   <specproperty name='ad9361_init'                           writesync='true'/>
@@ -119,8 +115,6 @@
   <specproperty name='BIST_Mask_Channel_2_I_data' readsync='true' writesync='true'/>
   <specproperty name='BIST_Mask_Channel_1_Q_data' readsync='true' writesync='true'/>
   <specproperty name='BIST_Mask_Channel_1_I_data' readsync='true' writesync='true'/>
-<<<<<<< HEAD
-=======
 
   <!-- This property would ideally exist in the OCS, but was added to this OWD
        instead in order to maintain backwards compatibility of workers based on
@@ -133,6 +127,5 @@
     <member name='rf_port' type='enum' enums='RX1,RX2'/>
     <member name='delay_sec' type='double'/>
   </property>
->>>>>>> 2c15f070
 
 </rccworker>
