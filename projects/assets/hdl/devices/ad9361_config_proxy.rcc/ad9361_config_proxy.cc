--- conflicted
+++ resolved
@@ -76,13 +76,6 @@
 
 class Ad9361_config_proxyWorker : public Ad9361_config_proxyWorkerBase {
   RunCondition m_aRunCondition;
-<<<<<<< HEAD
-public:
-  Ad9361_config_proxyWorker() : m_aRunCondition(RCC_NO_PORTS) {
-    //Run function should never be called
-    setRunCondition(&m_aRunCondition);
-
-=======
   OCPIProjects::AD9361ConfigProxy<Slave1> m_ad9361_config_proxy; /// @todo / FIXME - Eventually all OpenCPI AD9361 functionality, No-OS or otherwise, will be moved inside the AD9361ConfigProxy class
 
 public:
@@ -93,7 +86,6 @@
     //Run function should never be called
     setRunCondition(&m_aRunCondition);
 
->>>>>>> 2c15f070
     ad9361_phy = 0;
   }
   ~Ad9361_config_proxyWorker() {
@@ -424,13 +416,8 @@
 
   /*! @brief Function that should be used to make channel-agnostic libad9361 API
    *         calls with 1 parameter with most common return type of int32_t.
-<<<<<<< HEAD
-   *         Also performs debug printing of function call and passed parameters
-   *         when AD9361_CONFIG_PROXY_OCPI_DEBUG defined.
-=======
    *         Also performs debug printing of function call and passed
    *         parameters.
->>>>>>> 2c15f070
    *  @param[in]   function    libad9361 API function pointer
    *  @param[in]   param       second and last parameter for ad9361 API function
    *  @param[in]   functionStr Stringified function name
@@ -448,12 +435,7 @@
    *  @param[in]   param       second and last parameter for ad9361 API function
    *  @param[in]   functionStr Stringified function name
    *  @param[in]   doPrint     Enables debugging printing of function call and
-<<<<<<< HEAD
-   *                           passed parameters (when
-   *                           AD9361_CONFIG_PROXY_OCPI_DEBUG is defined).
-=======
    *                           passed parameters.
->>>>>>> 2c15f070
    *                           Default is true.
    ****************************************************************************/
   template<typename T> RCCResult
@@ -479,12 +461,7 @@
 
   /*! @brief Function that should be used to make channel-agnostic libad9361 API
    *         calls with 1 parameter with return type of void. Also performs
-<<<<<<< HEAD
-   *         debug printing of function call and passed parameters when
-   *         AD9361_CONFIG_PROXY_OCPI_DEBUG defined.
-=======
    *         debug printing of function call and passed parameters.
->>>>>>> 2c15f070
    *  @param[in]   function    libad9361 API function pointer
    *  @param[in]   param       second and last parameter for ad9361 API function
    *  @param[in]   functionStr Stringified function name
@@ -503,12 +480,7 @@
 
   /*! @brief Function that should be used to make channel-agnostic libad9361 API
    *         calls with 2 parameters. Also performs debug printing of function
-<<<<<<< HEAD
-   *         call and passed parameters when AD9361_CONFIG_PROXY_OCPI_DEBUG
-   *         defined.
-=======
    *         call and passed parameters.
->>>>>>> 2c15f070
    *  @param[in]   function    libad9361 API function pointer
    *  @param[in]   param1      second parameter for ad9361 API function
    *  @param[in]   param2      third and last parameter for ad9361 API function
@@ -538,11 +510,7 @@
 
   /*! @brief Function that should be used to make channel-dependent libad9361
    *         API get calls. Also performs debug printing of function call and
-<<<<<<< HEAD
-   *         passed parameters when AD9361_CONFIG_PROXY_OCPI_DEBUG defined.
-=======
    *         passed parameters.
->>>>>>> 2c15f070
    *  @param[in]   function    libad9361 API function pointer
    *  @param[in]   param       Reference to variable sent as second and last
    *                           parameter for ad9361 API function
@@ -578,11 +546,7 @@
 
   /*! @brief Function that should be used to make channel-dependent libad9361
    *         API set calls. Also performs debug printing of function call and
-<<<<<<< HEAD
-   *         passed parameters when AD9361_CONFIG_PROXY_OCPI_DEBUG defined.
-=======
    *         passed parameters.
->>>>>>> 2c15f070
    *  @param[in]   function    libad9361 API function pointer
    *  @param[in]   param       Constant Reference to variable sent as second and
    *                           last parameter for ad9361 API function
@@ -3273,9 +3237,6 @@
     m_properties.BIST_Mask_Channel_1_I_data = (reg & D2_BITMASK) == D2_BITMASK;
     return RCC_OK;
   }
-<<<<<<< HEAD
-
-=======
   // notification that digital_rx_block_delay_sec property will be read
   RCCResult digital_rx_block_delay_sec_read() {
 
@@ -3307,7 +3268,6 @@
 
     return RCC_OK;
   }
->>>>>>> 2c15f070
   RCCResult run(bool /*timedout*/) {
     return RCC_DONE;
   }
