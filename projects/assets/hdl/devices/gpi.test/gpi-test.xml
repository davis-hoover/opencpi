--- conflicted
+++ resolved
@@ -46,12 +46,8 @@
     <property name='RISING' value='true'/>
     <property name='USE_TOGGLE' value='false'/>
   </case>
-<<<<<<< HEAD
-
-=======
   <!-- This case is temporally disabled because it tests USE_TOGGLE
   which is not functioning properly
->>>>>>> 15346588
   <case>
     <input port='em_in' script='generate.py'/>
     <property name='testCase' value='4'/>
@@ -63,14 +59,9 @@
   </case>
   -->
 
-<<<<<<< HEAD
-
-  <case>
-=======
   <!-- This case is temporally disabled because it tests USE_TOGGLE
   which is not functioning properly
   <case> -->
->>>>>>> 15346588
     <!-- messageSize is set to 12312 because there are 12312 input data bytes generated
     want to send them as one message -->
     <!--
