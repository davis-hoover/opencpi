<HdlDevice language='vhdl' spec='rf_tx-spec' FirstRawProperty='dc_regval'>
  <ControlInterface Timeout='1024'/>
  <property name='txen_pin_control_p' type='bool' parameter='1' readable='1' description='When true, worker controls TXEN pin to enable/disable transmitter. When false, worker uses SPI.'/>
  <property name='other_present' type='bool' readable='1' description='Value is true if raw property port is connected.'/>
  <property name='event_port_connected' type='bool' volatile='1' description='Value is true if event_in port of dac is connected.'/>
  <!--lime-properties.xml describes the registers of the Lime IC per the datasheet-->
  <xi:include href='lime-properties.xml'/>
  <!-- shared SPI -->
  <rawprop name='rawprops' master='true'/>
  <!-- other than the SPI, the only wired signal relevant to the RF TX is this enable -->
  <signal output='txen'/>
  <!-- Dev Signal Ports -->
  <Devsignal Name='dev_txen_dac' Optional='true' Signals='txen-out-signals.xml'/>
  <Devsignal Name='dev_tx_event' Optional='true' Signals='lime-tx-event-signals.xml'/>
  <Supports Worker='lime_dac'>
    <Connect Port='dev_txen' To='dev_txen_dac'/>
    <Connect Port='dev_tx_event' To='dev_tx_event'/>
  </Supports>
<<<<<<< HEAD
=======

  <Devsignal Name='dev_gp' Signals='gp-out-signals.xml' Master='true'/>

>>>>>>> 2c15f070
</HdlDevice><|MERGE_RESOLUTION|>--- conflicted
+++ resolved
@@ -16,10 +16,7 @@
     <Connect Port='dev_txen' To='dev_txen_dac'/>
     <Connect Port='dev_tx_event' To='dev_tx_event'/>
   </Supports>
-<<<<<<< HEAD
-=======
 
   <Devsignal Name='dev_gp' Signals='gp-out-signals.xml' Master='true'/>
 
->>>>>>> 2c15f070
 </HdlDevice>