--- conflicted
+++ resolved
@@ -1,29 +1,14 @@
-<<<<<<< HEAD
-% Generated on Fri Oct  5 08:45:59 2018
-=======
 % Generated on Tue Apr 30 11:24:21 2019
->>>>>>> 2c15f070
 
 % It is best to wrap this table in \begin{landscape} and \end{landscape} in its including doc
 \begin{tiny}
     \begin{longtable}[l]{* {9}{|c}|}
     \captionsetup{justification=raggedright,singlelinecheck=false}
-<<<<<<< HEAD
-    \caption{Resource Utilization Table for worker: ad9361\_adc}\\
-=======
     \caption{Resource Utilization Table for worker "ad9361\_adc"}\\
->>>>>>> 2c15f070
         \hline
         \rowcolor{blue}
             Configuration & OCPI Target & Tool    & Version & Device           & Registers (Typ) & LUTs (Typ) & Fmax (MHz) (Typ) & Memory/Special Functions \\
             \hline
-<<<<<<< HEAD
-            0             & zynq        & Vivado  & 2017.1  & xc7z020clg484-1  & 188             & 133        & N/A              & \begin{tabular}{@{}l@{}}RAMB18E1: 1\end{tabular} \\
-            \hline
-            0             & virtex6     & ISE     & 14.7    & 6vlx240tff1156-1 & 208             & 258        & 335.373          & \begin{tabular}{@{}l@{}}RAM64M: 8\end{tabular} \\
-            \hline
-            0             & stratix4    & Quartus & 17.1.0  & EP4SGX230KF40C2  & 187             & 185        & N/A              & \begin{tabular}{@{}l@{}}Block Memory Bits: 1536\end{tabular} \\
-=======
             0             & stratix4    & Quartus & 17.1.0  & EP4SGX230KF40C2  & 188             & 192        & N/A              & \begin{tabular}{@{}l@{}}Block Memory Bits: 1536\end{tabular} \\
             \hline
             0             & zynq        & Vivado  & 2017.1  & xc7z020clg484-1  & 218             & 196        & N/A              & \begin{tabular}{@{}l@{}}RAMB18E1: 1\end{tabular} \\
@@ -31,7 +16,6 @@
             0             & zynq\_ise   & ISE     & 14.7    & 7z020clg484-1    & 237             & 299        & 262.123          & \begin{tabular}{@{}l@{}}RAM64M: 8\end{tabular} \\
             \hline
             0             & virtex6     & ISE     & 14.7    & 6vlx240tff1156-1 & 237             & 290        & 233.263          & \begin{tabular}{@{}l@{}}RAM64M: 8\end{tabular} \\
->>>>>>> 2c15f070
             \hline
         \end{longtable}
 \end{tiny}