--- conflicted
+++ resolved
@@ -93,11 +93,7 @@
 % Update the docTitle and docVersion per document
 %----------------------------------------------------------------------------------------
 \def\docTitle{Component Data Sheet}
-<<<<<<< HEAD
-\def\docVersion{1.4}
-=======
 \def\docVersion{1.5}
->>>>>>> 2c15f070
 %----------------------------------------------------------------------------------------
 \date{Version \docVersion} % Force date to be blank and override date with version
 \title{\docTitle}
@@ -127,17 +123,9 @@
 	\hline
 	Package Prefix    & ocpi.assets.devices     \\
 	\hline
-<<<<<<< HEAD
-	Version           & v\docVersion{}   \\
-	\hline
-	Release Date      & October 2018         \\
-	\hline
-	Component Library & ocpi.assets.devices     \\
-=======
 	Name              & \comp            \\
 	\hline
 	OpenCPI Release & v\docVersion ~ (released 4/2019) \\
->>>>>>> 2c15f070
 	\hline
 	Workers           & \comp.hdl        \\
 	\hline
@@ -191,17 +179,10 @@
 \section*{Source Dependencies}
 \subsection*{\comp.hdl}
 \begin{itemize}
-<<<<<<< HEAD
-	\item assets/hdl/devices/\comp{}.hdl/comp{}.vhd
-	\item assets/hdl/devices/\comp{}.hdl/signals.vhd
-	\item assets/hdl/primitives/util/spi.vhd
-	\item assets/hdl/primitives/util/util\_pkg.vhd
-=======
 	\item assets/hdl/devices/\comp{}.hdl/\comp.vhd
 	\item assets/hdl/devices/\comp{}.hdl/signals.vhd
 	\item core/hdl/primitives/util/spi.vhd
 	\item core/hdl/primitives/util/util\_pkg.vhd
->>>>>>> 2c15f070
 \end{itemize}
 \begin{landscape}
 
@@ -298,11 +279,7 @@
 \bibitem{adi_ug570} AD9361 Reference Manual UG-570\\
 AD9361\_Reference\_Manual\_UG-570.pdf
  \bibitem{dac_comp_datasheet} AD9361 DAC Component Data Sheet \\
-<<<<<<< HEAD
- \url{https://opencpi.github.io/assets/AD9361_DAC.pdf}
-=======
  \githubioURL{assets/AD9361_DAC.pdf}
->>>>>>> 2c15f070
 
 \end{thebibliography}
 \pagebreak
