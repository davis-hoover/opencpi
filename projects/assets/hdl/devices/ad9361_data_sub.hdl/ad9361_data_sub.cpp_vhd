// This file is protected by Copyright. Please refer to the COPYRIGHT file
// distributed with this source distribution.

// This file is part of OpenCPI <http://www.opencpi.org>

// OpenCPI is free software: you can redistribute it and/or modify it under the
// terms of the GNU Lesser General Public License as published by the Free
// Software Foundation, either version 3 of the License, or (at your option) any
// later version.

// OpenCPI is distributed in the hope that it will be useful, but WITHOUT ANY
// WARRANTY; without even the implied warranty of MERCHANTABILITY or FITNESS FOR
// A PARTICULAR PURPOSE. See the GNU Lesser General Public License for more
// details.

// You should have received a copy of the GNU Lesser General Public License
// along with this program. If not, see <http://www.gnu.org/licenses/>.

library IEEE; use IEEE.std_logic_1164.all; use ieee.numeric_std.all;
library ocpi; use ocpi.types.all, ocpi.util.all; // remove this to avoid all ocpi name collisions
library util; use util.util.all;
library unisim; use unisim.vcomponents.all; -- ODDR, etc
architecture rtl of ad9361_data_sub_worker is
  constant adc_c        : natural := 0;
  constant dac_c        : natural := 1;
  constant config_c     : natural := 2;
  constant lvds_width_c : natural := 6;
  constant port_width_c : natural := 12;

  signal TXNRX_i        : std_logic := '0'; // TODO / FIXME - from upstream somewhere
  signal FB_CLK_P_s     : std_logic := '0';
  signal DATA_CLK_s     : std_logic;
  signal data_clk_buf   : std_logic; // CMOS only
  signal data_clk_n_s   : std_logic := '1'; // LVDS only
  signal data_clk_n_buf : std_logic := '1'; // LVDS only
begin
  // inform supported workers about our parameters
  dev_cfg_data_port_out.p0_p1_are_swapped  <= swap_ports_p;
  dev_cfg_data_port_out.iostandard_is_lvds <= lvds_p;

  #if !OCPI_PARAM_ad9361_data_sub_LVDS_p()
  //---------------------------------------------------------------------------------
  // Signals common to all CMOS modes (0-6)

    -- forward (and invert) data_clk_buf (D1=0 and D2=1 inverts data_clk_buf,
    -- which is necessary for ad9361_dac_sub.hdl framing alignment)
    dac_clock_forward : ODDR
      generic map(
        DDR_CLK_EDGE => "SAME_EDGE",
        INIT         => '0',
        SRTYPE       => "ASYNC")
      port map(
        Q  => FB_CLK_P_s,
        C  => data_clk_buf,
        CE => '1',
        D1 => '0',
        D2 => '1',
        R  => '0',
        S  => '0');

    // Here, we have DATA_CLK come through an IBUF followed by a BUFG before
    // routing it to the adc/dac subdevices via the devsignals
    dev_data_clk_out(adc_c).data_clk_p    <= data_clk_buf;
    dev_data_clk_out(dac_c).data_clk_p    <= data_clk_buf;
    dev_data_clk_out(config_c).DATA_CLK_P <= data_clk_buf;

    -- GLOBAL_CLOCK=true (forces use of IBUFG instead of IBUF) was found to
    -- improve clock stability for CMOS mode
    data_clk : BUFFER_IN_1 generic map(DIFFERENTIAL => false, GLOBAL_CLOCK => true)
      port map(I => DATA_CLK_P, O => DATA_CLK_s);

    -- while both BUFG and BUFR met timing for CMOS modes, data fidelity was
    -- observed to be better for BUFG than it was for BUFR
    data_clk_buf_i : BUFG port map(I => DATA_CLK_s, O => DATA_CLK_buf);

    rx_frame : BUFFER_IN_1 generic map(DIFFERENTIAL => false)
      port map(I => RX_FRAME_P, O => dev_data_adc_out.rx_frame);
    tx_frame : BUFFER_OUT_1 generic map(DIFFERENTIAL => false)
      port map(I => dev_data_dac_in.tx_frame, O => TX_FRAME_P);
    fb_clk   : BUFFER_OUT_1 generic map(DIFFERENTIAL => false)
      port map(I => FB_CLK_P_s, O => FB_CLK_P);
<<<<<<< HEAD
    // Tie _N signals to ground for CMOS as recommended in Table 13 of
    // the AD9361 datasheet
=======
    // The AD9361 datasheet Table 13 recommends to ground these input pins in cmos mode.
    // Note that these signals may or *may not* actually be connected on a given platform/card.
    // If they are, we need to ground them ourselves.
>>>>>>> 2c15f070
    TX_FRAME_N <= '0';
    FB_CLK_N   <= '0';
  #endif
  #if OCPI_PARAM_ad9361_data_sub_MODE_p()==0
  //---------------------------------------------------------------------------------
  // CMOS I/O configuration - mode 0:  single port, half duplex, not swapped
    p0lo: TSINOUT_N generic map(width => port_width_c/2)
      port map(I  => dev_data_dac_in.data(port_width_c/2-1 downto 0),
               O  => dev_data_adc_out.data(port_width_c/2-1 downto 0),
               OE => TXNRX_i,
               IO => p0_d_5_0);
    p0hi: TSINOUT_N generic map(width => port_width_c/2)
      port map(I  => dev_data_dac_in.data(port_width_c-1 downto port_width_c/2),
               O  => dev_data_adc_out.data(port_width_c-1 downto port_width_c/2),
               OE => TXNRX_i,
               IO => p0_d_11_6);
  #elif OCPI_PARAM_ad9361_data_sub_MODE_p()==1
  //---------------------------------------------------------------------------------
  // CMOS I/O configuration - mode 1:  single port, half duplex, swapped
    p1lo: TSINOUT_N generic map(width => port_width_c/2)
      port map(I  => dev_data_dac_in.data(port_width_c/2-1 downto 0),
               O  => dev_data_adc_out.data(port_width_c/2-1 downto 0),
               OE => TXNRX_i,
               IO => p1_d_5_0);
    p1hi: TSINOUT_N generic map(width => port_width_c/2)
      port map(I  => dev_data_dac_in.data(port_width_c-1 downto port_width_c/2),
               O  => dev_data_adc_out.data(port_width_c-1 downto port_width_c/2),
               OE => TXNRX_i,
               IO => p1_d_11_6);
  #elif OCPI_PARAM_ad9361_data_sub_MODE_p()==2
  //---------------------------------------------------------------------------------
  // CMOS I/O configuration - mode 2:  single port, full duplex, not swapped
    p0lo: BUFFER_IN_N generic map(width => port_width_c/2, differential => false)
      port map(I => p0_d_5_0, O => dev_data_adc_out.data(port_width_c/2-1 downto 0));
    p0hi: BUFFER_OUT_N generic map(width => port_width_c/2, differential => false)
      port map(I => dev_data_dac_in.data(port_width_c/2-1 downto 0), O => p0_d_11_6);
  #elif OCPI_PARAM_ad9361_data_sub_MODE_p()==3
  //---------------------------------------------------------------------------------
  // CMOS I/O configuration - mode 3:  single port, full duplex, swapped
    p1lo: BUFFER_IN_N generic map(width => port_width_c/2, differential => false)
      port map(I => p1_d_5_0, O => dev_data_adc_out.data(port_width_c/2-1 downto 0));
    p1hi: BUFFER_OUT_N generic map(width => port_width_c/2, differential => false)
      port map(I => dev_data_dac_in.data(port_width_c/2-1 downto 0), O => p1_d_11_6);
  #elif OCPI_PARAM_ad9361_data_sub_MODE_p()==4
  //---------------------------------------------------------------------------------
  // CMOS I/O configuration - mode 4:  dual port, half duplex, swapped or not
    p0lo: TSINOUT_N generic map(width => port_width_c/2)
      port map(I  => dev_data_dac_in.data(port_width_c/2-1 downto 0),
               O  => dev_data_adc_out.data(port_width_c/2-1 downto 0),
               OE => TXNRX_i,
               IO => p0_d_5_0);
    p0hi: TSINOUT_N generic map(width => port_width_c/2)
      port map(I  => dev_data_dac_in.data(port_width_c-1 downto port_width_c/2),
               O  => dev_data_adc_out.data(port_width_c-1 downto port_width_c/2),
               OE => TXNRX_i,
               IO => p0_d_11_6);
    p1lo: TSINOUT_N generic map(width => port_width_c/2)
      port map(I  => dev_data_dac_in.data(port_width_c+port_width_c/2-1 downto port_width_c),
               O  => dev_data_adc_out.data(port_width_c+port_width_c/2-1 downto port_width_c),
               OE => TXNRX_i,
               IO => p1_d_5_0);
    p1hi: TSINOUT_N generic map(width => port_width_c/2)
      port map(I  => dev_data_dac_in.data(port_width_c*2-1 downto port_width_c+port_width_c/2),
               O  => dev_data_adc_out.data(port_width_c*2-1 downto port_width_c+port_width_c/2),
               OE => TXNRX_i,
               IO => p1_d_11_6);
  #elif OCPI_PARAM_ad9361_data_sub_MODE_p()==5
  //---------------------------------------------------------------------------------
  // CMOS I/O configuration - mode 5:  dual port, full duplex, not swapped
    p0lo: BUFFER_IN_N generic map(width => port_width_c/2, differential => false)
      port map(I => p0_d_5_0,
               O => dev_data_adc_out.data(port_width_c/2-1 downto 0));
    p0hi: BUFFER_IN_N generic map(width => port_width_c/2, differential => false)
      port map(I => p0_d_11_6,
               O => dev_data_adc_out.data(port_width_c-1 downto port_width_c/2));
    p1lo: BUFFER_OUT_N generic map(width => port_width_c/2, differential => false)
      port map(I => dev_data_dac_in.data(port_width_c/2-1 downto 0),
               O => p1_d_5_0);
    p1hi: BUFFER_OUT_N generic map(width => port_width_c/2, differential => false)
      port map(I => dev_data_dac_in.data(port_width_c-1 downto port_width_c/2),
               O => p1_d_11_6);
  #elif OCPI_PARAM_ad9361_data_sub_MODE_p()==6
  //---------------------------------------------------------------------------------
  // CMOS I/O configuration - mode 6:  dual port, full duplex, swapped
    p1lo: BUFFER_IN_N generic map(width => port_width_c/2, differential => false)
      port map(I => p1_d_5_0,
               O => dev_data_adc_out.data(port_width_c/2-1 downto 0));
    p1hi: BUFFER_IN_N generic map(width => port_width_c/2, differential => false)
      port map(I => p1_d_11_6,
               O => dev_data_adc_out.data(port_width_c-1 downto port_width_c/2));
    p0lo: BUFFER_OUT_N generic map(width => port_width_c/2, differential => false)
      port map(I => dev_data_dac_in.data(port_width_c/2-1 downto 0),
               O => p0_d_5_0);
    p0hi: BUFFER_OUT_N generic map(width => port_width_c/2, differential => false)
      port map(I => dev_data_dac_in.data(port_width_c-1 downto port_width_c/2),
               O => p0_d_11_6);
  #elif OCPI_PARAM_ad9361_data_sub_MODE_p()==7
  //---------------------------------------------------------------------------------
  // LVDS I/O configuration - mode 7:  dual port, full duplex, no port swapping
  // P0 is output/TX/DAC (6 diff pairs) and P1 is input/RX/ADC
  mode7 : block is
    signal out_p, out_n, in_p, in_n : std_logic_vector(lvds_width_c-1 downto 0);
    signal p0 : std_logic_vector(lvds_width_c*2-1 downto 0);
  begin
    dev_data_clk_out(adc_c).data_clk_p    <= DATA_CLK_s;     -- send IBUF version to adc_sub.hdl
    dev_data_clk_out(dac_c).data_clk_p    <= data_clk_n_buf; -- send IBUF->BUFR version to dac_sub.hdl
    dev_data_clk_out(config_c).DATA_CLK_P <= data_clk_n_buf; -- send IBUF->BUFR version to config.hdl

    -- inverter is necessary for (LVDS) DAC timing to be met (additional clock
    -- propagation delay is helpful)
    -- TODO/FIXME - investigate increasing FB_CLK_Delay to remedy this problem instead of using an inverter
    data_clk_n_s <= not DATA_CLK_s;

    -- forward (and invert) data_clk_n_buf (D1=0 and D2=1 inverts data_clk_n_buf,
    -- which is necessary for ad9361_dac_sub.hdl framing alignment)
    dac_clock_forward : ODDR
      generic map(
        DDR_CLK_EDGE => "SAME_EDGE",
        INIT         => '0',
        SRTYPE       => "ASYNC")
      port map(
        Q  => FB_CLK_P_s,
        C  => data_clk_n_buf,
        CE => '1',
        D1 => '0',
        D2 => '1',
        R  => '0',
        S  => '0');

    -- BUFR required for (LVDS) timing to be met (BUFG would not meet timing)
    data_clk_buf_i : BUFR
      generic map(
        BUFR_DIVIDE => "BYPASS") -- "BYPASS", "1", "2", "3", "4", "5", "6", "7", "8"
      port map(
        O   => data_clk_n_buf, -- 1-bit output: Clock output port
        CE  => '1',            -- 1-bit input: Active high, clock enable (Divided modes only)
        CLR => '0',            -- 1-bit input: Active high, asynchronous clear (Divided mode only)
        I   => data_clk_n_s    -- 1-bit input: Clock buffer input driven by an IBUFG, MMCM or local interconnect
      );

    // Instantiate LVDS IO buffers
    data_clk : BUFFER_IN_1 generic map(DIFFERENTIAL => true)
      port map(I => DATA_CLK_P, IBAR => DATA_CLK_N, O => DATA_CLK_s);
    rx_frame : BUFFER_IN_1 generic map(DIFFERENTIAL => true)
      port map(I => RX_FRAME_P, IBAR => RX_FRAME_N, O => dev_data_adc_out.rx_frame);
    fb_clk : BUFFER_OUT_1 generic map(DIFFERENTIAL => true)
      port map(I => FB_CLK_P_s, O => FB_CLK_P, OBAR => FB_CLK_N);
    tx_frame : BUFFER_OUT_1 generic map(DIFFERENTIAL => true)
      port map(I => dev_data_dac_in.tx_frame, O => TX_FRAME_P, OBAR => TX_FRAME_N);
    p0p1: for idx in 0 to lvds_width_c/2-1 generate
      p0hi: BUFFER_OUT_1 generic map(DIFFERENTIAL => true)
        port map(I => dev_data_dac_in.data(lvds_width_c/2 + idx),
                 O => p0_d_11_6(idx*2+1), OBAR => p0_d_11_6(idx*2));
      p0lo: BUFFER_OUT_1 generic map(DIFFERENTIAL => true)
        port map(I => dev_data_dac_in.data(idx),
                 O => p0_d_5_0(idx*2+1), OBAR => p0_d_5_0(idx*2));
      p1hi: BUFFER_IN_1 generic map(DIFFERENTIAL => true)
        port map(O => dev_data_adc_out.data(lvds_width_c/2 + idx),
                 I => p1_d_11_6(idx*2+1), IBAR => p1_d_11_6(idx*2));
      p1lo: BUFFER_IN_1 generic map(DIFFERENTIAL => true)
        port map(O => dev_data_adc_out.data(idx),
                 I => p1_d_5_0(idx*2+1), IBAR => p1_d_5_0(idx*2));
    end generate;
  end block;
  #endif

  -- always enable RX for now
  --dev_rxen_config_out.rxen <= dev_rxen_adc_in.rxen;
  dev_rxen_config_out.rxen <= '1'; -- TODO / FIXME - handle this better?

  dev_txen_config_out.txen <= dev_txen_dac_in.txen;
end rtl;<|MERGE_RESOLUTION|>--- conflicted
+++ resolved
@@ -79,14 +79,9 @@
       port map(I => dev_data_dac_in.tx_frame, O => TX_FRAME_P);
     fb_clk   : BUFFER_OUT_1 generic map(DIFFERENTIAL => false)
       port map(I => FB_CLK_P_s, O => FB_CLK_P);
-<<<<<<< HEAD
-    // Tie _N signals to ground for CMOS as recommended in Table 13 of
-    // the AD9361 datasheet
-=======
     // The AD9361 datasheet Table 13 recommends to ground these input pins in cmos mode.
     // Note that these signals may or *may not* actually be connected on a given platform/card.
     // If they are, we need to ground them ourselves.
->>>>>>> 2c15f070
     TX_FRAME_N <= '0';
     FB_CLK_N   <= '0';
   #endif
