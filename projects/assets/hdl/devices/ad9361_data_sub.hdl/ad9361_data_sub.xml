<HdlDevice language="vhdl">
  <ComponentSpec nocontrol="true"/>

  <!-- Parameters:  per modes in Table 48 and Table 50 in reference manual and Table 11 in the 
       regsiter map reference manual.
       Of course the worker will only be built for valid combinations of parameter values. -->

  <!-- This parameter property corresponds to the "LVDS Mode" bit 4 in the parallel port configuration 3
       register at 0x012. -->
  <Property name='LVDS_p' type='bool' parameter='true' default='false'
            description='Use LVDS mode for Data/clock/frame signals, otherwise use CMOS mode.
			 Default is CMOS/single-ended mode.'/>
  <!-- This parameter property corresponds to the "Half Duplex Mode" bit 3 in the parallel port
       configuration 3 register 0x12 -->
  <Property name='HALF_DUPLEX_p' type='bool' parameter='true' default='false'
            description='Use half duplex mode, otherwise use full duplex mode. Must be false when using LVDS mode.'/>
  <!-- This parameter property corresponds to the "Single Port Mode" bit 2 in the parallel port
       configuration 3 register 0x12 -->
  <Property name='SINGLE_PORT_p' type='bool' parameter='true' default='false'
            description='Use single port, otherwise use both (dual) ports.  Default is to use both ports. Must be false when using LVDS mode.'/>
  <!-- This parameter property corresponds to the "Swap Ports" bit 6 in the parallel port
       configuration 3 register 0x12 -->
  <Property name='SWAP_PORTS_p' type='bool' parameter='true' default='false'
            description='Swaps Port 0 and Port 1. Must be false when using LVDS mode.'/>
  <!-- The MODE_p parameter just maps the above 4 booleans into 8 modes, which determine pin usage
       These modes are listed in the same order as the Digital Interface Specification section and Tables 48 and 50 in the
       reference manual (UG570), with swapped modes inserted.

    modes:                           P0[11:6] P0[5:0] P1[11:6] P1[5:0]
    CMOS:
      0. single port half duplex:    inout    inout   unused   unused
      1. ==same with SwapPorts       unused   unused  inout    inout
      2. single port full duplex:    out      in      unused   unused
      3. ==same with SwapPorts       unused   unused  out      in
      4. dual port half duplex:      inout    inout   inout    inout (swap is the same)
      5. dual port full duplex:      in       in      out      out
      6. ==same with SwapPorts:      out      out     in       in
    LVDS:
      7. dual port full duplex:      out      out     in       in

    So the following expression just encodes the above table for convenience in setting the
    signal direction attributes.  Note mode 6 and 7 have identical signal directions but are
    still used to distinguish enabling LVDS
  -->
  <Property name='MODE_p' type='uchar' parameter='true'
	    default='lvds_p ? 7 :
		     single_port_p ? (half_duplex_p ? (swap_ports_p ? 1 : 0) : (swap_ports_p ? 3 : 2)) :
		     half_duplex_p ? 4 : (swap_ports_p ? 6 : 5)'
            description='a convenience parameter to map the various options into 8 modes.'/>
  <Property name="DATA_CLK_Delay"
            type="ushort"
            parameter="true"
            description="Ushort representation of AD9361 SPI Register 0x006 -
                         DATA_CLK Delay bits. These bits affect the
                         DATA_CLK delay. The typical delay is approximately
                         0.3 ns/LSB. Minimum delay setting is 0x0 and maximum
                         delay setting is 0xF. Set this value so that the
                         data from the AD9361 meets FPGA setup/hold
                         specifications.
                         Because the DATA_CLK delay is specific to a platform or
                         platform/card, the value of this parameter property
                         should be enforced wherever 1) a platform which
                         instantiates this device worker is defined or 2) a
                         platform with a card which instantiates this device
                         worker is defined. There may be future framework
                         features added to better facilitate such enforcement,
                         but currently the only places where this enforcement is
                         possible is in a 1) a platform XML for a platform which
                         instantiates this device worker, 2) a platform
                         configuration for a card which includes this device
                         worker, or 3) a container for a card which includes
                         this device worker."/>
  <Property name="RX_Data_Delay"
            type="ushort"
            parameter="true"
            description="Ushort representation of AD9361 SPI Register 0x006 -
                         RX Data Delay bits. These bits affect the
                         Rx data delay. The typical delay is approximately
                         0.3 ns/LSB. Minimum delay setting is 0x0 and maximum
                         delay setting is 0xF. Set this value so that the
                         data from the AD9361 meets FPGA setup/hold
                         specifications.
                         Because the Rx data delay is specific to a platform or
                         platform/card, the value of this parameter property
                         should be enforced wherever 1) a platform which
                         instantiates this device worker is defined or 2) a
                         platform with a card which instantiates this device
                         worker is defined. There may be future framework
                         features added to better facilitate such enforcement,
                         but currently the only places where this enforcement is
                         possible is in a 1) a platform XML for a platform which
                         instantiates this device worker, 2) a platform
                         configuration for a card which includes this device
                         worker, or 3) a container for a card which includes
                         this device worker."/>

  <Property name="FB_CLK_Delay"
            type="ushort"
            parameter="true"
            description="Ushort representation of AD9361 SPI Register 0x007 -
                         FB_CLK Delay bits. These bits function the same as
                         DATA_CLK and RX data delays but affect the FB_CLK
                         delay. Set this value so that the data from the AD9361
                         meets FPGA setup/hold specifications.
                         Because the FB_CLK delay is specific to a platform or
                         platform/card, the value of this parameter property
                         should be enforced wherever 1) a platform which
                         instantiates this device worker is defined or 2) a
                         platform with a card which instantiates this device
                         worker is defined. There may be future framework
                         features added to better facilitate such enforcement,
                         but currently the only places where this enforcement is
                         possible is in a 1) a platform XML for a platform which
                         instantiates this device worker, 2) a platform
                         configuration for a card which includes this device
                         worker, or 3) a container for a card which includes
                         this device worker."/>
  <Property name="TX_Data_Delay"
            type="ushort"
            parameter="true"
            description="Ushort representation of AD9361 SPI Register 0x007 -
                         TX Data Delay bits. These bits function the same as
                         DATA_CLK and RX data delays but affect the Tx_FRAME and
                         TX Data delay. Tx frame sync is delayed the same amount
                         as the data port bits. Set this value so that the data
                         from the AD9361 meets FPGA setup/hold specifications.
                         Because the Tx_FRAME/TX Data delay is specific to a
                         platform or platform/card, the value of this parameter
                         property should be enforced wherever 1) a platform
                         which instantiates this device worker is defined or 2)
                         a platform with a card which instantiates this device
                         worker is defined. There may be future framework
                         features added to better facilitate such enforcement,
                         but currently the only places where this enforcement is
                         possible is in a 1) a platform XML for a platform which
                         instantiates this device worker, 2) a platform
                         configuration for a card which includes this device
                         worker, or 3) a container for a card which includes
                         this device worker."/>
  <!-- Dev Signal Ports -->
  <devsignal name='dev_cfg_data_port' signals='ad9361-cfg-data-port-signals.xml'/>
  <devsignal name='dev_data_clk' count='3' optional='true' signals='ad9361-data-clk-signals.xml'/>
  <devsignal name='dev_data_adc' optional='true' signals='ad9361-data-adc-signals.xml'/>
  <devsignal name='dev_data_dac' optional='true' signals='ad9361-data-dac-signals.xml'/>
  <!--devsignal name='dev_rxen_adc' optional='true' signals='rxen-out-signals.xml'/--> <!-- TODO / FIXME - support this -->
  <devsignal name='dev_txen_dac' optional='true' signals='txen-out-signals.xml'/>
  <devsignal name='dev_rxen_config' optional='true' signals='rxen-in-signals.xml'/>
  <devsignal name='dev_txen_config' optional='true' signals='txen-in-signals.xml'/>

  <!-- Sub-Device Port Connections (Supports) -->
  <supports worker='ad9361_config'>
    <connect port="dev_cfg_data_port" to="dev_cfg_data_port"/>
    <connect port="dev_rxen_data_sub" to="dev_rxen_config"/>
    <connect port="dev_txen_data_sub" to="dev_txen_config"/>
    <connect port="dev_data_clk" to="dev_data_clk" index='2'/>
  </supports>
  <supports worker='ad9361_adc_sub'>
    <connect port="dev_data_clk" to="dev_data_clk" index='0'/>
    <connect port="dev_data_from_pins" to="dev_data_adc"/>
    <!--connect port="dev_rxen" to="dev_rxen_adc"/--> <!-- TODO / FIXME - support this -->
  </supports>
  <supports worker='ad9361_dac_sub'>
    <connect port="dev_data_clk" to="dev_data_clk" index='1'/>
    <connect port="dev_data_to_pins" to="dev_data_dac"/>
    <connect port="dev_txen" to="dev_txen_dac"/>
  </supports>

  <!-- Signals per data sheet.  Necessary changes from the data sheet signal naming:
       When a differential signal is used in CMOS mode, the positive (e.g. DATA_CLK_P) signal is
       used, but the data sheet may use the signal name without any suffix (e.g. DATA_CLK)
       The two ports (P0_D[11:0] and P1_D [11:0]) are split in half since the halves are in fact
       sometimes used in opposite directions.
       Direction of most signals depends on the mode       ***** NOTE: Because the worker inner layer coded explicitly instances I/O
                   buffer primitives, e.g. BUFFER_IN_1, pin='1' is used below. -->
  <Signal name='DATA_CLK_P' direction='in' pin='1'
	  description='Pin G11: RX Clock from ad9361 (positive).'/>
  <!--Signal name='DATA_CLK_N' direction='lvds_p ? in : unused' pin='1' --> <!-- TODO/FIXME - comment this back in once problem is fixed -->
  <Signal name='DATA_CLK_N' direction='lvds_p ? in : in' pin='1'
	  description='Pin H11: RX Clock from ad9361 (negative), unused in CMOS mode.'/>
  <Signal name='RX_FRAME_P' direction='in' pin='1'
	  description='Pin G8:  Receive Digital Data Framing Output Signal from ad9361 (positive).'/>
  <!--Signal name='RX_FRAME_N' direction='lvds_p ? in : unused' pin='1' --> <!-- TODO/FIXME - comment this back in once problem is fixed -->
  <Signal name='RX_FRAME_N' direction='lvds_p ? in : in' pin='1'
	  description='Pin G7:  Receive Digital Data Framing Output Signal from ad9361 (negative), unused in CMOS mode.'/>
  <!-- theoretically these might not be connected in a receive-only configuration -->
  <Signal name='FB_CLK_P'   direction='out' pin='1'
	  description='Pin F10: TX Clock to ad9361 (positive).'/>
<<<<<<< HEAD
  <!--Signal name='FB_CLK_N'   direction='lvds_p ? out : unused' pin='1' --> <!-- TODO / FIXME - comment this back in once problem is fixed -->
  <Signal name='FB_CLK_N'   direction='lvds_p ? out : out' pin='1'
	  description='Pin G10: TX Clock to ad9361 (negative), unused in CMOS mode.'/>
  <Signal name='TX_FRAME_P' direction='out' pin='1'
	  description='Pin G9:  Transmit Digital Data Framing Input Signal from ad9361 (positive).'/>
  <!--Signal name='TX_FRAME_N' direction='lvds_p ? out : unused' pin='1' --> <!-- TODO/FIXME - comment this back in once problem is fixed -->
  <Signal name='TX_FRAME_N' direction='lvds_p ? out : out' pin='1'
	  description='Pin H9:  Transmit Digital Data Framing Input Signal from ad9361 (negative), unused in CMOS mode.'/>
=======
  <Signal name='FB_CLK_N'   direction='out' pin='1'
	  description='Pin G10: TX Clock to ad9361 (negative), grounded in CMOS mode.'/>
  <Signal name='TX_FRAME_P' direction='out' pin='1'
	  description='Pin G9:  Transmit Digital Data Framing Input Signal from ad9361 (positive).'/>
  <Signal name='TX_FRAME_N' direction='out' pin='1'
	  description='Pin H9:  Transmit Digital Data Framing Input Signal from ad9361 (negative), grounded in CMOS mode.'/>
>>>>>>> 2c15f070
  <!-- P0 signals are aliased to LVDS TX_D[5:0]_N and TX_D[5:0]_P pairs in the data sheet -->
  <!--Signal name='P0_D_11_6' width='6' pin='1' direction='mode_p == 0 || mode_p == 4 ? inout :
		 					mode_p == 1 || mode_p == 3 ? unused :
							mode_p == 5 ? in : out'/--> <!-- TODO/FIXME - comment back in once problem is fixed -->
  <Signal name='P0_D_11_6' width='6' pin='1' direction='mode_p == 0 || mode_p == 4 ? inout :
		 					mode_p == 1 || mode_p == 3 ? in :
							mode_p == 5 ? in : out'/>
  <!--Signal name='P0_D_5_0'  width='6' pin='1' direction='mode_p == 0 || mode_p == 4 ? inout :
							mode_p == 1 || mode_p == 3 ? unused :
							mode_p == 2 || mode_p == 5 ? in :
							out'/--> <!-- TODO/FIXME - comment back in once problem is fixed -->
  <Signal name='P0_D_5_0'  width='6' pin='1' direction='mode_p == 0 || mode_p == 4 ? inout :
							mode_p == 1 || mode_p == 3 ? in :
							mode_p == 2 || mode_p == 5 ? in :
							out'/>
  <!-- P1 signals are aliased to LVDS RX_D[5:0]_N and RX_D[5:0]_P pairs in the data sheet -->
  <!--Signal name='P1_D_11_6' width='6' pin='1' direction='mode_p == 0 || mode_p == 2 ? unused :
							mode_p == 1 || mode_p == 4 ? inout :
							mode_p == 6 || mode_p == 7 ? in :
							out'/--> <!-- TODO / FIXME - comment back in once problem is fixed -->
  <Signal name='P1_D_11_6' width='6' pin='1' direction='mode_p == 0 || mode_p == 2 ? in :
							mode_p == 1 || mode_p == 4 ? inout :
							mode_p == 6 || mode_p == 7 ? in :
							out'/>
  <!--Signal name='P1_D_5_0'  width='6' pin='1' direction='mode_p == 0 || mode_p == 2 ? unused :
							mode_p == 1 || mode_p == 4 ? inout :
							mode_p == 5 ? out :
							in'/--> <!-- TODO / FIXME - comment back in once problem is fixed -->
  <Signal name='P1_D_5_0'  width='6' pin='1' direction='mode_p == 0 || mode_p == 2 ? in :
							mode_p == 1 || mode_p == 4 ? inout :
							mode_p == 5 ? out :
							in'/>
</HdlDevice><|MERGE_RESOLUTION|>--- conflicted
+++ resolved
@@ -174,63 +174,35 @@
                    buffer primitives, e.g. BUFFER_IN_1, pin='1' is used below. -->
   <Signal name='DATA_CLK_P' direction='in' pin='1'
 	  description='Pin G11: RX Clock from ad9361 (positive).'/>
-  <!--Signal name='DATA_CLK_N' direction='lvds_p ? in : unused' pin='1' --> <!-- TODO/FIXME - comment this back in once problem is fixed -->
-  <Signal name='DATA_CLK_N' direction='lvds_p ? in : in' pin='1'
+  <Signal name='DATA_CLK_N' direction='lvds_p ? in : unused' pin='1'
 	  description='Pin H11: RX Clock from ad9361 (negative), unused in CMOS mode.'/>
   <Signal name='RX_FRAME_P' direction='in' pin='1'
 	  description='Pin G8:  Receive Digital Data Framing Output Signal from ad9361 (positive).'/>
-  <!--Signal name='RX_FRAME_N' direction='lvds_p ? in : unused' pin='1' --> <!-- TODO/FIXME - comment this back in once problem is fixed -->
-  <Signal name='RX_FRAME_N' direction='lvds_p ? in : in' pin='1'
+  <Signal name='RX_FRAME_N' direction='lvds_p ? in : unused' pin='1'
 	  description='Pin G7:  Receive Digital Data Framing Output Signal from ad9361 (negative), unused in CMOS mode.'/>
   <!-- theoretically these might not be connected in a receive-only configuration -->
   <Signal name='FB_CLK_P'   direction='out' pin='1'
 	  description='Pin F10: TX Clock to ad9361 (positive).'/>
-<<<<<<< HEAD
-  <!--Signal name='FB_CLK_N'   direction='lvds_p ? out : unused' pin='1' --> <!-- TODO / FIXME - comment this back in once problem is fixed -->
-  <Signal name='FB_CLK_N'   direction='lvds_p ? out : out' pin='1'
-	  description='Pin G10: TX Clock to ad9361 (negative), unused in CMOS mode.'/>
-  <Signal name='TX_FRAME_P' direction='out' pin='1'
-	  description='Pin G9:  Transmit Digital Data Framing Input Signal from ad9361 (positive).'/>
-  <!--Signal name='TX_FRAME_N' direction='lvds_p ? out : unused' pin='1' --> <!-- TODO/FIXME - comment this back in once problem is fixed -->
-  <Signal name='TX_FRAME_N' direction='lvds_p ? out : out' pin='1'
-	  description='Pin H9:  Transmit Digital Data Framing Input Signal from ad9361 (negative), unused in CMOS mode.'/>
-=======
   <Signal name='FB_CLK_N'   direction='out' pin='1'
 	  description='Pin G10: TX Clock to ad9361 (negative), grounded in CMOS mode.'/>
   <Signal name='TX_FRAME_P' direction='out' pin='1'
 	  description='Pin G9:  Transmit Digital Data Framing Input Signal from ad9361 (positive).'/>
   <Signal name='TX_FRAME_N' direction='out' pin='1'
 	  description='Pin H9:  Transmit Digital Data Framing Input Signal from ad9361 (negative), grounded in CMOS mode.'/>
->>>>>>> 2c15f070
   <!-- P0 signals are aliased to LVDS TX_D[5:0]_N and TX_D[5:0]_P pairs in the data sheet -->
-  <!--Signal name='P0_D_11_6' width='6' pin='1' direction='mode_p == 0 || mode_p == 4 ? inout :
+  <Signal name='P0_D_11_6' width='6' pin='1' direction='mode_p == 0 || mode_p == 4 ? inout :
 		 					mode_p == 1 || mode_p == 3 ? unused :
-							mode_p == 5 ? in : out'/--> <!-- TODO/FIXME - comment back in once problem is fixed -->
-  <Signal name='P0_D_11_6' width='6' pin='1' direction='mode_p == 0 || mode_p == 4 ? inout :
-		 					mode_p == 1 || mode_p == 3 ? in :
 							mode_p == 5 ? in : out'/>
-  <!--Signal name='P0_D_5_0'  width='6' pin='1' direction='mode_p == 0 || mode_p == 4 ? inout :
+  <Signal name='P0_D_5_0'  width='6' pin='1' direction='mode_p == 0 || mode_p == 4 ? inout :
 							mode_p == 1 || mode_p == 3 ? unused :
-							mode_p == 2 || mode_p == 5 ? in :
-							out'/--> <!-- TODO/FIXME - comment back in once problem is fixed -->
-  <Signal name='P0_D_5_0'  width='6' pin='1' direction='mode_p == 0 || mode_p == 4 ? inout :
-							mode_p == 1 || mode_p == 3 ? in :
 							mode_p == 2 || mode_p == 5 ? in :
 							out'/>
   <!-- P1 signals are aliased to LVDS RX_D[5:0]_N and RX_D[5:0]_P pairs in the data sheet -->
-  <!--Signal name='P1_D_11_6' width='6' pin='1' direction='mode_p == 0 || mode_p == 2 ? unused :
-							mode_p == 1 || mode_p == 4 ? inout :
-							mode_p == 6 || mode_p == 7 ? in :
-							out'/--> <!-- TODO / FIXME - comment back in once problem is fixed -->
-  <Signal name='P1_D_11_6' width='6' pin='1' direction='mode_p == 0 || mode_p == 2 ? in :
+  <Signal name='P1_D_11_6' width='6' pin='1' direction='mode_p == 0 || mode_p == 2 ? unused :
 							mode_p == 1 || mode_p == 4 ? inout :
 							mode_p == 6 || mode_p == 7 ? in :
 							out'/>
-  <!--Signal name='P1_D_5_0'  width='6' pin='1' direction='mode_p == 0 || mode_p == 2 ? unused :
-							mode_p == 1 || mode_p == 4 ? inout :
-							mode_p == 5 ? out :
-							in'/--> <!-- TODO / FIXME - comment back in once problem is fixed -->
-  <Signal name='P1_D_5_0'  width='6' pin='1' direction='mode_p == 0 || mode_p == 2 ? in :
+  <Signal name='P1_D_5_0'  width='6' pin='1' direction='mode_p == 0 || mode_p == 2 ? unused :
 							mode_p == 1 || mode_p == 4 ? inout :
 							mode_p == 5 ? out :
 							in'/>
