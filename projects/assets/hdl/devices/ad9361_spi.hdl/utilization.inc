<<<<<<< HEAD
% Generated on Fri Oct  5 08:46:00 2018
=======
% Generated on Tue Apr 30 11:24:21 2019
>>>>>>> 2c15f070

% It is best to wrap this table in \begin{landscape} and \end{landscape} in its including doc
\begin{tiny}
    \begin{longtable}[l]{* {9}{|c}|}
    \captionsetup{justification=raggedright,singlelinecheck=false}
<<<<<<< HEAD
    \caption{Resource Utilization Table for worker: ad9361\_spi}\\
=======
    \caption{Resource Utilization Table for worker "ad9361\_spi"}\\
>>>>>>> 2c15f070
        \hline
        \rowcolor{blue}
            Configuration & OCPI Target & Tool    & Version & Device           & Registers (Typ) & LUTs (Typ) & Fmax (MHz) (Typ) & Memory/Special Functions \\
            \hline
<<<<<<< HEAD
            0             & zynq        & Vivado  & 2017.1  & xc7z020clg484-1  & 67              & 94         & N/A              & N/A \\
            \hline
            0             & virtex6     & ISE     & 14.7    & 6vlx240tff1156-1 & 65              & 130        & 437.445          & N/A \\
            \hline
            0             & stratix4    & Quartus & 17.1.0  & EP4SGX230KF40C2  & 70              & 139        & N/A              & N/A \\
            \hline
            1             & zynq        & Vivado  & 2017.1  & xc7z020clg484-1  & 68              & 101        & N/A              & N/A \\
            \hline
            1             & virtex6     & ISE     & 14.7    & 6vlx240tff1156-1 & 65              & 134        & 412.712          & N/A \\
            \hline
            1             & stratix4    & Quartus & 17.1.0  & EP4SGX230KF40C2  & 71              & 141        & N/A              & N/A \\
=======
            0             & stratix4    & Quartus & 17.1.0  & EP4SGX230KF40C2  & 70              & 139        & N/A              & N/A \\
            \hline
            0             & zynq        & Vivado  & 2017.1  & xc7z020clg484-1  & 67              & 94         & N/A              & N/A \\
            \hline
            0             & zynq\_ise   & ISE     & 14.7    & 7z020clg484-1    & 64              & 121        & 429.001          & N/A \\
            \hline
            0             & virtex6     & ISE     & 14.7    & 6vlx240tff1156-1 & 65              & 130        & 437.445          & N/A \\
            \hline
            1             & stratix4    & Quartus & 17.1.0  & EP4SGX230KF40C2  & 71              & 141        & N/A              & N/A \\
            \hline
            1             & zynq        & Vivado  & 2017.1  & xc7z020clg484-1  & 68              & 101        & N/A              & N/A \\
            \hline
            1             & zynq\_ise   & ISE     & 14.7    & 7z020clg484-1    & 65              & 126        & 444.05           & N/A \\
            \hline
            1             & virtex6     & ISE     & 14.7    & 6vlx240tff1156-1 & 65              & 134        & 412.712          & N/A \\
>>>>>>> 2c15f070
            \hline
        \end{longtable}
\end{tiny}<|MERGE_RESOLUTION|>--- conflicted
+++ resolved
@@ -1,35 +1,14 @@
-<<<<<<< HEAD
-% Generated on Fri Oct  5 08:46:00 2018
-=======
 % Generated on Tue Apr 30 11:24:21 2019
->>>>>>> 2c15f070
 
 % It is best to wrap this table in \begin{landscape} and \end{landscape} in its including doc
 \begin{tiny}
     \begin{longtable}[l]{* {9}{|c}|}
     \captionsetup{justification=raggedright,singlelinecheck=false}
-<<<<<<< HEAD
-    \caption{Resource Utilization Table for worker: ad9361\_spi}\\
-=======
     \caption{Resource Utilization Table for worker "ad9361\_spi"}\\
->>>>>>> 2c15f070
         \hline
         \rowcolor{blue}
             Configuration & OCPI Target & Tool    & Version & Device           & Registers (Typ) & LUTs (Typ) & Fmax (MHz) (Typ) & Memory/Special Functions \\
             \hline
-<<<<<<< HEAD
-            0             & zynq        & Vivado  & 2017.1  & xc7z020clg484-1  & 67              & 94         & N/A              & N/A \\
-            \hline
-            0             & virtex6     & ISE     & 14.7    & 6vlx240tff1156-1 & 65              & 130        & 437.445          & N/A \\
-            \hline
-            0             & stratix4    & Quartus & 17.1.0  & EP4SGX230KF40C2  & 70              & 139        & N/A              & N/A \\
-            \hline
-            1             & zynq        & Vivado  & 2017.1  & xc7z020clg484-1  & 68              & 101        & N/A              & N/A \\
-            \hline
-            1             & virtex6     & ISE     & 14.7    & 6vlx240tff1156-1 & 65              & 134        & 412.712          & N/A \\
-            \hline
-            1             & stratix4    & Quartus & 17.1.0  & EP4SGX230KF40C2  & 71              & 141        & N/A              & N/A \\
-=======
             0             & stratix4    & Quartus & 17.1.0  & EP4SGX230KF40C2  & 70              & 139        & N/A              & N/A \\
             \hline
             0             & zynq        & Vivado  & 2017.1  & xc7z020clg484-1  & 67              & 94         & N/A              & N/A \\
@@ -45,7 +24,6 @@
             1             & zynq\_ise   & ISE     & 14.7    & 7z020clg484-1    & 65              & 126        & 444.05           & N/A \\
             \hline
             1             & virtex6     & ISE     & 14.7    & 6vlx240tff1156-1 & 65              & 134        & 412.712          & N/A \\
->>>>>>> 2c15f070
             \hline
         \end{longtable}
 \end{tiny}