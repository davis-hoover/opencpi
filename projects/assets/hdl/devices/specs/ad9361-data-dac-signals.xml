--- conflicted
+++ resolved
@@ -17,8 +17,4 @@
        the AD9361 TX FRAME P pin. -->
   <Signal Name="tx_frame" Direction="out"/>
 
-<<<<<<< HEAD
-</signals>
-=======
-</Signals>
->>>>>>> 2c15f070
+</Signals>