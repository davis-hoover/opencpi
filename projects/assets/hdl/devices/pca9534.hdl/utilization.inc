--- conflicted
+++ resolved
@@ -1,29 +1,14 @@
-<<<<<<< HEAD
-% Generated on Fri Oct  5 08:46:00 2018
-=======
 % Generated on Tue Apr 30 11:24:21 2019
->>>>>>> 2c15f070
 
 % It is best to wrap this table in \begin{landscape} and \end{landscape} in its including doc
 \begin{tiny}
     \begin{longtable}[l]{* {9}{|c}|}
     \captionsetup{justification=raggedright,singlelinecheck=false}
-<<<<<<< HEAD
-    \caption{Resource Utilization Table for worker: pca9534}\\
-=======
     \caption{Resource Utilization Table for worker "pca9534"}\\
->>>>>>> 2c15f070
         \hline
         \rowcolor{blue}
             Configuration & OCPI Target & Tool    & Version & Device          & Registers (Typ) & LUTs (Typ) & Fmax (MHz) (Typ) & Memory/Special Functions \\
             \hline
-<<<<<<< HEAD
-            0             & zynq        & Vivado  & 2017.1  & xc7z020clg400-3 & 41              & 57         & N/A              & N/A \\
-            \hline
-            0             & virtex6     & ISE     & 14.7    & 6vcx75tff484-2  & 44              & 55         & 761.383          & N/A \\
-            \hline
-            0             & stratix4    & Quartus & 17.1.0  & N/A             & 46              & 63         & N/A              & N/A \\
-=======
             0             & stratix4    & Quartus & 17.1.0  & N/A             & 46              & 63         & N/A              & N/A \\
             \hline
             0             & zynq        & Vivado  & 2017.1  & xc7z020clg400-3 & 41              & 57         & N/A              & N/A \\
@@ -31,7 +16,6 @@
             0             & zynq\_ise   & ISE     & 14.7    & 7z010clg400-3   & 40              & 55         & 871.0            & N/A \\
             \hline
             0             & virtex6     & ISE     & 14.7    & 6vcx75tff484-2  & 44              & 55         & 761.383          & N/A \\
->>>>>>> 2c15f070
             \hline
         \end{longtable}
 \end{tiny}