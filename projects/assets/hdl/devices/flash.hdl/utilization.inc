--- conflicted
+++ resolved
@@ -1,29 +1,18 @@
-<<<<<<< HEAD
-% Generated on Fri Oct  5 08:46:00 2018
-=======
 % Generated on Tue Apr 30 11:24:21 2019
->>>>>>> 2c15f070
 
 % It is best to wrap this table in \begin{landscape} and \end{landscape} in its including doc
 \begin{tiny}
     \begin{longtable}[l]{* {9}{|c}|}
     \captionsetup{justification=raggedright,singlelinecheck=false}
-<<<<<<< HEAD
-    \caption{Resource Utilization Table for worker: flash}\\
-=======
     \caption{Resource Utilization Table for worker "flash"}\\
->>>>>>> 2c15f070
         \hline
         \rowcolor{blue}
             Configuration & OCPI Target & Tool   & Version & Device          & Registers (Typ) & LUTs (Typ) & Fmax (MHz) (Typ) & Memory/Special Functions \\
             \hline
             0             & zynq        & Vivado & 2017.1  & xc7z020clg400-3 & 23              & 13         & N/A              & N/A \\
             \hline
-<<<<<<< HEAD
-=======
             0             & zynq\_ise   & ISE    & 14.7    & 7z010clg400-3   & 1               & 1          & 1505.344         & N/A \\
             \hline
->>>>>>> 2c15f070
             0             & virtex6     & ISE    & 14.7    & 6vcx75tff484-2  & 1               & 1          & 1173.502         & N/A \\
             \hline
         \end{longtable}
