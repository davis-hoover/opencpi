--- conflicted
+++ resolved
@@ -1,35 +1,14 @@
-<<<<<<< HEAD
-% Generated on Fri Oct  5 08:46:00 2018
-=======
 % Generated on Tue Apr 30 11:24:21 2019
->>>>>>> 2c15f070
 
 % It is best to wrap this table in \begin{landscape} and \end{landscape} in its including doc
 \begin{tiny}
     \begin{longtable}[l]{* {9}{|c}|}
     \captionsetup{justification=raggedright,singlelinecheck=false}
-<<<<<<< HEAD
-    \caption{Resource Utilization Table for worker: lime\_dac\_ts}\\
-=======
     \caption{Resource Utilization Table for worker "lime\_dac\_ts"}\\
->>>>>>> 2c15f070
         \hline
         \rowcolor{blue}
             Configuration & OCPI Target & Tool    & Version & Device          & Registers (Typ) & LUTs (Typ) & Fmax (MHz) (Typ) & Memory/Special Functions \\
             \hline
-<<<<<<< HEAD
-            0             & zynq        & Vivado  & 2017.1  & xc7z020clg400-3 & 394             & 327        & N/A              & \begin{tabular}{@{}l@{}}RAMB18E1: 1 \\ ODDR: 1\end{tabular} \\
-            \hline
-            0             & virtex6     & ISE     & 14.7    & 6vcx75tff484-2  & 386             & 593        & 346.881          & \begin{tabular}{@{}l@{}}ODDR: 1\end{tabular} \\
-            \hline
-            0             & stratix4    & Quartus & 17.1.0  & N/A             & 389             & 469        & N/A              & \begin{tabular}{@{}l@{}}Block Memory Bits: 1664\end{tabular} \\
-            \hline
-            1             & zynq        & Vivado  & 2017.1  & xc7z020clg400-3 & 388             & 322        & N/A              & \begin{tabular}{@{}l@{}}RAMB18E1: 1 \\ ODDR: 1\end{tabular} \\
-            \hline
-            1             & virtex6     & ISE     & 14.7    & 6vcx75tff484-2  & 380             & 587        & 346.881          & \begin{tabular}{@{}l@{}}ODDR: 1\end{tabular} \\
-            \hline
-            1             & stratix4    & Quartus & 17.1.0  & N/A             & 383             & 460        & N/A              & \begin{tabular}{@{}l@{}}Block Memory Bits: 1664\end{tabular} \\
-=======
             0             & stratix4    & Quartus & 17.1.0  & N/A             & 472             & 474        & N/A              & \begin{tabular}{@{}l@{}}Block Memory Bits: 1664\end{tabular} \\
             \hline
             0             & zynq        & Vivado  & 2017.1  & xc7z020clg400-3 & 477             & 433        & N/A              & \begin{tabular}{@{}l@{}}ODDR: 1 \\ RAMB18E1: 1\end{tabular} \\
@@ -45,7 +24,6 @@
             1             & zynq\_ise   & ISE     & 14.7    & 7z010clg400-3   & 458             & 682        & 331.035          & \begin{tabular}{@{}l@{}}ODDR: 1\end{tabular} \\
             \hline
             1             & virtex6     & ISE     & 14.7    & 6vcx75tff484-2  & 458             & 664        & 262.344          & \begin{tabular}{@{}l@{}}ODDR: 1\end{tabular} \\
->>>>>>> 2c15f070
             \hline
         \end{longtable}
 \end{tiny}