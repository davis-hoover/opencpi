%TODO: Use LaTeX_Header
\documentclass{article}
\iffalse
This file is protected by Copyright. Please refer to the COPYRIGHT file
distributed with this source distribution.

This file is part of OpenCPI <http://www.opencpi.org>

OpenCPI is free software: you can redistribute it and/or modify it under the
terms of the GNU Lesser General Public License as published by the Free Software
Foundation, either version 3 of the License, or (at your option) any later
version.

OpenCPI is distributed in the hope that it will be useful, but WITHOUT ANY
WARRANTY; without even the implied warranty of MERCHANTABILITY or FITNESS FOR A
PARTICULAR PURPOSE. See the GNU Lesser General Public License for more details.

You should have received a copy of the GNU Lesser General Public License along
with this program. If not, see <http://www.gnu.org/licenses/>.
\fi

\author{} % Force author to be blank
%----------------------------------------------------------------------------------------
% Paper size, orientation and margins
%----------------------------------------------------------------------------------------
\usepackage{geometry}
\geometry{
	letterpaper,			% paper type
	portrait,				% text direction
	left=.75in,				% left margin
	top=.75in,				% top margin
	right=.75in,			% right margin
	bottom=.75in			% bottom margin
 }
%----------------------------------------------------------------------------------------
% Header/Footer
%----------------------------------------------------------------------------------------
\usepackage{fancyhdr} \pagestyle{fancy} % required for fancy headers
\renewcommand{\headrulewidth}{0.5pt}
\renewcommand{\footrulewidth}{0.5pt}
\newcommand{\terminaloutput}[1]{\texttt{#1}}
\rhead{\small{ANGRYVIPER Team}}
%----------------------------------------------------------------------------------------
% Appendix packages
%----------------------------------------------------------------------------------------
\usepackage[toc,page]{appendix}
%----------------------------------------------------------------------------------------
% Defined Commands & Renamed Commands
%----------------------------------------------------------------------------------------
\renewcommand{\contentsname}{Table of Contents}
\renewcommand{\listfigurename}{List of Figures}
\renewcommand{\listtablename}{List of Tables}
%----------------------------------------------------------------------------------------
% Various packages
%----------------------------------------------------------------------------------------
\usepackage{hyperref} % for linking urls and lists
\usepackage{graphicx} % for including pictures by file
\usepackage{listings} % for coding language styles
\usepackage{rotating} % for sideways table
\usepackage{pifont}   % for sideways table
\usepackage{pdflscape} % for landscape view
%----------------------------------------------------------------------------------------
% Table packages
%----------------------------------------------------------------------------------------
\usepackage{longtable} % for long possibly multi-page tables
\usepackage{tabularx} % c=center,l=left,r=right,X=fill
\usepackage{float}
\floatstyle{plaintop}
\usepackage[tableposition=top]{caption}
\newcolumntype{P}[1]{>{\centering\arraybackslash}p{#1}}
\newcolumntype{M}[1]{>{\centering\arraybackslash}m{#1}}
%----------------------------------------------------------------------------------------
% Block Diagram / FSM Drawings
%----------------------------------------------------------------------------------------
\usepackage{tikz}
\usetikzlibrary{shapes,arrows,fit,positioning}
\usetikzlibrary{automata} % used for the fsm
\usetikzlibrary{calc} % For duplicating clients
\usepgfmodule{oo} % To define a client box
%----------------------------------------------------------------------------------------
% Colors Used
%----------------------------------------------------------------------------------------
\usepackage{colortbl}
\definecolor{blue}{rgb}{.7,.8,.9}
\definecolor{ceruleanblue}{rgb}{0.16, 0.32, 0.75}
\definecolor{drkgreen}{rgb}{0,0.6,0}
\definecolor{deepmagenta}{rgb}{0.8, 0.0, 0.8}
\definecolor{cyan}{rgb}{0.0,0.6,0.6}
\definecolor{maroon}{rgb}{0.5,0,0}
\usepackage{multirow}
%----------------------------------------------------------------------------------------
% Update the docTitle and docVersion per document
%----------------------------------------------------------------------------------------
\def\docTitle{Component Data Sheet}
<<<<<<< HEAD
\def\docVersion{1.4}
=======
\def\docVersion{1.5}
>>>>>>> 2c15f070
%----------------------------------------------------------------------------------------
\date{Version \docVersion} % Force date to be blank and override date with version
\title{\docTitle}
\lhead{\small{\docTitle}}

% find and replace: dev signal, devsignal -> \devsignal{}
\def\devsignal{devsignal}
% find and replace: Dev Signal, Dev signal, dev Signal, DevSignal -> \DevSignal{}
\def\DevSignal{DevSignal}

\def\snippetpath{../../../../../../doc/av/tex/snippets}
\input{\snippetpath/includes}

\def\comp{ad9361\_dac}
\edef\ecomp{ad9361_adc}
\def\Comp{AD9361 DAC}
\graphicspath{ {figures/} }

\begin{document}

\section*{Summary - \Comp}
\begin{longtable}{|p{\dimexpr0.25\textwidth-2\tabcolsep\relax}
                  |p{\dimexpr0.75\textwidth-2\tabcolsep\relax}|}
	\hline
	\rowcolor{blue}
	                  &                  \\
	\hline
	Package Prefix    & ocpi.assets.devices     \\
	\hline
<<<<<<< HEAD
	Release Date      & October 2018         \\
	\hline
	Component Library & ocpi.assets.devices     \\
=======
	Name              & \comp            \\
	\hline
	OpenCPI Release & v\docVersion ~ (released 4/2019) \\
>>>>>>> 2c15f070
	\hline
	Workers           & \comp.hdl        \\
	\hline
	Tested Platforms  &
\begin{itemize}
  \item Agilent Zedboard/Analog Devices FMCOMMS2 (Vivado only)
  \item Agilent Zedboard/Analog Devices FMCOMMS3 (Vivado only)
  \item x86/Xilinx ML605/Analog Devices FMCOMMS2 (FMC-LPC slot only)
  \item x86/Xilinx ML605/Analog Devices FMCOMMS3 (FMC-LPC slot only)
  \item Ettus E310 (Vivado only, application for testing exists in e310 project)
\end{itemize} \\
	\hline
\end{longtable}

	\begin{center}
	\textit{\textbf{Revision History}}
		\begin{table}[H]
		\label{table:revisions} % Add "[H]" to force placement of table
      \begin{longtable}{|p{\dimexpr0.15\textwidth-2\tabcolsep\relax}
                        |p{\dimexpr0.75\textwidth-2\tabcolsep\relax}
                        |p{\dimexpr0.1\textwidth-2\tabcolsep\relax}|}
			\hline
			\rowcolor{blue}
			\textbf{Revision} & \textbf{Description of Change} & \textbf{Date} \\
		    \hline
		    v1.3 & Initial release & 3/2018 \\
		    \hline
		    v1.3.1 & Version bump only & 4/2018 \\
		    \hline
        v1.4 &
          \begin{itemize}
            \item TX powerdown functionality added (added optional \verb+event_in+ port, \verb+dev_tx_event+ devsignal port, and \verb+min_num_cp_clks_per_txen_event+ property)
            \item \verb+IDATA_WIDTH_p+ parameter property added
            \item source dependency list updated (new sources added, paths now specified by project)
          \end{itemize} & 10/2018 \\
		    \hline
		    v1.5 & Version bump only & 4/2019 \\
		    \hline
			\end{longtable}
		\end{table}
	\end{center}

	\begin{center}
	\textit{\textbf{Revision History}}
		\begin{table}[H]
		\label{table:revisions} % Add "[H]" to force placement of table
			\begin{tabularx}{\textwidth}{|c|X|l|}
			\hline
			\rowcolor{blue}
			\textbf{Revision} & \textbf{Description of Change} & \textbf{Date} \\
		    \hline
		    v1.3 & Initial Release & Mar 2018 \\
		    \hline
		    v1.3.1 & -               & Apr 2018 \\
		    \hline
        v1.4 &
          \begin{itemize}
            \item TX powerdown functionality added (event\_in port, dev\_tx\_event devsignal port, min\_num\_cp\_clks\_per\_txen\_event property)
            \item \verb+IDATA_WIDTH_p+ parameter property added
            \item source dependency list updated (new sources added, paths now specified by project)
          \end{itemize} & Oct 2018 \\
		    \hline
			\end{tabularx}
		\end{table}
	\end{center}



\section*{Functionality}
	The \Comp{} device worker ingests a single TX channel's data to be sent to the AD9361 IC \cite{ad9361}. Up to two instances of this worker can be used to send multichannel TX data to an AD9361 in an independent, non-phase-coherent fashion. This worker also has a port which controls AD9361 transmitter power on/off.
\section*{Block Diagrams}
\subsection*{Top level}
\makeatletter
\newcommand{\gettikzxy}[3]{%
  \tikz@scan@one@point\pgfutil@firstofone#1\relax
  \edef#2{\the\pgf@x}%
  \edef#3{\the\pgf@y}%
}
\makeatother
\pgfooclass{clientbox}{ % This is the class clientbox
    \method clientbox() { % The clientbox
    }
    \method apply(#1,#2,#3,#4) { % Causes the clientbox to be shown at coordinate (#1,#2) and named #3
        \node[rectangle,draw=white,fill=white] at (#1,#2) (#3) {#4};
    }
}
\pgfoonew \myclient=new clientbox()
\begin{center}
  \begin{tikzpicture}[% List of styles applied to all, to override specify on a case-by-case
      every node/.style={
        align=center,      % use this so that the "\\" for line break works
				minimum size=1.5cm	% creates space above and below text in rectangle
      },
      every edge/.style={draw,thick}
    ]
		\node[rectangle,ultra thick,draw=black,fill=blue,minimum width=5 cm](R1){Parameter Properties: \\ \verb+fifo_depth+ \\ \verb+IDATA_WIDTH_p+ \\ \\ \\ \Comp \\};
		%\node[rectangle,draw=white,fill=white](R3)[below= of R1]{``dev\_dac'' devsignal port\\ DAC data bus (see AD9361\_DAC\_Sub.pdf)};
		%\node[rectangle,draw=white,fill=white](R4)[left= of R1]{``in'' StreamInterface \\ Complex signed samples (Q0.15 I, Q0.15 Q)};
		\node[rectangle,draw=white,fill=white](R5)[above= of R1]{Non-parameter Properties:\\\verb+underrun+ \\ \verb+min_num_cp_clks_per_txen_event+};
		\path[->]
		(R1)edge []	node [] {} (R5)
		(R5)edge []	node [] {} (R1)
    ;
    \gettikzxy{(R1)}{\rx}{\ry}
    \myclient.apply(\rx - 220,\ry + 20,C1, ``in'' StreamInterface \\ Complex signed samples \texttt{(}Q0.15 I, Q0.15 Q\texttt{)} );
    \path[<-]($(R1.west) + (-0 pt,20 pt)$) edge [] node [] {} (C1);
    \myclient.apply(\rx - 247,\ry - 20,C1, ``event\_in'' StreamInterface \\ \texttt{(}connection optional\texttt{)} txOn/txOff Zero-Length Messages );
    \path[<-]($(R1.west) + (-0 pt,-20 pt)$) edge [] node [] {} (C1);
    \myclient.apply(\rx - 55,\ry-80,C1, ``dev\_dac'' \\ dev signal port \texttt{(}see \\ AD9361\_DAC\_Sub.pdf\texttt{)} );
    \path[<->]($(R1.south) + (-55 pt,0)$) edge [] node [] {} (C1);
    \myclient.apply(\rx + 55,\ry-80,C1, ``dev\_tx\_event'' \\ dev signal port \texttt{(}see \\ AD9361\_DAC\_Sub.pdf\texttt{)} );
    \path[->]($(R1.south) + (55 pt,0)$) edge [] node [] {} (C1);


  \end{tikzpicture}
\end{center}
\pagebreak

\section*{Worker Implementation Details}
\subsection*{\comp.hdl}
\subsubsection*{DAC Data Flow (in port)}
The \comp{}.hdl worker ingests signed Q0.15 I/Q samples from its \verb+in+ port, rounds them to signed Q0.11 I/Q samples, then passes them through an asynchronous First-In-First-Out (FIFO) buffer on to the \verb+dev_dac+ \devsignal{} bus. The rounding is done in order to map to the AD9361's 12-bit I/Q DAC bus\cite{adi_ug570}. For more information on how ad9361\_dac\_sub.hdl handles the data from this worker's \verb+dev_dac+ port, see \cite{dac_sub_comp_datasheet}. The asynchronous FIFO is necessary in order to cross clock domains from control clock to \verb+dev_dac+'s dac\_clk clock. Note that the control clock rate is considered static but platform-specific and that the clock rate of dac\_clk is potentially runtime variable. The FIFO's depth in number of samples is determined at build-time by the \verb+fifo_depth+ parameter property. The \verb+in+ port's data width is also configurable via the \verb+IDATA_WIDTH_p+ parameter property, whose default value of 32 allows for a signed Q0.15 I/ Q0.15 Q input sample to be processed in a single control clock cycle. An \verb+underrun+ property indicates when invalid samples have been clocked in by the DAC due to the FIFO being empty.
\subsubsection*{AD9361 Transmitter Power Control (event\_in port)}
\noindent The \verb+event_in+ port provides a port message-based mechanism (in the control plane clock domain) for turning on/off the AD9361 transmitter. Connection of this port is optional. If the port is disconnected, the transmitter will be on for the duration of an application. \\ \\
\noindent The transmitter is powered \textit{on} when:
\begin{itemize}
  \item the AD9361 is being initialized (typical duration is 200 ms), or
  \item one or more \comp.hdl workers exist in the bitstream and
    \begin{itemize}
      \item all \comp.hdl workers have their \verb+event_in+ ports disconnected and any are in the operating state, or
      \item any \comp.hdl workers have their \verb+event_in+ ports connected and receive a txOn message (while in the operating state)
    \end{itemize}
\end{itemize}
The transmitter is powered \textit{off} when:
\begin{itemize}
  \item the AD9361 is not being initialized and
  \begin{itemize}
    \item no \comp.hdl workers exist in the bitstream, or
    \item one \comp.hdl worker exists in the bitstream and
      \begin{itemize}
        \item is not in the operating state, or
        \item is in operating state and has its \verb+event_in+ port connected but has not yet received a message on its \verb+event_in+ port,
        \item is in operating state and has its \verb+event_in+ port connected and receives a txOff message on its \verb+event_in+ port
      \end{itemize}
    \item two \comp.hdl workers exist in the bitstream and
      \begin{itemize}
        \item both workers are not in the operating state, or
        \item no workers which are in the operating state and have their \verb+event_in+ port connected have yet received a message on their \verb+event_in+ port
        \item both workers have received a txOff message on their \verb+event_in+ ports in succession (with no txOn messages in-between) while in the operating state
      \end{itemize}
  \end{itemize}
\end{itemize}
Note that the normal use case for utilizing both DAC channels (and thus using two \comp.hdl workers) is for MIMO applications. As such, the normal use case is to either have no \verb+even_in+ ports connected, causing the transmitter to default to on for the duration of an application, or to have all connected and to send the same txOn/txOff message to all \verb+event_in+ ports simultaneously. \\

\pagebreak
\noindent Note that \verb+event_in+ messages exist in the control plane clock domain but the AD9361 registers them in the AD9361 FB\_CLK domain, which may be slower than the control plane clock . The \verb+min_num_cp_clks_per_txen_event+ property enforces that tx events are properly synchronized to the AD9361 FB\_CLK without losing any events by ensuring \verb+event_in+ messages are property spaced out. This is done by applying backpressure to the \verb+event_in+ port after each message is received. Backpressure is applied for \verb+min_num_cp_clks_per_txen_event+ - 1 number of control plane clocks after each \verb+event_in+ message is received. See property description for more info on calculation of the \verb+min_num_cp_clks_per_txen_event+ value. This property's default value of 180 was calculated using the worst-case (lowest) AD9361 sampling rate, worst-case (highest) AD9361 TX FIR interpolation factor, and highest known control plane clock rate of 125 MHz. The AD9361 LVDS or CMOS single port full duplex DDR mode was used for the default calculation. This property's value can be lowered for specific sampling rates / control plane clock rates if desired. Note that if using with a control plane clock rate of greater than 125 MHz, the default value should be overridden with a higher value.

\pagebreak


\section*{Source Dependencies}
\subsection*{\comp.hdl}
\begin{itemize}
	\item core/hdl/primitives/util/util\_pkg.vhd
	\item core/hdl/primitives/util/zlm\_detector.vhd
	\item assets/hdl/devices/ad9361\_dac.hdl/ad9361\_dac.vhd
	\item assets/hdl/devices/ad9361\_dac.hdl/trunc\_round\_16\_to\_12\_signed.vhd
	\item assets/hdl/primitives/misc\_prims/event\_in\_to\_txen/src/event\_in\_to\_txen.vhd
	\item assets/hdl/primitives/misc\_prims/misc\_prims\_pkg.vhd
	\item assets/hdl/primitives/util/dac\_fifo.vhd
	\item assets/hdl/primitives/util/util\_pkg.vhd
	\item assets/hdl/primitives/util/sync\_status.vhd
	\item assets/hdl/primitives/bsv/imports/SyncFIFO.v
	\item assets/hdl/primitives/bsv/imports/SyncResetA.v
	\item assets/hdl/primitives/bsv/imports/SyncHandshake.v
	\item assets/hdl/primitives/bsv/bsv\_pkg.vhd
\end{itemize}
\begin{landscape}

	\section*{Component Spec Properties}
	\begin{scriptsize}
		\begin{tabular}{|p{3.75cm}|p{1.25cm}|p{2cm}|p{2.75cm}|p{1.5cm}|p{1.5cm}|p{1cm}|p{6.62cm}|}
			\hline
			\rowcolor{blue}
			Name               & Type & SequenceLength & ArrayDimensions & Accessibility      & Valid Range & Default & Usage                                                                               \\
			\hline
			\verb+underrun+    & Bool & -              & -               & Volatile, Writable    & Standard    & -       & Flag set when DAC tries to send a sample and the DAC FIFO is empty. Once high, this flag is not cleared (i.e. set low) until the property is written to again (the flag clears regardless of write value, i.e. writing true or false both result in a value of false).\\
			\hline
		\end{tabular}
	\end{scriptsize}

	\section*{Worker Properties}
	\subsection*{\comp.hdl}
	\begin{scriptsize}
		\begin{tabular}{|p{2cm}|p{4cm}|p{1cm}|p{2cm}|p{2cm}|p{2cm}|p{2cm}|p{1cm}|p{3.95cm}|}
			\hline
			\rowcolor{blue}
			Scope        & Name                 & Type & SequenceLength & ArrayDimensions & Accessibility & Valid Range        & Default & Usage                                                                                                                  \\
			\hline
			Property     & \verb+fifo_depth+    & ULong& -              & -               & Parameter     & Standard           & 64      & Depth in number of samples of the control-to-DAC clock domain crossing FIFO. \\
			\hline
			Property     & \verb+IDATA_WIDTH_p+ & UShort&-              & -               & Parameter     & Standard           & 32      & \\
			\hline
			Property     & \verb+min_num_cp_clks_per_txen_events+ & UShort & - & -        & Initial, Readable & Standard       & 180     &
After every ZLM received on the \verb+event_in+ port, backpressure will be held on that port for one less than the number of control plane clock cycles specified by this property. This is done in order to ensure tx events are properly synchronized to the AD9361 FB\_CLK without losing any events. Minimum required value is ceil(1.5 * control plane clock rate / AD9361 FB\_CLK rate [use lowest expected FB\_CLK rate for your scenario]).
\\
			\hline
		\end{tabular}
	\end{scriptsize}

	\section*{Component Ports}
	\begin{scriptsize}
		\begin{tabular}{|p{2cm}|p{1.5cm}|p{4cm}|p{1.5cm}|p{1.5cm}|p{10.75cm}|}
			\hline
			\rowcolor{blue}
			Name & Producer & Protocol           & Optional & Advanced & Usage                  \\
			\hline
			in   & False    & iqstream\_protocol & False     & -        & Complex signed samples (Q0.15 I, Q0.15 Q). \\
			\hline
			event\_in & False & tx\_event-prot   & False     & -        & TX on/off events. \\
			\hline
		\end{tabular}
	\end{scriptsize}

	\section*{Worker Interfaces}
	\subsection*{\comp.hdl}
	\begin{scriptsize}
		\begin{tabular}{|p{2cm}|p{1.5cm}|p{1.5cm}|p{1.5cm}|p{1.5cm}|p{13.23cm}|}
			\hline
			\rowcolor{blue}
			Type            & Name & DataWidth & Optional & Advanced & Usage                  \\
<<<<<<< HEAD
			\hline
			StreamInterface & in   & 32        & False    & -        & Complex signed samples (Q0.15 I, Q0.15 Q). This port ingests data and forces backpressure. Because both a ``pulling'' pressure from the DAC clock and potentially limited ``pushing pressure'' from this port exists, it is possible for a value to be clocked to the DAC while no new value was yet seen at the in port. This event is monitored via the \verb+underrun+ property.  \\
			\hline
=======
			\hline
			StreamInterface & in   & 32        & False    & -        & Complex signed samples (Q0.15 I, Q0.15 Q). This port ingests data and forces backpressure. Because both a ``pulling'' pressure from the DAC clock and potentially limited ``pushing pressure'' from this port exists, it is possible for a value to be clocked to the DAC while no new value was yet seen at the in port. This event is monitored via the \verb+underrun+ property.  \\
			\hline
>>>>>>> 2c15f070
			StreamInterface & event\_in  & -   & True     & -        & TX on/off events. \\
			\hline
		\end{tabular}
	\end{scriptsize} \\ \\
	\begin{scriptsize}
		\begin{tabular}{|p{1.75cm}|p{2.25cm}|p{1.25cm}|p{1.25cm}|p{1.25cm}|p{3cm}|p{1.4cm}|p{0.9cm}|p{6.88cm}|}
			\hline
			\rowcolor{blue}
			Type                       & Name                            & Count & Optional & Master                & Signal                & Direction                  & Width                    & Description                                                                                                                  \\
			\hline
			\multirow{15}{*}{\DevSignal{}} & \multirow{15}{*}{dev\_dac} & \multirow{15}{*}{1} & \multirow{15}{*}{False} & \multirow{15}{*}{True}  & present & Output&1& Value is hardcoded to logic 1 inside this worker. \\
			\cline{6-9}
			&             &        &     &      & dac\_clk     & Input     & 1      & Clock for dac\_ready, dac\_take, dac\_data\_I, and dac\_data\_Q. \\
			\cline{6-9}
			&             &        &     &      & dac\_ready   & Output    & 1      & Indicates that the dac\_data\_I and dac\_data\_Q are valid/ready to be latched on the next rising edge of dac\_clk. \\
			\cline{6-9}
			&             &        &     &      & dac\_take    & Input     & 1      & Indicates that dac\_data\_I and dac\_data\_Q were latched on the previous rising edge of dac\_clk. If in the previous clock cycle dac\_ready was 1, the values of dac\_data\_I and dac\_data\_Q should not be allowed to update with a new sample until dac\_take is 1. \\
			\cline{6-9}
			&             &        &     &      & dac\_data\_I & Output    & 12     & Signed Q0.11 I value of DAC sample corresponding to RX channel 1. \\
			\cline{6-9}
			&             &        &     &      & dac\_data\_Q & Output    & 12     & Signed Q0.11 Q value of DAC sample corresponding to RX channel 1. \\
			\hline
		\end{tabular}
	\end{scriptsize}
\end{landscape}

\section*{Control Timing and Signals}
\subsection*{Clock Domains}
The \Comp{} device worker contains two clock domains: the clock from the control plane, and the dac\_clk clock from the \devsignal{}. It is expected that the control plane clock is faster than the dac\_clk clock in order to prevent a FIFO underrun (monitored via the \verb+underrun+ property).
\subsection*{Latency}
The latency from the input port to the \devsignal{} data bus is both both non-deterministic and dynamic. Non-determinism exists as a result of the data flowing through an asynchronous FIFO with each side in a different clock domain. Runtime dynamism exists as a result of the AD9361 DATA\_CLK\_P clock, and therefore the dac\_clk clock rates, being runtime dynamic. The use of any FIFO, synchronous or asynchronous, between the input port and the \devsignal{} also creates runtime dynamism in latency.
\subsection*{Backpressure}
Backpressure is transferred from the \devsignal{}'s dac\_clk clock to the input port. The input port is expected to frequently experience backpressure in order to prevent a FIFO underrun. Backpressure is applied to the \verb+event_in+ port according to the \verb+min_num_cp_clks_per_txen_event+ property value.

\section*{Worker Configuration Parameters}
\subsubsection*{\comp.hdl}
\input{../../\ecomp.hdl/configurations.inc}
\section*{Performance and Resource Utilization}
\subsubsection*{\comp.hdl}
Fmax refers to the maximum allowable clock rate for any registered signal paths within a given clock domain for an FPGA design. Fmax in the table below is specific only to this worker and represents the maximum possible Fmax for any OpenCPI bitstream built with this worker included. Note that the Fmax value for a given clock domain for the final bitstream is often worse than the Fmax specific to this worker, even if this worker is the only one included in the bitstream. \\ \\

%\input{../../\ecomp.hdl/utilization.inc}
\input{utilization_custom.inc}

\footnotetext[1]{\label{abc}These measurements were the result of a Vivado timing analysis which was different from the Vivado analysis performed by default for OpenCPI worker builds. For more info see Appendix \ref{appendix}}
\footnotetext[2]{\label{quartustiming}Quartus does not perform timing analysis at the OpenCPI worker build (i.e. synthesis) stage.}

\pagebreak
\begin{thebibliography}{1}

\bibitem{ad9361} AD9361 Datasheet and Product Info \\
\url{https://www.analog.com/en/products/ad9361.html}
\bibitem{adi_ug570} AD9361 Reference Manual UG-570\\
AD9361\_Reference\_Manual\_UG-570.pdf
\bibitem{vendor_tools_install} FPGA Vendor Tools Installation Guide \\
<<<<<<< HEAD
\url{https://opencpi.github.io/FPGA_Vendor_Tools_Installation_Guide.pdf}
\bibitem{dac_sub_comp_datasheet} AD9361 DAC Sub Component Data Sheet \\
\url{https://opencpi.github.io/assets/AD9361_DAC_Sub.pdf}
=======
\githubioURL{FPGA_Vendor_Tools_Installation_Guide.pdf}
\bibitem{dac_sub_comp_datasheet} AD9361 DAC Sub Component Data Sheet \\
\githubioURL{assets/AD9361_DAC_Sub.pdf}
>>>>>>> 2c15f070

\end{thebibliography}
\pagebreak
\section{Appendix - Vivado Timing Analysis} \label{appendix}

The Vivado timing report that OpenCPI runs for device workers may erroneously report a max delay for a clocking path which should have been ignored. Custom Vivado tcl commands had to be run for this device worker to extract pertinent information from Vivado timing analysis. After building the worker, the following commands were run from the assets project directory (after the Vivado settings64.sh was sourced):
\lstset{language=bash, backgroundcolor=\color{lightgray}, columns=flexible, breaklines=true, prebreak=\textbackslash, basicstyle=\ttfamily, showstringspaces=false,upquote=true, aboveskip=\baselineskip, belowskip=\baselineskip}
\begin{lstlisting}
cd hdl/devices/
vivado -mode tcl
\end{lstlisting}
Then the following commands were run inside the Vivado tcl terminal:
\begin{lstlisting}
open_project ad9361_dac.hdl/target-zynq/ad9361_dac_rv.xpr
synth_design -part xc7z020clg484-1 -top ad9361_dac_rv -mode out_of_context
create_clock -name clk1 -period 0.001 [get_nets {ctl_in[Clk]}]
create_clock -name clk2 -period 0.001 [get_nets {dev_dac_in[dac_clk]}]
set_clock_groups -asynchronous -group [get_clocks clk1] -group [get_clocks clk2]
\end{lstlisting}
The Fmax for the control plane clock for this worker is computed as the maximum magnitude slack with a control plane clock of 1 ps plus 2 times the assumed 1 ps control plane clock period (5.372 ns + 0.002 ns = 5.374 ns, 1/5.374 ns = 186.08 MHz). The Fmax for the dac\_clk clock from the devsignal is computed as the maximum magnitude slack with dac\_clk of 1 ps plus 2 times the assumed 1 ps dac\_clk period (4.306 ns + 0.002 ns = 4.308 ns, 1/4.287 ns = 232.12 MHz). \\ \\
The following command is run to get control plane clock timing:
\begin{lstlisting}
report_timing -delay_type min_max -sort_by slack -input_pins -group clk1
\end{lstlisting}
The expected output of the command is as follows:
\fontsize{6}{12}\selectfont
\begin{lstlisting}
INFO: [Timing 38-35] Done setting XDC timing constraints.
INFO: [Timing 38-91] UpdateTimingParams: Speed grade: -1, Delay Type: min_max.
INFO: [Timing 38-191] Multithreading enabled for timing update using a maximum of 8 CPUs
WARNING: [Timing 38-242] The property HD.CLK_SRC of clock port "ctl_in[Clk]" is not set. In out-of-context mode, this prevents timing estimation for clock delay/skew
Resolution: Set the HD.CLK_SRC property of the out-of-context port to the location of the clock buffer instance in the top-level design
WARNING: [Timing 38-242] The property HD.CLK_SRC of clock port "dev_dac_in[dac_clk]" is not set. In out-of-context mode, this prevents timing estimation for clock delay/skew
Resolution: Set the HD.CLK_SRC property of the out-of-context port to the location of the clock buffer instance in the top-level design
INFO: [Timing 38-78] ReportTimingParams: -max_paths 1 -nworst 1 -delay_type min_max -sort_by slack.
Copyright 1986-2017 Xilinx, Inc. All Rights Reserved.
-------------------------------------------------------------------------------------------------
| Tool Version : Vivado v.2017.1 (lin64) Build 1846317 Fri Apr 14 18:54:47 MDT 2017
| Date         : Wed Oct  3 16:41:06 2018
| Host         : <removed> running 64-bit CentOS Linux release 7.5.1804 (Core)
| Command      : report_timing -delay_type min_max -sort_by slack -input_pins -group clk1
| Design       : ad9361_dac_rv
| Device       : 7z020-clg484
| Speed File   : -1  PRODUCTION 1.11 2014-09-11
-------------------------------------------------------------------------------------------------

Timing Report

Slack (VIOLATED) :        -5.372ns  (required time - arrival time)
  Source:                 IN_port/fifo/data0_reg_reg[13]/C
                            (rising edge-triggered cell FDRE clocked by clk1  {rise@0.000ns fall@0.001ns period=0.001ns})
  Destination:            worker/fifo/fifo/fifoMem_reg/DIADI[9]
                            (rising edge-triggered cell RAMB18E1 clocked by clk1  {rise@0.000ns fall@0.001ns period=0.001ns})
  Path Group:             clk1
  Path Type:              Setup (Max at Slow Process Corner)
  Requirement:            0.002ns  (clk1 rise@0.002ns - clk1 rise@0.000ns)
  Data Path Delay:        4.374ns  (logic 1.904ns (43.533%)  route 2.470ns (56.467%))
  Logic Levels:           5  (CARRY4=3 LUT4=1 LUT5=1)
  Clock Path Skew:        -0.049ns (DCD - SCD + CPR)
    Destination Clock Delay (DCD):    0.924ns = ( 0.926 - 0.002 )
    Source Clock Delay      (SCD):    0.973ns
    Clock Pessimism Removal (CPR):    0.000ns
  Clock Uncertainty:      0.035ns  ((TSJ^2 + TIJ^2)^1/2 + DJ) / 2 + PE
    Total System Jitter     (TSJ):    0.071ns
    Total Input Jitter      (TIJ):    0.000ns
    Discrete Jitter          (DJ):    0.000ns
    Phase Error              (PE):    0.000ns

    Location             Delay type                Incr(ns)  Path(ns)    Netlist Resource(s)
  -------------------------------------------------------------------    -------------------
                         (clock clk1 rise edge)       0.000     0.000 r
                                                      0.000     0.000 r  ctl_in[Clk] (IN)
                         net (fo=198, unset)          0.973     0.973    IN_port/fifo/ctl_in[Clk]
                         FDRE                                         r  IN_port/fifo/data0_reg_reg[13]/C
  -------------------------------------------------------------------    -------------------
                         FDRE (Prop_fdre_C_Q)         0.518     1.491 r  IN_port/fifo/data0_reg_reg[13]/Q
                         net (fo=3, unplaced)         0.759     2.250    IN_port/fifo/IN_data[5]
                                                                      r  IN_port/fifo/fifoMem_reg_i_36/I1
                         LUT4 (Prop_lut4_I1_O)        0.295     2.545 r  IN_port/fifo/fifoMem_reg_i_36/O
                         net (fo=1, unplaced)         0.902     3.447    IN_port/fifo/fifoMem_reg_i_36_n_0
                                                                      r  IN_port/fifo/fifoMem_reg_i_24/I1
                         LUT5 (Prop_lut5_I1_O)        0.124     3.571 r  IN_port/fifo/fifoMem_reg_i_24/O
                         net (fo=1, unplaced)         0.000     3.571    IN_port/fifo/fifoMem_reg_i_24_n_0
                                                                      r  IN_port/fifo/fifoMem_reg_i_5/S[0]
                         CARRY4 (Prop_carry4_S[0]_CO[3])
                                                      0.513     4.084 r  IN_port/fifo/fifoMem_reg_i_5/CO[3]
                         net (fo=1, unplaced)         0.009     4.093    IN_port/fifo/fifoMem_reg_i_5_n_0
                                                                      r  IN_port/fifo/fifoMem_reg_i_4/CI
                         CARRY4 (Prop_carry4_CI_CO[3])
                                                      0.117     4.210 r  IN_port/fifo/fifoMem_reg_i_4/CO[3]
                         net (fo=1, unplaced)         0.000     4.210    IN_port/fifo/fifoMem_reg_i_4_n_0
                                                                      r  IN_port/fifo/fifoMem_reg_i_3/CI
                         CARRY4 (Prop_carry4_CI_O[1])
                                                      0.337     4.547 r  IN_port/fifo/fifoMem_reg_i_3/O[1]
                         net (fo=1, unplaced)         0.800     5.347    worker/fifo/fifo/sD_IN[9]
                         RAMB18E1                                     r  worker/fifo/fifo/fifoMem_reg/DIADI[9]
  -------------------------------------------------------------------    -------------------

                         (clock clk1 rise edge)       0.002     0.002 r
                                                      0.000     0.002 r  ctl_in[Clk] (IN)
                         net (fo=198, unset)          0.924     0.926    worker/fifo/fifo/ctl_in[Clk]
                         RAMB18E1                                     r  worker/fifo/fifo/fifoMem_reg/CLKBWRCLK
                         clock pessimism              0.000     0.926
                         clock uncertainty           -0.035     0.891
                         RAMB18E1 (Setup_ramb18e1_CLKBWRCLK_DIADI[9])
                                                     -0.916    -0.025    worker/fifo/fifo/fifoMem_reg
  -------------------------------------------------------------------
                         required time                         -0.025
                         arrival time                          -5.347
  -------------------------------------------------------------------
                         slack                                 -5.372




report_timing: Time (s): cpu = 00:00:08 ; elapsed = 00:00:09 . Memory (MB): peak = 2095.184 ; gain = 497.547 ; free physical = 7704 ; free virtual = 54670
\end{lstlisting}
\fontsize{10}{12}\selectfont
The following command is run to get dev\_dac.dac\_clk timing:
\begin{lstlisting}
report_timing -delay_type min_max -sort_by slack -input_pins -group clk2
\end{lstlisting}
The expected output of the command is as follows:
\fontsize{6}{12}\selectfont
\begin{lstlisting}
INFO: [Timing 38-91] UpdateTimingParams: Speed grade: -1, Delay Type: min_max.
INFO: [Timing 38-191] Multithreading enabled for timing update using a maximum of 8 CPUs
INFO: [Timing 38-78] ReportTimingParams: -max_paths 1 -nworst 1 -delay_type min_max -sort_by slack.
Copyright 1986-2017 Xilinx, Inc. All Rights Reserved.
-------------------------------------------------------------------------------------------------
| Tool Version : Vivado v.2017.1 (lin64) Build 1846317 Fri Apr 14 18:54:47 MDT 2017
| Date         : Thu Oct  4 10:56:37 2018
| Host         : <removed> running 64-bit CentOS Linux release 7.5.1804 (Core)
| Command      : report_timing -delay_type min_max -sort_by slack -input_pins -group clk2
| Design       : ad9361_dac_rv
| Device       : 7z020-clg484
| Speed File   : -1  PRODUCTION 1.11 2014-09-11
-------------------------------------------------------------------------------------------------

Timing Report

Slack (VIOLATED) :        -4.306ns  (required time - arrival time)
  Source:                 worker/fifo/fifo/dEnqPtr_reg[0]/C
                            (rising edge-triggered cell FDCE clocked by clk2  {rise@0.000ns fall@0.001ns period=0.001ns})
  Destination:            worker/fifo/fifo/fifoMem_reg/ENARDEN
                            (rising edge-triggered cell RAMB18E1 clocked by clk2  {rise@0.000ns fall@0.001ns period=0.001ns})
  Path Group:             clk2
  Path Type:              Setup (Max at Slow Process Corner)
  Requirement:            0.002ns  (clk2 rise@0.002ns - clk2 rise@0.000ns)
  Data Path Delay:        3.781ns  (logic 1.061ns (28.063%)  route 2.720ns (71.937%))
  Logic Levels:           3  (LUT2=1 LUT6=2)
  Clock Path Skew:        -0.049ns (DCD - SCD + CPR)
    Destination Clock Delay (DCD):    0.924ns = ( 0.926 - 0.002 )
    Source Clock Delay      (SCD):    0.973ns
    Clock Pessimism Removal (CPR):    0.000ns
  Clock Uncertainty:      0.035ns  ((TSJ^2 + TIJ^2)^1/2 + DJ) / 2 + PE
    Total System Jitter     (TSJ):    0.071ns
    Total Input Jitter      (TIJ):    0.000ns
    Discrete Jitter          (DJ):    0.000ns
    Phase Error              (PE):    0.000ns

    Location             Delay type                Incr(ns)  Path(ns)    Netlist Resource(s)
  -------------------------------------------------------------------    -------------------
                         (clock clk2 rise edge)       0.000     0.000 r
                                                      0.000     0.000 r  dev_dac_in[dac_clk] (IN)
                         net (fo=35, unset)           0.973     0.973    worker/fifo/fifo/dev_dac_in[dac_clk]
                         FDCE                                         r  worker/fifo/fifo/dEnqPtr_reg[0]/C
  -------------------------------------------------------------------    -------------------
                         FDCE (Prop_fdce_C_Q)         0.518     1.491 r  worker/fifo/fifo/dEnqPtr_reg[0]/Q
                         net (fo=1, unplaced)         0.965     2.456    worker/fifo/fifo/dEnqPtr[0]
                                                                      r  worker/fifo/fifo/dGDeqPtr_rep[0]_i_3/I0
                         LUT6 (Prop_lut6_I0_O)        0.295     2.751 r  worker/fifo/fifo/dGDeqPtr_rep[0]_i_3/O
                         net (fo=1, unplaced)         0.449     3.200    worker/fifo/fifo/dGDeqPtr_rep[0]_i_3_n_0
                                                                      r  worker/fifo/fifo/dGDeqPtr_rep[0]_i_1/I1
                         LUT6 (Prop_lut6_I1_O)        0.124     3.324 r  worker/fifo/fifo/dGDeqPtr_rep[0]_i_1/O
                         net (fo=18, unplaced)        0.506     3.830    worker/fifo/fifo/dGDeqPtr0
                                                                      r  worker/fifo/fifo/fifoMem_reg_i_1/I0
                         LUT2 (Prop_lut2_I0_O)        0.124     3.954 r  worker/fifo/fifo/fifoMem_reg_i_1/O
                         net (fo=1, unplaced)         0.800     4.754    worker/fifo/fifo/fifoMem_reg_i_1_n_0
                         RAMB18E1                                     r  worker/fifo/fifo/fifoMem_reg/ENARDEN
  -------------------------------------------------------------------    -------------------

                         (clock clk2 rise edge)       0.002     0.002 r
                                                      0.000     0.002 r  dev_dac_in[dac_clk] (IN)
                         net (fo=35, unset)           0.924     0.926    worker/fifo/fifo/dev_dac_in[dac_clk]
                         RAMB18E1                                     r  worker/fifo/fifo/fifoMem_reg/CLKARDCLK
                         clock pessimism              0.000     0.926
                         clock uncertainty           -0.035     0.891
                         RAMB18E1 (Setup_ramb18e1_CLKARDCLK_ENARDEN)
                                                     -0.443     0.448    worker/fifo/fifo/fifoMem_reg
  -------------------------------------------------------------------
                         required time                          0.448
                         arrival time                          -4.754
  -------------------------------------------------------------------
                         slack                                 -4.306




\end{lstlisting}

\end{document}<|MERGE_RESOLUTION|>--- conflicted
+++ resolved
@@ -92,11 +92,7 @@
 % Update the docTitle and docVersion per document
 %----------------------------------------------------------------------------------------
 \def\docTitle{Component Data Sheet}
-<<<<<<< HEAD
-\def\docVersion{1.4}
-=======
 \def\docVersion{1.5}
->>>>>>> 2c15f070
 %----------------------------------------------------------------------------------------
 \date{Version \docVersion} % Force date to be blank and override date with version
 \title{\docTitle}
@@ -126,15 +122,9 @@
 	\hline
 	Package Prefix    & ocpi.assets.devices     \\
 	\hline
-<<<<<<< HEAD
-	Release Date      & October 2018         \\
-	\hline
-	Component Library & ocpi.assets.devices     \\
-=======
 	Name              & \comp            \\
 	\hline
 	OpenCPI Release & v\docVersion ~ (released 4/2019) \\
->>>>>>> 2c15f070
 	\hline
 	Workers           & \comp.hdl        \\
 	\hline
@@ -176,32 +166,6 @@
 			\end{longtable}
 		\end{table}
 	\end{center}
-
-	\begin{center}
-	\textit{\textbf{Revision History}}
-		\begin{table}[H]
-		\label{table:revisions} % Add "[H]" to force placement of table
-			\begin{tabularx}{\textwidth}{|c|X|l|}
-			\hline
-			\rowcolor{blue}
-			\textbf{Revision} & \textbf{Description of Change} & \textbf{Date} \\
-		    \hline
-		    v1.3 & Initial Release & Mar 2018 \\
-		    \hline
-		    v1.3.1 & -               & Apr 2018 \\
-		    \hline
-        v1.4 &
-          \begin{itemize}
-            \item TX powerdown functionality added (event\_in port, dev\_tx\_event devsignal port, min\_num\_cp\_clks\_per\_txen\_event property)
-            \item \verb+IDATA_WIDTH_p+ parameter property added
-            \item source dependency list updated (new sources added, paths now specified by project)
-          \end{itemize} & Oct 2018 \\
-		    \hline
-			\end{tabularx}
-		\end{table}
-	\end{center}
-
-
 
 \section*{Functionality}
 	The \Comp{} device worker ingests a single TX channel's data to be sent to the AD9361 IC \cite{ad9361}. Up to two instances of this worker can be used to send multichannel TX data to an AD9361 in an independent, non-phase-coherent fashion. This worker also has a port which controls AD9361 transmitter power on/off.
@@ -366,15 +330,9 @@
 			\hline
 			\rowcolor{blue}
 			Type            & Name & DataWidth & Optional & Advanced & Usage                  \\
-<<<<<<< HEAD
 			\hline
 			StreamInterface & in   & 32        & False    & -        & Complex signed samples (Q0.15 I, Q0.15 Q). This port ingests data and forces backpressure. Because both a ``pulling'' pressure from the DAC clock and potentially limited ``pushing pressure'' from this port exists, it is possible for a value to be clocked to the DAC while no new value was yet seen at the in port. This event is monitored via the \verb+underrun+ property.  \\
 			\hline
-=======
-			\hline
-			StreamInterface & in   & 32        & False    & -        & Complex signed samples (Q0.15 I, Q0.15 Q). This port ingests data and forces backpressure. Because both a ``pulling'' pressure from the DAC clock and potentially limited ``pushing pressure'' from this port exists, it is possible for a value to be clocked to the DAC while no new value was yet seen at the in port. This event is monitored via the \verb+underrun+ property.  \\
-			\hline
->>>>>>> 2c15f070
 			StreamInterface & event\_in  & -   & True     & -        & TX on/off events. \\
 			\hline
 		\end{tabular}
@@ -430,15 +388,9 @@
 \bibitem{adi_ug570} AD9361 Reference Manual UG-570\\
 AD9361\_Reference\_Manual\_UG-570.pdf
 \bibitem{vendor_tools_install} FPGA Vendor Tools Installation Guide \\
-<<<<<<< HEAD
-\url{https://opencpi.github.io/FPGA_Vendor_Tools_Installation_Guide.pdf}
-\bibitem{dac_sub_comp_datasheet} AD9361 DAC Sub Component Data Sheet \\
-\url{https://opencpi.github.io/assets/AD9361_DAC_Sub.pdf}
-=======
 \githubioURL{FPGA_Vendor_Tools_Installation_Guide.pdf}
 \bibitem{dac_sub_comp_datasheet} AD9361 DAC Sub Component Data Sheet \\
 \githubioURL{assets/AD9361_DAC_Sub.pdf}
->>>>>>> 2c15f070
 
 \end{thebibliography}
 \pagebreak
