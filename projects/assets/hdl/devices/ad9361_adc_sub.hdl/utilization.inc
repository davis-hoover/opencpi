<<<<<<< HEAD
% Generated on Fri Oct  5 08:45:59 2018
=======
% Generated on Tue Apr 30 11:24:21 2019
>>>>>>> 2c15f070

% It is best to wrap this table in \begin{landscape} and \end{landscape} in its including doc
\begin{tiny}
    \begin{longtable}[l]{* {9}{|c}|}
    \captionsetup{justification=raggedright,singlelinecheck=false}
<<<<<<< HEAD
    \caption{Resource Utilization Table for worker: ad9361\_adc\_sub}\\
=======
    \caption{Resource Utilization Table for worker "ad9361\_adc\_sub"}\\
>>>>>>> 2c15f070
        \hline
        \rowcolor{blue}
            Configuration & OCPI Target & Tool   & Version & Device           & Registers (Typ) & LUTs (Typ) & Fmax (MHz) (Typ) & Memory/Special Functions \\
            \hline
<<<<<<< HEAD
            0             & zynq        & Vivado & 2017.1  & xc7z020clg484-1  & 175             & 87         & N/A              & \begin{tabular}{@{}l@{}}BUFR: 1\end{tabular} \\
            \hline
            0             & virtex6     & ISE    & 14.7    & 6vlx240tff1156-1 & 155             & 163        & 437.445          & \begin{tabular}{@{}l@{}}BUFR: 1\end{tabular} \\
            \hline
            1             & zynq        & Vivado & 2017.1  & xc7z020clg484-1  & 175             & 87         & N/A              & N/A \\
            \hline
            1             & virtex6     & ISE    & 14.7    & 6vlx240tff1156-1 & 155             & 163        & 437.445          & N/A \\
=======
            0             & zynq        & Vivado & 2017.1  & xc7z020clg484-1  & 175             & 89         & N/A              & \begin{tabular}{@{}l@{}}BUFR: 1\end{tabular} \\
            \hline
            0             & zynq\_ise   & ISE    & 14.7    & 7z020clg484-1    & 155             & 161        & 468.165          & \begin{tabular}{@{}l@{}}BUFR: 1\end{tabular} \\
            \hline
            0             & virtex6     & ISE    & 14.7    & 6vlx240tff1156-1 & 155             & 161        & 437.445          & \begin{tabular}{@{}l@{}}BUFR: 1\end{tabular} \\
            \hline
            1             & zynq        & Vivado & 2017.1  & xc7z020clg484-1  & 175             & 89         & N/A              & N/A \\
            \hline
            1             & zynq\_ise   & ISE    & 14.7    & 7z020clg484-1    & 155             & 161        & 468.165          & N/A \\
            \hline
            1             & virtex6     & ISE    & 14.7    & 6vlx240tff1156-1 & 155             & 161        & 437.445          & N/A \\
>>>>>>> 2c15f070
            \hline
        \end{longtable}
\end{tiny}<|MERGE_RESOLUTION|>--- conflicted
+++ resolved
@@ -1,31 +1,14 @@
-<<<<<<< HEAD
-% Generated on Fri Oct  5 08:45:59 2018
-=======
 % Generated on Tue Apr 30 11:24:21 2019
->>>>>>> 2c15f070
 
 % It is best to wrap this table in \begin{landscape} and \end{landscape} in its including doc
 \begin{tiny}
     \begin{longtable}[l]{* {9}{|c}|}
     \captionsetup{justification=raggedright,singlelinecheck=false}
-<<<<<<< HEAD
-    \caption{Resource Utilization Table for worker: ad9361\_adc\_sub}\\
-=======
     \caption{Resource Utilization Table for worker "ad9361\_adc\_sub"}\\
->>>>>>> 2c15f070
         \hline
         \rowcolor{blue}
             Configuration & OCPI Target & Tool   & Version & Device           & Registers (Typ) & LUTs (Typ) & Fmax (MHz) (Typ) & Memory/Special Functions \\
             \hline
-<<<<<<< HEAD
-            0             & zynq        & Vivado & 2017.1  & xc7z020clg484-1  & 175             & 87         & N/A              & \begin{tabular}{@{}l@{}}BUFR: 1\end{tabular} \\
-            \hline
-            0             & virtex6     & ISE    & 14.7    & 6vlx240tff1156-1 & 155             & 163        & 437.445          & \begin{tabular}{@{}l@{}}BUFR: 1\end{tabular} \\
-            \hline
-            1             & zynq        & Vivado & 2017.1  & xc7z020clg484-1  & 175             & 87         & N/A              & N/A \\
-            \hline
-            1             & virtex6     & ISE    & 14.7    & 6vlx240tff1156-1 & 155             & 163        & 437.445          & N/A \\
-=======
             0             & zynq        & Vivado & 2017.1  & xc7z020clg484-1  & 175             & 89         & N/A              & \begin{tabular}{@{}l@{}}BUFR: 1\end{tabular} \\
             \hline
             0             & zynq\_ise   & ISE    & 14.7    & 7z020clg484-1    & 155             & 161        & 468.165          & \begin{tabular}{@{}l@{}}BUFR: 1\end{tabular} \\
@@ -37,7 +20,6 @@
             1             & zynq\_ise   & ISE    & 14.7    & 7z020clg484-1    & 155             & 161        & 468.165          & N/A \\
             \hline
             1             & virtex6     & ISE    & 14.7    & 6vlx240tff1156-1 & 155             & 161        & 437.445          & N/A \\
->>>>>>> 2c15f070
             \hline
         \end{longtable}
 \end{tiny}