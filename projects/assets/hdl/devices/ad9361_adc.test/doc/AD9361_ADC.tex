%TODO: Use LaTeX_Header
\documentclass{article}
\iffalse
This file is protected by Copyright. Please refer to the COPYRIGHT file
distributed with this source distribution.

This file is part of OpenCPI <http://www.opencpi.org>

OpenCPI is free software: you can redistribute it and/or modify it under the
terms of the GNU Lesser General Public License as published by the Free Software
Foundation, either version 3 of the License, or (at your option) any later
version.

OpenCPI is distributed in the hope that it will be useful, but WITHOUT ANY
WARRANTY; without even the implied warranty of MERCHANTABILITY or FITNESS FOR A
PARTICULAR PURPOSE. See the GNU Lesser General Public License for more details.

You should have received a copy of the GNU Lesser General Public License along
with this program. If not, see <http://www.gnu.org/licenses/>.
\fi

\author{} % Force author to be blank
%----------------------------------------------------------------------------------------
% Paper size, orientation and margins
%----------------------------------------------------------------------------------------
\usepackage{geometry}
\geometry{
	letterpaper,			% paper type
	portrait,				% text direction
	left=.75in,				% left margin
	top=.75in,				% top margin
	right=.75in,			% right margin
	bottom=.75in			% bottom margin
 }
%----------------------------------------------------------------------------------------
% Header/Footer
%----------------------------------------------------------------------------------------
\usepackage{fancyhdr} \pagestyle{fancy} % required for fancy headers
\renewcommand{\headrulewidth}{0.5pt}
\renewcommand{\footrulewidth}{0.5pt}
\newcommand{\terminaloutput}[1]{\texttt{#1}}
\rhead{\small{ANGRYVIPER Team}}
%----------------------------------------------------------------------------------------
% Appendix packages
%----------------------------------------------------------------------------------------
\usepackage[toc,page]{appendix}
%----------------------------------------------------------------------------------------
% Defined Commands & Renamed Commands
%----------------------------------------------------------------------------------------
\renewcommand{\contentsname}{Table of Contents}
\renewcommand{\listfigurename}{List of Figures}
\renewcommand{\listtablename}{List of Tables}
%----------------------------------------------------------------------------------------
% Various packages
%----------------------------------------------------------------------------------------
\usepackage{hyperref} % for linking urls and lists
\usepackage{graphicx} % for including pictures by file
\usepackage{listings} % for coding language styles
\usepackage{rotating} % for sideways table
\usepackage{pifont}   % for sideways table
\usepackage{pdflscape} % for landscape view
\usepackage{scrextend}
%----------------------------------------------------------------------------------------
% Table packages
%----------------------------------------------------------------------------------------
\usepackage{longtable} % for long possibly multi-page tables
\usepackage{tabularx} % c=center,l=left,r=right,X=fill
\usepackage{float}
\floatstyle{plaintop}
\usepackage[tableposition=top]{caption}
\newcolumntype{P}[1]{>{\centering\arraybackslash}p{#1}}
\newcolumntype{M}[1]{>{\centering\arraybackslash}m{#1}}
%----------------------------------------------------------------------------------------
% Block Diagram / FSM Drawings
%----------------------------------------------------------------------------------------
\usepackage{tikz}
\usetikzlibrary{shapes,arrows,fit,positioning}
\usetikzlibrary{automata} % used for the fsm
%----------------------------------------------------------------------------------------
% Colors Used
%----------------------------------------------------------------------------------------
\usepackage{colortbl}
\definecolor{blue}{rgb}{.7,.8,.9}
\definecolor{ceruleanblue}{rgb}{0.16, 0.32, 0.75}
\definecolor{drkgreen}{rgb}{0,0.6,0}
\definecolor{deepmagenta}{rgb}{0.8, 0.0, 0.8}
\definecolor{cyan}{rgb}{0.0,0.6,0.6}
\definecolor{maroon}{rgb}{0.5,0,0}
\usepackage{multirow}
%----------------------------------------------------------------------------------------
% Update the docTitle and docVersion per document
%----------------------------------------------------------------------------------------
\def\docTitle{Component Data Sheet}
<<<<<<< HEAD
\def\docVersion{1.4}
=======
\def\docVersion{1.5}
>>>>>>> 2c15f070
%----------------------------------------------------------------------------------------
\date{Version \docVersion} % Force date to be blank and override date with version
\title{\docTitle}
\lhead{\small{\docTitle}}

\def\snippetpath{../../../../../../doc/av/tex/snippets}
\input{\snippetpath/includes}

\def\comp{ad9361\_adc}
\edef\ecomp{ad9361_adc}
\def\Comp{AD9361 ADC}
\graphicspath{ {figures/} }

\begin{document}

\section*{Summary - \Comp}
\begin{tabular}{|c|M{13.5cm}|}
	\hline
	\rowcolor{blue}
	                  &                  \\
	\hline
	Name              & \comp            \\
	\hline
	Worker Type       & Device           \\
	\hline
	Version           & v\docVersion   \\
	\hline
<<<<<<< HEAD
	Release Date      & October 2018           \\
=======
	Release Date      & 4/2019           \\
>>>>>>> 2c15f070
	\hline
	Component Library & ocpi.assets.devices     \\
	\hline
	Workers           & \comp.hdl        \\
	\hline
	Tested Platforms  &
\begin{itemize}
  \item Agilent Zedboard/Analog Devices FMCOMMS2 (Vivado only)
  \item Agilent Zedboard/Analog Devices FMCOMMS3 (Vivado only)
  \item x86/Xilinx ML605/Analog Devices FMCOMMS2
  \item x86/Xilinx ML605/Analog Devices FMCOMMS3
  \item Ettus E310 (Vivado only, application for testing exists in e310 project)
\end{itemize} \\
	\hline
\end{tabular}
\section*{Functionality}
	The \Comp{} device worker outputs a single RX channel's data from the AD9361 IC\cite{ad9361} via an iqstream output port. Up to two instances of this worker can be used to provide each AD9361 RX channel data stream in an independent, non-phase-coherent fashion.

\section*{Worker Implementation Details}
\subsection*{\comp.hdl}
The ad9361\_adc\_sub.hdl subdevice worker supports the \comp{}.hdl device worker. The ad9361\_adc\_sub.hdl subdevice sends a data bus containing 24-bit parallel I/Q data in the AD9361's DATA\_CLK\_P pin clock domain via the \verb+dev_adc+ dev signal port. Either of data streams from the two AD9361 RX channels  may be sent to an instance of \comp{}.hdl. Which RX channel data stream is sent is determined within the ad9361\_adc\_sub.hdl subdevice worker. The Q0.15 I/Q values on the \comp{}.hdl output port are sign extended from the AD9361's 12-bit I/Q ADC bus. For more information see \cite{adc_sub_comp_datasheet}. \\
The \comp{}.hdl worker passes data from the \verb+dev_adc+ dev signal bus  through an asynchronous First-In-First-Out (FIFO) buffer to achieve clock domain crossing. The FIFO's output side is in the HDL container's control clock domain. Note that the HDL container's control clock rate is platform-specific. The FIFO's depth in number of samples is determined at build-time by the \verb+fifo_depth+ parameter property. An \verb+overrun+ property indicates when samples have been dropped due to the FIFO being full, which is possible when backpressure overcomes the ADC sample rate for long enough to fill up the FIFO. The output data port generates messages whose length in bytes is determined at runtime by the messageSize property.
\section*{Block Diagrams}
\subsection*{Top level}
\begin{center}
	\begin{tikzpicture}[% List of styles applied to all, to override specify on a case-by-case
			every node/.style={
				align=center,  		% use this so that the "\\" for line break works
				minimum size=1.5cm	% creates space above and below text in rectangle
			},
			every edge/.style={draw,thick}
		]
		\node[rectangle,ultra thick,draw=black,fill=blue,minimum width=5 cm](R2){Parameter Properties: \verb+fifo_depth+ \\ \\ \Comp \\ };
		\node[rectangle,draw=white,fill=white](R3)[below= of R2]{``dev\_adc'' dev signal port\\ ADC data bus (see AD9361\_ADC\_SUB.pdf)};
		\node[rectangle,draw=white,fill=white](R4)[right= of R2]{``out'' port \\ Complex signed samples (Q0.15 I, Q0.15 Q)};
		\node[rectangle,draw=white,fill=white](R5)[above= of R2]{Non-parameter Properties:\\\verb+overrun+\\ \verb+messageSize+\\};
		\path[<->]
		(R3)edge []	node [] {} (R2);
		\path[->]
		(R2)edge []	node [] {} (R4)
		(R2)edge []	node [] {} (R5)
		(R5)edge []	node [] {} (R2)
		;
	\end{tikzpicture}
\end{center}
\section*{Source Dependencies}
\subsection*{\comp.hdl}
\begin{itemize}
	\item assets/hdl/devices/\comp.hdl/\comp.vhd
	\item core/hdl/primitives/util/adc\_fifo.vhd
	\item core/hdl/primitives/util/sync\_status.vhd
	\item core/hdl/primitives/util/util\_pkg.vhd
	\item core/hdl/primitives/bsv/imports/SyncFIFO.v
	\item core/hdl/primitives/bsv/imports/SyncResetA.v
	\item core/hdl/primitives/bsv/imports/SyncHandshake.v
	\item core/hdl/primitives/bsv/bsv\_pkg.vhd
\end{itemize}
\begin{landscape}

	\section*{Component Spec Properties}
	\begin{scriptsize}
		\begin{tabular}{|p{3.75cm}|p{1.25cm}|p{2cm}|p{2.75cm}|p{1.5cm}|p{1.5cm}|p{1cm}|p{5.25cm}|}
			\hline
			\rowcolor{blue}
			Name               & Type & SequenceLength & ArrayDimensions & Accessibility      & Valid Range & Default & Usage                                                                               \\
			\hline
			\verb+messageSize+ & Long & -              & -               & Initial, Readable  & Standard    & -       & Number of bytes in output message                                                   \\
			\hline
			\verb+overrun+     & Bool & -              & -               & Writable, Volatile & Standard    & -       & Flag set when ADC tries to load a sample and the ADC FIFO is full. Once high, this flag is not cleared (i.e. set low) until the property is written to again (the flag clears regardless of write value, i.e. writing true or false both result in a value of false, also note that a property write happens on reset).\\
			\hline
		\end{tabular}
	\end{scriptsize}

	\section*{Worker Properties}
	\subsection*{\comp.hdl}
	\begin{scriptsize}
		\begin{tabular}{|p{2cm}|p{2cm}|p{1cm}|p{2cm}|p{2cm}|p{2cm}|p{2cm}|p{1cm}|p{4.58cm}|}
			\hline
			\rowcolor{blue}
			Scope        & Name                 & Type & SequenceLength & ArrayDimensions & Accessibility & Valid Range        & Default & Usage                                                                                                                  \\
			\hline
			SpecProperty & \verb+messageSize+   & Long & -              & -               & Initial,Readable& Standard           & 8192    & Number of bytes in output message                                                                                      \\
			\hline
			SpecProperty & \verb+overrun+       & Bool & -              & -               & Writable,Volatile& Standard           & 0       & Flag set when ADC tries to load a sample and the ADC FIFO is full. Once high, this flag is not cleared (i.e. set low) until the property is written to again (the flag clears regardless of write value, i.e. writing true or false both result in a value of false, also note that a property write happens on reset).                                   \\
			\hline
			Property     & \verb+fifo_depth+    & ULong& -              & -               & Parameter     & Standard           & 0       & Depth in number of samples of the ADC-to-control clock domain crossing FIFO.                                   \\
			\hline
		\end{tabular}
	\end{scriptsize}

	\section*{Component Ports}
	\begin{scriptsize}
		\begin{tabular}{|p{2cm}|p{1.5cm}|p{4cm}|p{1.5cm}|p{1.5cm}|p{9.38cm}|}
			\hline
			\rowcolor{blue}
			Name & Producer & Protocol           & Optional & Advanced & Usage                  \\
			\hline
			out  & true     & iqstream\_protocol & true     & -        & Complex signed samples (Q0.15 I, Q0.15 Q). \\
			\hline
		\end{tabular}
	\end{scriptsize}
\pagebreak
	\section*{Worker Interfaces}
	\subsection*{\comp.hdl}
	\begin{scriptsize}
		\begin{tabular}{|p{2cm}|p{1.5cm}|p{1.5cm}|p{1.5cm}|p{13.8cm}|}
			\hline
			\rowcolor{blue}
			Type            & Name & DataWidth & Advanced & Usage                  \\
			\hline
			StreamInterface & out  & 32        & -        & Complex signed samples (Q0.15 I, Q0.15 Q). This port generates data and obeys backpressure. Because both backpressure from the \verb+out+ port and forward pressure from the \verb+dev_adc+ data bus exists, it is possible for samples to be dropped in the clock domain-crossing FIFO, i.e. seen on the \verb+dev_adc+ data bus but never make it to the output port. This event is monitored via the \verb+overrun+ property.  \\
			\hline
		\end{tabular}
	\end{scriptsize} \\ \\
	\begin{scriptsize}
		\begin{tabular}{|p{1.5cm}|p{1.4cm}|p{1.05cm}|p{1.25cm}|p{1.2cm}|p{3cm}|p{1.4cm}|p{0.9cm}|p{6.88cm}|}
			\hline
			\rowcolor{blue}
			Type                       & Name                            & Count & Optional & Master                & Signal                & Direction                  & Width                    & Description                                                                                                                  \\
			\hline
			\multirow{8}{*}{DevSignal} & \multirow{8}{*}{dev\_adc} & \multirow{8}{*}{1} & \multirow{8}{*}{False} & \multirow{8}{*}{True}  & present & Output&1& Value is 1 if a worker is connected to this devsignal port. \\
			\cline{6-9}
			&             &        &     &      & adc\_data\_I & Input     & 12     & Signed Q0.11 I value of ADC sample corresponding to RX channel 1. \\
			\cline{6-9}
			&             &        &     &      & adc\_data\_Q & Input     & 12     & Signed Q0.11 Q value of ADC sample corresponding to RX channel 1. \\
			\cline{6-9}
			&             &        &     &      & adc\_clk     & Input     & 1      & Clock for adc\_data\_I, adc\_data\_Q, and adc\_give. \\
			\cline{6-9}
			&             &        &     &      & adc\_give    & Input     & 1      & Indicates that the adc\_data\_I and adc\_data\_Q are valid and should be latched on the next rising edge of adc\_clk. \\
			\hline
		\end{tabular}
	\end{scriptsize}
\end{landscape}

\section*{Control Timing and Signals}
The \comp{}.hdl device worker contains two clock domains: the clock from the Control Plane, and the adc\_clk clock from the dev signal.\par\bigskip
\noindent The latency from the dev signal data bus to the output port is non-deterministic due to data flowing through an asynchronous FIFO with each side in a different clock domain. This non-determinism exists even in the absense of backpressure. In the presence of backpressure, the latency increases in an amount directly proportional to the degree to which the FIFO is full.

\section*{Worker Configuration Parameters}
\subsubsection*{\comp.hdl}
\input{../../\ecomp.hdl/configurations.inc}
\section*{Performance and Resource Utilization}
\subsubsection*{\comp.hdl}
The FPGA resource utilization and Fmax are included for this worker. Fmax refers to the maximum allowable clock rate for any registered signal paths within a given clock domain for an FPGA design. Fmax in the table below is specific only to this worker and represents the maximum possible Fmax for any OpenCPI bitstream built with this worker included. Note that the Fmax value for a given clock domain for the final bitstream is often worse than the Fmax specific to this worker, even if this worker is the only one included in the bitstream. Note also that the DATA\_CLK\_P devsignal's rate will only ever go as high as 245.76 MHz\cite{adi_ug570}. \\ \\

%\input{../../\ecomp.hdl/utilization.inc}
\input{utilization_custom.inc}

\footnotetext[1]{\label{abc}These measurements were the result of a Vivado timing analysis which was different from the Vivado analysis performed by default for OpenCPI worker builds. For more info see Appendix \ref{appendix}}

\pagebreak
\section*{Test and Verification}
No unit test for this component exists. However, a hardware-in-the-loop
application (which is NOT a unit test) exists for testing purposes (see
assets/applications/ad9361\_adc\_test).

\begin{thebibliography}{1}

\bibitem{ad9361} AD9361 Datasheet and Product Info \\
\url{
https://www.analog.com/en/products/ad9361.html}
\bibitem{adi_ug570} AD9361 Reference Manual UG-570\\
AD9361\_Reference\_Manual\_UG-570.pdf
\bibitem{adc_sub_comp_datasheet} AD361 ADC Sub Component Data Sheet \\
<<<<<<< HEAD
\url{https://opencpi.github.io/assets/AD9361_ADC_Sub.pdf}
=======
\githubioURL{assets/AD9361_ADC_Sub.pdf}
>>>>>>> 2c15f070

\end{thebibliography}
\pagebreak
\section{Appendix 1 - AD9361 ADC Data Fidelity / Delay Setting Verification}
\subsection{FMCOMMS3 on ML605 FMC-LPC slot}
A custom script was run to report bit error rate vs. on-AD9361 RX data-clock delay settings. The following confirms both the ability of the ML605/FMCOMMS3 to have 100\% data fidelity up to the maximum data rate and the experimental range of valid delay settings. Each entry in the table below represents bit error rate in percent.
\lstset{language=bash, backgroundcolor=\color{lightgray}, columns=flexible, breaklines=true, prebreak=\textbackslash, basicstyle=\ttfamily, showstringspaces=false,upquote=true, aboveskip=\baselineskip, belowskip=\baselineskip}
\begin{lstlisting}[basicstyle=\scriptsize]
FIR enabled      : 0
Data port config : 1R1T
sample rate      : 2.083334e6 sps
 rx_data_clock_delay   rx_data_delay->
  |
  v
        0       1       2       3       4       5       6       7       8       9       10      11      12      13      14      15
0       11.1165 32.5526 38.0768 38.888  38.739  38.7141 38.7461 38.9165 error   38.7726 38.6963 38.887  38.8316 38.8514 38.8423 38.8295
1       0.175476
2       0
3       0
4       0
5       0
6       0
7       0
8       0
9       0
10      0
11      0
12      0
13      0
14      0
15      0
FIR enabled      : 0
Data port config : 1R1T
sample rate      : 25e6 sps
 rx_data_clock_delay   rx_data_delay->
  |
  v
        0       1       2       3       4       5       6       7       8       9       10      11      12      13      14      15
0       10.0082 32.0424 37.6495 38.6719 38.5193 38.267  38.6541 39.18   38.913  39.1368 38.7884 37.9674 37.9908 38.7934 38.827  37.885
1       0.0223796
2       0
3       0
4       0
5       0
6       0
7       0
8       0
9       0
10      0
11      0
12      0
13      0
14      0
15      0
FIR enabled      : 0
Data port config : 1R1T
sample rate      : 40e6 sps
 rx_data_clock_delay   rx_data_delay->
  |
  v
        0       1       2       3       4       5       6       7       8       9       10      11      12      13      14      15
0       10.0683 32.1218 37.4532 39.2014 39.1764 38.8275 37.9369 38.6688 38.5096 38.9964 38.5442 37.9761 38.4176 37.973  37.9934 38.9781
1       0.00101725
2       0
3       0
4       0
5       0
6       0
7       0
8       0
9       0
10      0
11      0
12      0
13      0
14      0
15      0
FIR enabled      : 0
Data port config : 1R1T
sample rate      : 61.44e6 sps
 rx_data_clock_delay   rx_data_delay->
  |
  v
        0       1       2       3       4       5       6       7       8       9       10      11      12      13      14      15
0       8.7087  31.222  36.0377 39.0559 38.7578 38.8687 38.5117 39.0518 38.8646 38.6719 38.3362 39.0422 38.4893 37.7355 39.0508 39.0106
1       0.161743
2       0
3       0
4       0
5       0
6       0
7       0
8       0
9       0
10      0
11      0
12      0
13      0
14      0
15      0
FIR enabled      : 0
Data port config : 2R2T
sample rate      : 2.083334e6 sps
 rx_data_clock_delay   rx_data_delay->
  |
  v
        0       1       2       3       4       5       6       7       8       9       10      11      12      13      14      15
0       error   31.9356 error   38.8067 38.7568 error   error   38.6948 38.6612 38.8941 38.6012 38.7405 38.7589 38.9399 38.7741 38.8087
1       0
2       0
3       0
4       0
5       0
6       0
7       0
8       0
9       0
10      0
11      0
12      0
13      0
14      0
15      error
FIR enabled      : 0
Data port config : 2R2T
sample rate      : 25e6 sps
 rx_data_clock_delay   rx_data_delay->
  |
  v
        0       1       2       3       4       5       6       7       8       9       10      11      12      13      14      15
0       10.2153 31.5826 37.1175 38.8011 38.7777 38.7955 38.9638 39.1596 38.6841 39.1734 38.7619 38.6576 38.6983 38.9506 38.5905 38.9964
1       0
2       0
3       0
4       0
5       0
6       0
7       0
8       0
9       0
10      0
11      0
12      0
13      0
14      0
15      0
FIR enabled      : 0
Data port config : 2R2T
sample rate      : 40e6 sps
 rx_data_clock_delay   rx_data_delay->
  |
  v
        0       1       2       3       4       5       6       7       8       9       10      11      12      13      14      15
0       19.9519 34.5505 38.4109 38.6759 38.8428 39.123  39.1123 38.7451 38.8947 37.7131 38.6642 38.6897 38.415  36.411  26.7649 11.1231
1       3.42967
2       0
3       0
4       0
5       0
6       0
7       0
8       0
9       0
10      0
11      0
12      3.35541
13      15.3783
14      34.4991
15      37.8092
FIR enabled      : 0
Data port config : 2R2T
sample rate      : 61.44e6 sps
 rx_data_clock_delay   rx_data_delay->
  |
  v
        0       1       2       3       4       5       6       7       8       9       10      11      12      13      14      15
0       9.56268 30.2144 37.0743 39.0889 38.6958 38.6719 39.1861 38.9008 37.7182 34.2031 20.5037 5.95449 0       0       0       0
1       0.54067
2       0
3       0
4       0
5       0
6       0.18158
7       7.34151
8       23.8927
9       36.7589
10      38.9262
11      39.0381
12      38.886
13      38.8255
14      39.1647
15      38.3784
\end{lstlisting}
\pagebreak
\section{Appendix 2 - Vivado Timing Analysis} \label{appendix}

The Vivado timing report that OpenCPI runs for device workers may erroneously report a max delay for a clocking path which should have been ignored. Custom Vivado tcl commands had to be run for this device worker to extract pertinent information from Vivado timing analysis. After building the worker, the following commands were run from the assets project directory (after the Vivado settings64.sh was sourced):
\begin{lstlisting}
cd hdl/devices/
vivado -mode tcl
\end{lstlisting}
Then the following commands were run inside the Vivado tcl terminal:
\begin{lstlisting}
open_project ad9361_adc.hdl/target-zynq/ad9361_adc_rv.xpr
synth_design -part xc7z020clg484-1 -top ad9361_adc_rv -mode out_of_context
create_clock -name clk1 -period 0.001 [get_nets {ctl_in[Clk]}]
create_clock -name clk2 -period 0.001 [get_nets {dev_adc_in[adc_clk]}]
set_clock_groups -asynchronous -group [get_clocks clk1] -group [get_clocks clk2]
report_timing -delay_type min_max -sort_by slack -input_pins -group clk1
report_timing -delay_type min_max -sort_by slack -input_pins -group clk2
\end{lstlisting}
The following is the output of the timing reports. The Fmax for the control plane clock for this worker is computed as the maximum magnitude slack with a control plane clock of 1 ps plus 2 times the assumed 1 ps control plane clock period (4.933 ns + 0.002 ns = 4.935 ns, 1/4.935 ns = 202.63 MHz). The Fmax for the adc\_clk clock from the devsignal is computed as the maximum magnitude slack with adc\_clk of 1 ps plus 2 times the assumed 1 ps adc\_clk period (2.947 ns + 0.002 ns = 2.949 ns, 1/2.949 ns = 339.10 MHz).
\fontsize{6}{12}\selectfont
\begin{lstlisting}
Vivado% report_timing -delay_type min_max -sort_by slack -input_pins -group clk1

Timing Report

Slack (VIOLATED) :        -4.933ns  (required time - arrival time)
  Source:                 wci/messageSize_property/value_reg[7]/C
                            (rising edge-triggered cell FDRE clocked by clk1  {rise@0.000ns fall@0.001ns period=0.001ns})
  Destination:            worker/fifo/samplesInMessage_r_reg[0]/S
                            (rising edge-triggered cell FDSE clocked by clk1  {rise@0.000ns fall@0.001ns period=0.001ns})
  Path Group:             clk1
  Path Type:              Setup (Max at Slow Process Corner)
  Requirement:            0.002ns  (clk1 rise@0.002ns - clk1 rise@0.000ns)
  Data Path Delay:        4.327ns  (logic 2.025ns (46.799%)  route 2.302ns (53.201%))
  Logic Levels:           5  (CARRY4=3 LUT5=1 LUT6=1)
  Clock Path Skew:        -0.049ns (DCD - SCD + CPR)
    Destination Clock Delay (DCD):    0.924ns = ( 0.926 - 0.002 )
    Source Clock Delay      (SCD):    0.973ns
    Clock Pessimism Removal (CPR):    0.000ns
  Clock Uncertainty:      0.035ns  ((TSJ^2 + TIJ^2)^1/2 + DJ) / 2 + PE
    Total System Jitter     (TSJ):    0.071ns
    Total Input Jitter      (TIJ):    0.000ns
    Discrete Jitter          (DJ):    0.000ns
    Phase Error              (PE):    0.000ns

    Location             Delay type                Incr(ns)  Path(ns)    Netlist Resource(s)
  -------------------------------------------------------------------    -------------------
                         (clock clk1 rise edge)       0.000     0.000 r
                                                      0.000     0.000 r  ctl_in[Clk] (IN)
                         net (fo=155, unset)          0.973     0.973    wci/messageSize_property/ctl_in[Clk]
                         FDRE                                         r  wci/messageSize_property/value_reg[7]/C
  -------------------------------------------------------------------    -------------------
                         FDRE (Prop_fdre_C_Q)         0.518     1.491 r  wci/messageSize_property/value_reg[7]/Q
                         net (fo=2, unplaced)         0.976     2.467    wci/messageSize_property/Q[6]
                                                                      r  wci/messageSize_property/b_carry_i_3/I0
                         LUT6 (Prop_lut6_I0_O)        0.295     2.762 r  wci/messageSize_property/b_carry_i_3/O
                         net (fo=1, unplaced)         0.000     2.762    worker/fifo/S[1]
                                                                      r  worker/fifo/b_carry/S[1]
                         CARRY4 (Prop_carry4_S[1]_CO[3])
                                                      0.533     3.295 r  worker/fifo/b_carry/CO[3]
                         net (fo=1, unplaced)         0.009     3.304    worker/fifo/b_carry_n_0
                                                                      r  worker/fifo/b_carry__0/CI
                         CARRY4 (Prop_carry4_CI_CO[3])
                                                      0.117     3.421 r  worker/fifo/b_carry__0/CO[3]
                         net (fo=1, unplaced)         0.000     3.421    worker/fifo/b_carry__0_n_0
                                                                      r  worker/fifo/b_carry__1/CI
                         CARRY4 (Prop_carry4_CI_CO[2])
                                                      0.252     3.673 r  worker/fifo/b_carry__1/CO[2]
                         net (fo=3, unplaced)         0.470     4.143    wci/wci_decode/CO[0]
                                                                      r  wci/wci_decode/samplesInMessage_r[0]_i_1/I3
                         LUT5 (Prop_lut5_I3_O)        0.310     4.453 r  wci/wci_decode/samplesInMessage_r[0]_i_1/O
                         net (fo=32, unplaced)        0.847     5.300    worker/fifo/or
                         FDSE                                         r  worker/fifo/samplesInMessage_r_reg[0]/S
  -------------------------------------------------------------------    -------------------

                         (clock clk1 rise edge)       0.002     0.002 r
                                                      0.000     0.002 r  ctl_in[Clk] (IN)
                         net (fo=155, unset)          0.924     0.926    worker/fifo/ctl_in[Clk]
                         FDSE                                         r  worker/fifo/samplesInMessage_r_reg[0]/C
                         clock pessimism              0.000     0.926
                         clock uncertainty           -0.035     0.891
                         FDSE (Setup_fdse_C_S)       -0.524     0.367    worker/fifo/samplesInMessage_r_reg[0]
  -------------------------------------------------------------------
                         required time                          0.367
                         arrival time                          -5.300
  -------------------------------------------------------------------
                         slack                                 -4.933

Vivado% report_timing -delay_type min_max -sort_by slack -input_pins -group clk2

Timing Report

Slack (VIOLATED) :        -2.947ns  (required time - arrival time)
  Source:                 worker/fifo/fifo/sGEnqPtr_reg[1]/C
                            (rising edge-triggered cell FDCE clocked by clk2  {rise@0.000ns fall@0.001ns period=0.001ns})
  Destination:            worker/fifo/fifo/sNotFullReg_reg/D
                            (rising edge-triggered cell FDCE clocked by clk2  {rise@0.000ns fall@0.001ns period=0.001ns})
  Path Group:             clk2
  Path Type:              Setup (Max at Slow Process Corner)
  Requirement:            0.002ns  (clk2 rise@0.002ns - clk2 rise@0.000ns)
  Data Path Delay:        2.942ns  (logic 1.061ns (36.064%)  route 1.881ns (63.936%))
  Logic Levels:           3  (LUT4=1 LUT6=2)
  Clock Path Skew:        -0.049ns (DCD - SCD + CPR)
    Destination Clock Delay (DCD):    0.924ns = ( 0.926 - 0.002 )
    Source Clock Delay      (SCD):    0.973ns
    Clock Pessimism Removal (CPR):    0.000ns
  Clock Uncertainty:      0.035ns  ((TSJ^2 + TIJ^2)^1/2 + DJ) / 2 + PE
    Total System Jitter     (TSJ):    0.071ns
    Total Input Jitter      (TIJ):    0.000ns
    Discrete Jitter          (DJ):    0.000ns
    Phase Error              (PE):    0.000ns

    Location             Delay type                Incr(ns)  Path(ns)    Netlist Resource(s)
  -------------------------------------------------------------------    -------------------
                         (clock clk2 rise edge)       0.000     0.000 r
                                                      0.000     0.000 r  dev_adc_in[adc_clk] (IN)
                         net (fo=33, unset)           0.973     0.973    worker/fifo/fifo/dev_adc_in[adc_clk]
                         FDCE                                         r  worker/fifo/fifo/sGEnqPtr_reg[1]/C
  -------------------------------------------------------------------    -------------------
                         FDCE (Prop_fdce_C_Q)         0.518     1.491 r  worker/fifo/fifo/sGEnqPtr_reg[1]/Q
                         net (fo=3, unplaced)         0.983     2.474    worker/fifo/fifo/p_0_in[0]
                                                                      r  worker/fifo/fifo/sNotFullReg_i_6/I0
                         LUT6 (Prop_lut6_I0_O)        0.295     2.769 r  worker/fifo/fifo/sNotFullReg_i_6/O
                         net (fo=1, unplaced)         0.449     3.218    worker/fifo/fifo/sNotFullReg_i_6_n_0
                                                                      r  worker/fifo/fifo/sNotFullReg_i_4/I3
                         LUT4 (Prop_lut4_I3_O)        0.124     3.342 r  worker/fifo/fifo/sNotFullReg_i_4/O
                         net (fo=1, unplaced)         0.449     3.791    worker/fifo/fifo/sNextNotFull__12
                                                                      r  worker/fifo/fifo/sNotFullReg_i_1/I5
                         LUT6 (Prop_lut6_I5_O)        0.124     3.915 r  worker/fifo/fifo/sNotFullReg_i_1/O
                         net (fo=1, unplaced)         0.000     3.915    worker/fifo/fifo/sNotFullReg_i_1_n_0
                         FDCE                                         r  worker/fifo/fifo/sNotFullReg_reg/D
  -------------------------------------------------------------------    -------------------

                         (clock clk2 rise edge)       0.002     0.002 r
                                                      0.000     0.002 r  dev_adc_in[adc_clk] (IN)
                         net (fo=33, unset)           0.924     0.926    worker/fifo/fifo/dev_adc_in[adc_clk]
                         FDCE                                         r  worker/fifo/fifo/sNotFullReg_reg/C
                         clock pessimism              0.000     0.926
                         clock uncertainty           -0.035     0.891
                         FDCE (Setup_fdce_C_D)        0.077     0.968    worker/fifo/fifo/sNotFullReg_reg
  -------------------------------------------------------------------
                         required time                          0.968
                         arrival time                          -3.915
  -------------------------------------------------------------------
                         slack                                 -2.947


\end{lstlisting}
\fontsize{10}{12}\selectfont
These calculations can be verified by replacing the \texttt{create\_clock} lines above with the following values and rerunning the \texttt{report\_timing} commands and observing a value of 0.000 ns for the slacks:
\begin{lstlisting}
create_clock -name clk1 -period 4.935 [get_nets {ctl_in[Clk]}]
create_clock -name clk2 -period 2.949 [get_nets {dev_adc_in[adc_clk]}]
report_timing -delay_type min_max -sort_by slack -input_pins -group clk1
report_timing -delay_type min_max -sort_by slack -input_pins -group clk2
\end{lstlisting}
\fontsize{6}{12}\selectfont
\begin{lstlisting}
Vivado% report_timing -delay_type min_max -sort_by slack -input_pins -group clk1

Timing Report

Slack (MET) :             0.000ns  (required time - arrival time)
  Source:                 wci/messageSize_property/value_reg[7]/C
                            (rising edge-triggered cell FDRE clocked by clk1  {rise@0.000ns fall@2.467ns period=4.935ns})
  Destination:            worker/fifo/samplesInMessage_r_reg[0]/S
                            (rising edge-triggered cell FDSE clocked by clk1  {rise@0.000ns fall@2.467ns period=4.935ns})
  Path Group:             clk1
  Path Type:              Setup (Max at Slow Process Corner)
  Requirement:            4.935ns  (clk1 rise@4.935ns - clk1 rise@0.000ns)
  Data Path Delay:        4.327ns  (logic 2.025ns (46.799%)  route 2.302ns (53.201%))
  Logic Levels:           5  (CARRY4=3 LUT5=1 LUT6=1)
  Clock Path Skew:        -0.049ns (DCD - SCD + CPR)
    Destination Clock Delay (DCD):    0.924ns = ( 5.859 - 4.935 )
    Source Clock Delay      (SCD):    0.973ns
    Clock Pessimism Removal (CPR):    0.000ns
  Clock Uncertainty:      0.035ns  ((TSJ^2 + TIJ^2)^1/2 + DJ) / 2 + PE
    Total System Jitter     (TSJ):    0.071ns
    Total Input Jitter      (TIJ):    0.000ns
    Discrete Jitter          (DJ):    0.000ns
    Phase Error              (PE):    0.000ns

    Location             Delay type                Incr(ns)  Path(ns)    Netlist Resource(s)
  -------------------------------------------------------------------    -------------------
                         (clock clk1 rise edge)       0.000     0.000 r
                                                      0.000     0.000 r  ctl_in[Clk] (IN)
                         net (fo=155, unset)          0.973     0.973    wci/messageSize_property/ctl_in[Clk]
                         FDRE                                         r  wci/messageSize_property/value_reg[7]/C
  -------------------------------------------------------------------    -------------------
                         FDRE (Prop_fdre_C_Q)         0.518     1.491 r  wci/messageSize_property/value_reg[7]/Q
                         net (fo=2, unplaced)         0.976     2.467    wci/messageSize_property/Q[6]
                                                                      r  wci/messageSize_property/b_carry_i_3/I0
                         LUT6 (Prop_lut6_I0_O)        0.295     2.762 r  wci/messageSize_property/b_carry_i_3/O
                         net (fo=1, unplaced)         0.000     2.762    worker/fifo/S[1]
                                                                      r  worker/fifo/b_carry/S[1]
                         CARRY4 (Prop_carry4_S[1]_CO[3])
                                                      0.533     3.295 r  worker/fifo/b_carry/CO[3]
                         net (fo=1, unplaced)         0.009     3.304    worker/fifo/b_carry_n_0
                                                                      r  worker/fifo/b_carry__0/CI
                         CARRY4 (Prop_carry4_CI_CO[3])
                                                      0.117     3.421 r  worker/fifo/b_carry__0/CO[3]
                         net (fo=1, unplaced)         0.000     3.421    worker/fifo/b_carry__0_n_0
                                                                      r  worker/fifo/b_carry__1/CI
                         CARRY4 (Prop_carry4_CI_CO[2])
                                                      0.252     3.673 r  worker/fifo/b_carry__1/CO[2]
                         net (fo=3, unplaced)         0.470     4.143    wci/wci_decode/CO[0]
                                                                      r  wci/wci_decode/samplesInMessage_r[0]_i_1/I3
                         LUT5 (Prop_lut5_I3_O)        0.310     4.453 r  wci/wci_decode/samplesInMessage_r[0]_i_1/O
                         net (fo=32, unplaced)        0.847     5.300    worker/fifo/or
                         FDSE                                         r  worker/fifo/samplesInMessage_r_reg[0]/S
  -------------------------------------------------------------------    -------------------

                         (clock clk1 rise edge)       4.935     4.935 r
                                                      0.000     4.935 r  ctl_in[Clk] (IN)
                         net (fo=155, unset)          0.924     5.859    worker/fifo/ctl_in[Clk]
                         FDSE                                         r  worker/fifo/samplesInMessage_r_reg[0]/C
                         clock pessimism              0.000     5.859
                         clock uncertainty           -0.035     5.824
                         FDSE (Setup_fdse_C_S)       -0.524     5.300    worker/fifo/samplesInMessage_r_reg[0]
  -------------------------------------------------------------------
                         required time                          5.300
                         arrival time                          -5.300
  -------------------------------------------------------------------
                         slack                                  0.000




Vivado% report_timing -delay_type min_max -sort_by slack -input_pins -group clk2

Timing Report

Slack (MET) :             0.000ns  (required time - arrival time)
  Source:                 worker/fifo/fifo/sGEnqPtr_reg[1]/C
                            (rising edge-triggered cell FDCE clocked by clk2  {rise@0.000ns fall@1.474ns period=2.949ns})
  Destination:            worker/fifo/fifo/sNotFullReg_reg/D
                            (rising edge-triggered cell FDCE clocked by clk2  {rise@0.000ns fall@1.474ns period=2.949ns})
  Path Group:             clk2
  Path Type:              Setup (Max at Slow Process Corner)
  Requirement:            2.949ns  (clk2 rise@2.949ns - clk2 rise@0.000ns)
  Data Path Delay:        2.942ns  (logic 1.061ns (36.064%)  route 1.881ns (63.936%))
  Logic Levels:           3  (LUT4=1 LUT6=2)
  Clock Path Skew:        -0.049ns (DCD - SCD + CPR)
    Destination Clock Delay (DCD):    0.924ns = ( 3.873 - 2.949 )
    Source Clock Delay      (SCD):    0.973ns
    Clock Pessimism Removal (CPR):    0.000ns
  Clock Uncertainty:      0.035ns  ((TSJ^2 + TIJ^2)^1/2 + DJ) / 2 + PE
    Total System Jitter     (TSJ):    0.071ns
    Total Input Jitter      (TIJ):    0.000ns
    Discrete Jitter          (DJ):    0.000ns
    Phase Error              (PE):    0.000ns

    Location             Delay type                Incr(ns)  Path(ns)    Netlist Resource(s)
  -------------------------------------------------------------------    -------------------
                         (clock clk2 rise edge)       0.000     0.000 r
                                                      0.000     0.000 r  dev_adc_in[adc_clk] (IN)
                         net (fo=33, unset)           0.973     0.973    worker/fifo/fifo/dev_adc_in[adc_clk]
                         FDCE                                         r  worker/fifo/fifo/sGEnqPtr_reg[1]/C
  -------------------------------------------------------------------    -------------------
                         FDCE (Prop_fdce_C_Q)         0.518     1.491 r  worker/fifo/fifo/sGEnqPtr_reg[1]/Q
                         net (fo=3, unplaced)         0.983     2.474    worker/fifo/fifo/p_0_in[0]
                                                                      r  worker/fifo/fifo/sNotFullReg_i_6/I0
                         LUT6 (Prop_lut6_I0_O)        0.295     2.769 r  worker/fifo/fifo/sNotFullReg_i_6/O
                         net (fo=1, unplaced)         0.449     3.218    worker/fifo/fifo/sNotFullReg_i_6_n_0
                                                                      r  worker/fifo/fifo/sNotFullReg_i_4/I3
                         LUT4 (Prop_lut4_I3_O)        0.124     3.342 r  worker/fifo/fifo/sNotFullReg_i_4/O
                         net (fo=1, unplaced)         0.449     3.791    worker/fifo/fifo/sNextNotFull__12
                                                                      r  worker/fifo/fifo/sNotFullReg_i_1/I5
                         LUT6 (Prop_lut6_I5_O)        0.124     3.915 r  worker/fifo/fifo/sNotFullReg_i_1/O
                         net (fo=1, unplaced)         0.000     3.915    worker/fifo/fifo/sNotFullReg_i_1_n_0
                         FDCE                                         r  worker/fifo/fifo/sNotFullReg_reg/D
  -------------------------------------------------------------------    -------------------

                         (clock clk2 rise edge)       2.949     2.949 r
                                                      0.000     2.949 r  dev_adc_in[adc_clk] (IN)
                         net (fo=33, unset)           0.924     3.873    worker/fifo/fifo/dev_adc_in[adc_clk]
                         FDCE                                         r  worker/fifo/fifo/sNotFullReg_reg/C
                         clock pessimism              0.000     3.873
                         clock uncertainty           -0.035     3.838
                         FDCE (Setup_fdce_C_D)        0.077     3.915    worker/fifo/fifo/sNotFullReg_reg
  -------------------------------------------------------------------
                         required time                          3.915
                         arrival time                          -3.915
  -------------------------------------------------------------------
                         slack                                  0.000





\end{lstlisting}

\fontsize{6}{12}\selectfont
\end{document}<|MERGE_RESOLUTION|>--- conflicted
+++ resolved
@@ -91,11 +91,7 @@
 % Update the docTitle and docVersion per document
 %----------------------------------------------------------------------------------------
 \def\docTitle{Component Data Sheet}
-<<<<<<< HEAD
-\def\docVersion{1.4}
-=======
 \def\docVersion{1.5}
->>>>>>> 2c15f070
 %----------------------------------------------------------------------------------------
 \date{Version \docVersion} % Force date to be blank and override date with version
 \title{\docTitle}
@@ -123,11 +119,7 @@
 	\hline
 	Version           & v\docVersion   \\
 	\hline
-<<<<<<< HEAD
-	Release Date      & October 2018           \\
-=======
 	Release Date      & 4/2019           \\
->>>>>>> 2c15f070
 	\hline
 	Component Library & ocpi.assets.devices     \\
 	\hline
@@ -292,11 +284,7 @@
 \bibitem{adi_ug570} AD9361 Reference Manual UG-570\\
 AD9361\_Reference\_Manual\_UG-570.pdf
 \bibitem{adc_sub_comp_datasheet} AD361 ADC Sub Component Data Sheet \\
-<<<<<<< HEAD
-\url{https://opencpi.github.io/assets/AD9361_ADC_Sub.pdf}
-=======
 \githubioURL{assets/AD9361_ADC_Sub.pdf}
->>>>>>> 2c15f070
 
 \end{thebibliography}
 \pagebreak
