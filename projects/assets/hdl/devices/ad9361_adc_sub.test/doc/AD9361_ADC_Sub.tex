--- conflicted
+++ resolved
@@ -93,11 +93,7 @@
 % Update the docTitle and docVersion per document
 %----------------------------------------------------------------------------------------
 \def\docTitle{Component Data Sheet}
-<<<<<<< HEAD
-\def\docVersion{1.4}
-=======
 \def\docVersion{1.5}
->>>>>>> 2c15f070
 %----------------------------------------------------------------------------------------
 \date{Version \docVersion} % Force date to be blank and override date with version
 \title{\docTitle}
@@ -126,15 +122,7 @@
 	\hline
 	Worker Type       & Device           \\
 	\hline
-<<<<<<< HEAD
-	Version           & v\docVersion     \\
-	\hline
-	Release Date      & October 2018         \\
-	\hline
-	Component Library & ocpi.assets.devices     \\
-=======
 	OpenCPI Release & v\docVersion ~ (released 4/2019) \\
->>>>>>> 2c15f070
 	\hline
 	Workers           & \comp.hdl        \\
 	\hline
@@ -755,19 +743,11 @@
  \bibitem{adi_ug671} AD9361 Register Map Reference Manual UG-671\\
  AD9361\_Register\_Map\_Reference\_Manual\_UG-671.pdf
  \bibitem{adc_comp_datasheet} AD9361 ADC Component Data Sheet \\
-<<<<<<< HEAD
- \url{https://opencpi.github.io/assets/AD9361_ADC.pdf}
- \bibitem{data_sub_comp_datasheet} AD9361 Data Sub Component Data Sheet \\
- \url{https://opencpi.github.io/assets/AD9361_Data_Sub.pdf}
- \bibitem{config_proxy_comp_datasheet} AD9361 Config Proxy Component Data Sheet \\
- \url{https://opencpi.github.io/assets/AD9361_Config_Proxy.pdf}
-=======
  \githubioURL{assets/AD9361_ADC.pdf}
  \bibitem{data_sub_comp_datasheet} AD9361 Data Sub Component Data Sheet \\
  \githubioURL{assets/AD9361_Data_Sub.pdf}
  \bibitem{config_proxy_comp_datasheet} AD9361 Config Proxy Component Data Sheet \\
  \githubioURL{assets/AD9361_Config_Proxy.pdf}
->>>>>>> 2c15f070
 
  \end{thebibliography}
 
