--- conflicted
+++ resolved
@@ -88,11 +88,7 @@
 % Update the docTitle and docVersion per document
 %----------------------------------------------------------------------------------------
 \def\docTitle{Component Data Sheet}
-<<<<<<< HEAD
-\def\docVersion{1.4}
-=======
 \def\docVersion{1.5}
->>>>>>> 2c15f070
 %----------------------------------------------------------------------------------------
 \date{Version \docVersion} % Force date to be blank and override date with version
 \title{\docTitle}
@@ -119,11 +115,7 @@
 	\hline
 	Version           & v\docVersion \\
 	\hline
-<<<<<<< HEAD
-	Release Date      & September 2018 \\
-=======
 	Release Date      & 4/2019 \\
->>>>>>> 2c15f070
 	\hline
 	Component Library & ocpi.assets.cards \\
 	\hline
