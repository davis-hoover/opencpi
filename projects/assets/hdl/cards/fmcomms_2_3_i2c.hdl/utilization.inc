--- conflicted
+++ resolved
@@ -1,95 +1,14 @@
-<<<<<<< HEAD
-% Generated on Fri Oct  5 08:45:58 2018
-=======
 % Generated on Tue Apr 30 11:24:21 2019
->>>>>>> 2c15f070
 
 % It is best to wrap this table in \begin{landscape} and \end{landscape} in its including doc
 \begin{tiny}
     \begin{longtable}[l]{* {9}{|c}|}
     \captionsetup{justification=raggedright,singlelinecheck=false}
-<<<<<<< HEAD
-    \caption{Resource Utilization Table for worker: fmcomms\_2\_3\_i2c}\\
-=======
     \caption{Resource Utilization Table for worker "fmcomms\_2\_3\_i2c"}\\
->>>>>>> 2c15f070
         \hline
         \rowcolor{blue}
             Configuration & OCPI Target & Tool    & Version & Device          & Registers (Typ) & LUTs (Typ) & Fmax (MHz) (Typ) & Memory/Special Functions \\
             \hline
-<<<<<<< HEAD
-            0             & zynq        & Vivado  & 2017.1  & xc7z020clg400-3 & 102             & 287        & N/A              & N/A \\
-            \hline
-            0             & virtex6     & ISE     & 14.7    & 6vcx75tff484-2  & 94              & 354        & 302.196          & N/A \\
-            \hline
-            0             & stratix4    & Quartus & 17.1.0  & N/A             & 132             & 273        & N/A              & N/A \\
-            \hline
-            1             & zynq        & Vivado  & 2017.1  & xc7z020clg400-3 & 102             & 293        & N/A              & N/A \\
-            \hline
-            1             & virtex6     & ISE     & 14.7    & 6vcx75tff484-2  & 94              & 356        & 302.196          & N/A \\
-            \hline
-            1             & stratix4    & Quartus & 17.1.0  & N/A             & 132             & 286        & N/A              & N/A \\
-            \hline
-            2             & zynq        & Vivado  & 2017.1  & xc7z020clg400-3 & 102             & 293        & N/A              & N/A \\
-            \hline
-            2             & virtex6     & ISE     & 14.7    & 6vcx75tff484-2  & 94              & 356        & 302.196          & N/A \\
-            \hline
-            2             & stratix4    & Quartus & 17.1.0  & N/A             & 132             & 286        & N/A              & N/A \\
-            \hline
-            3             & zynq        & Vivado  & 2017.1  & xc7z020clg400-3 & 102             & 285        & N/A              & N/A \\
-            \hline
-            3             & virtex6     & ISE     & 14.7    & 6vcx75tff484-2  & 94              & 354        & 302.196          & N/A \\
-            \hline
-            3             & stratix4    & Quartus & 17.1.0  & N/A             & 132             & 276        & N/A              & N/A \\
-            \hline
-            4             & zynq        & Vivado  & 2017.1  & xc7z020clg400-3 & 102             & 288        & N/A              & N/A \\
-            \hline
-            4             & virtex6     & ISE     & 14.7    & 6vcx75tff484-2  & 94              & 354        & 302.196          & N/A \\
-            \hline
-            4             & stratix4    & Quartus & 17.1.0  & N/A             & 132             & 273        & N/A              & N/A \\
-            \hline
-            5             & zynq        & Vivado  & 2017.1  & xc7z020clg400-3 & 102             & 295        & N/A              & N/A \\
-            \hline
-            5             & virtex6     & ISE     & 14.7    & 6vcx75tff484-2  & 94              & 356        & 302.196          & N/A \\
-            \hline
-            5             & stratix4    & Quartus & 17.1.0  & N/A             & 132             & 286        & N/A              & N/A \\
-            \hline
-            6             & zynq        & Vivado  & 2017.1  & xc7z020clg400-3 & 102             & 295        & N/A              & N/A \\
-            \hline
-            6             & virtex6     & ISE     & 14.7    & 6vcx75tff484-2  & 94              & 356        & 302.196          & N/A \\
-            \hline
-            6             & stratix4    & Quartus & 17.1.0  & N/A             & 132             & 286        & N/A              & N/A \\
-            \hline
-            7             & zynq        & Vivado  & 2017.1  & xc7z020clg400-3 & 102             & 287        & N/A              & N/A \\
-            \hline
-            7             & virtex6     & ISE     & 14.7    & 6vcx75tff484-2  & 94              & 354        & 302.196          & N/A \\
-            \hline
-            7             & stratix4    & Quartus & 17.1.0  & N/A             & 132             & 276        & N/A              & N/A \\
-            \hline
-            8             & zynq        & Vivado  & 2017.1  & xc7z020clg400-3 & 102             & 287        & N/A              & N/A \\
-            \hline
-            8             & virtex6     & ISE     & 14.7    & 6vcx75tff484-2  & 93              & 352        & 302.196          & N/A \\
-            \hline
-            8             & stratix4    & Quartus & 17.1.0  & N/A             & 132             & 273        & N/A              & N/A \\
-            \hline
-            9             & zynq        & Vivado  & 2017.1  & xc7z020clg400-3 & 102             & 293        & N/A              & N/A \\
-            \hline
-            9             & virtex6     & ISE     & 14.7    & 6vcx75tff484-2  & 93              & 354        & 302.196          & N/A \\
-            \hline
-            9             & stratix4    & Quartus & 17.1.0  & N/A             & 132             & 286        & N/A              & N/A \\
-            \hline
-            10            & zynq        & Vivado  & 2017.1  & xc7z020clg400-3 & 102             & 293        & N/A              & N/A \\
-            \hline
-            10            & virtex6     & ISE     & 14.7    & 6vcx75tff484-2  & 93              & 354        & 302.196          & N/A \\
-            \hline
-            10            & stratix4    & Quartus & 17.1.0  & N/A             & 132             & 286        & N/A              & N/A \\
-            \hline
-            11            & zynq        & Vivado  & 2017.1  & xc7z020clg400-3 & 102             & 285        & N/A              & N/A \\
-            \hline
-            11            & virtex6     & ISE     & 14.7    & 6vcx75tff484-2  & 93              & 352        & 302.196          & N/A \\
-            \hline
-            11            & stratix4    & Quartus & 17.1.0  & N/A             & 132             & 276        & N/A              & N/A \\
-=======
             0             & stratix4    & Quartus & 17.1.0  & N/A             & 132             & 273        & N/A              & N/A \\
             \hline
             0             & zynq        & Vivado  & 2017.1  & xc7z020clg400-3 & 102             & 287        & N/A              & N/A \\
@@ -185,7 +104,6 @@
             11            & zynq\_ise   & ISE     & 14.7    & 7z010clg400-3   & 93              & 352        & 384.378          & N/A \\
             \hline
             11            & virtex6     & ISE     & 14.7    & 6vcx75tff484-2  & 93              & 352        & 302.196          & N/A \\
->>>>>>> 2c15f070
             \hline
         \end{longtable}
 \end{tiny}