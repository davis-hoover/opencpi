/*
 * This file is protected by Copyright. Please refer to the COPYRIGHT file
 * distributed with this source distribution.
 *
 * This file is part of OpenCPI <http://www.opencpi.org>
 *
 * OpenCPI is free software: you can redistribute it and/or modify it under the
 * terms of the GNU Lesser General Public License as published by the Free
 * Software Foundation, either version 3 of the License, or (at your option) any
 * later version.
 *
 * OpenCPI is distributed in the hope that it will be useful, but WITHOUT ANY
 * WARRANTY; without even the implied warranty of MERCHANTABILITY or FITNESS FOR
 * A PARTICULAR PURPOSE. See the GNU Lesser General Public License for more
 * details.
 *
 * You should have received a copy of the GNU Lesser General Public License
 * along with this program. If not, see <http://www.gnu.org/licenses/>.
 */

#ifndef _READERS_AD9361_BBPLL_H
#define _READERS_AD9361_BBPLL_H

/*! @file readers_ad9361_bbpll.h
 *  @brief Provides functions for reading in-situ BaseBand Phase-Locked
 *         Loop (BBPLL) values from an operating AD9361 IC using an OpenCPI
 *         application.
 *
 * \verbatim
                         AD9361 IC
   +---------------------------------------------------------------------------+
   |                                                                           |
   |                       BBPLL                                               |
   |         +-------------------------------+                                 |
   |         |   ref                         |                                 |
   |         |   scaler                      |                                 |
   |         |   +---+   +-----------------+ |             +----+              |
   |         |   |   |   | x (N_integer    | | BBPLL_FREQ  |    |              |
   | F_REF-->|-->|   |-->| + [N_fractional |-|------------>|    |--> ADC_FREQ  |
   |         |   +---+   | /BBPLL_MODULUS)]| |             |    |              |
   |         |    x1     +-----------------+ |             +----+              |
   |         |    /2                         |             /1,  /2             |
   |         |    /4                         |             /4,  /8             |
   |         |    *2                         |             /16, /32            |
   |         |                               |             /64, /128           |
   |         |                               |             (/[2^BBPLL_Divider])|
   |         +-------------------------------+                                 |
   +---------------------------------------------------------------------------+
  
   BBPLL_freq formula
   BBPLL_freq = F_REF*ref_scaler*(N_Integer + (N_Fractional/BBPLL_MODULUS))
  
   \endverbatim
 *
 ******************************************************************************/

#include <cstdint>    // uint8_t, uint32_t types
#include <string>     // std::string
#include "OcpiApi.hh" // OCPI::API namespace
#include "ad9361.h"   // BBPLL_MODULUS macro
#include "worker_prop_parsers_ad9361_config_proxy.h" // parse()

namespace OA = OCPI::API;

/*! @brief Get the nominal in-situ value with No-OS precision
 *         of the
 *         AD9361 BaseBand input F_REF clock frequency in Hz
 *         from an operating AD9361 IC controlled by the specified OpenCPI
 *         application instance of the ad9361_config_proxy.rcc worker.
 *
 *  @param[in]  app                 OpenCPI application reference
 *  @param[in]  app_inst_name_proxy OpenCPI application instance name of the
 *                                  OpenCPI ad9361_config_proxy.rcc worker
 *  @param[out] val                 Retrieved value.
 ******************************************************************************/
void get_AD9361_BBPLL_input_F_REF(
    OCPI::API::Application& app, const char* app_inst_name_proxy,
    OA::ULong& val)
{
  std::string vstr;
  app.getProperty(app_inst_name_proxy, "ad9361_rf_phy", vstr);

  struct ad9361_config_proxy_ad9361_rf_phy ad9361_rf_phy;

  parse(vstr.c_str(), ad9361_rf_phy);

  val = ad9361_rf_phy.clk_refin.rate;
}

void get_AD9361_BBPLL_ref_scaler(
    OCPI::API::Application& app, const char* app_inst_name_proxy,
    OA::Float& val)
{
  OCPI::API::Property p(app, app_inst_name_proxy, "BBPLL_Ref_Clock_Scaler");
  val = p.getFloatValue();
}

void get_AD9361_BBPLL_N_Integer(
    OCPI::API::Application& app, const char* app_inst_name_proxy,
    OA::UShort& val)
{
  OCPI::API::Property p(app, app_inst_name_proxy, "Integer_BB_Frequency_Word");
  val = p.getUShortValue();
}

<<<<<<< HEAD
const char* get_AD9361_BBPLL_N_Integer_step(
=======
void get_AD9361_BBPLL_N_Integer_step(
>>>>>>> 2c15f070
    double& val)
{
  val = 1.;
}

void get_AD9361_BBPLL_N_Fractional(
    OCPI::API::Application& app, const char* app_inst_name_proxy,
    OA::ULong& val)
{
  const char* inst = app_inst_name_proxy;
  OCPI::API::Property p(app, inst, "Fractional_BB_Frequency_Word");
  val = p.getULongValue();
}

<<<<<<< HEAD
const char* get_AD9361_BBPLL_N_Fractional_step(
    double& val)
=======
void get_AD9361_BBPLL_N_Fractional_step(double& val)
>>>>>>> 2c15f070
{
  val = 1.;
}

/*! @brief Get the nominal in-situ value with exact precision
 *         of the
 *         BaseBand PLL frequency in Hz
 *         from an operating AD9361 IC controlled by the specified OpenCPI
 *         application instance of the ad9361_config_proxy.rcc worker.
 *
 *  @param[in]  app                 OpenCPI application reference
 *  @param[in]  app_inst_name_proxy OpenCPI application instance name of the
 *                                  OpenCPI ad9361_config_proxy.rcc worker
 *  @param[out] val                 Retrieved value.
 ******************************************************************************/
void get_AD9361_BBPLL_FREQ_Hz(
    OCPI::API::Application& app, const char* app_inst_name_proxy,
    double& val)
{
  double d_input_F_REF;
  double d_ref_scaler;
  double d_N_Integer;
  double d_N_Fractional;

  { // restrict scope so we don't accidentally use non-double values
    // for later calculation
    OA::ULong  input_F_REF;
    OA::Float  ref_scaler;
    OA::UShort N_Integer;
    OA::ULong  N_Fractional;

    const char* inst = app_inst_name_proxy;
    get_AD9361_BBPLL_input_F_REF( app, inst, input_F_REF );
    get_AD9361_BBPLL_ref_scaler(  app, inst, ref_scaler  );
    get_AD9361_BBPLL_N_Integer(   app, inst, N_Integer   );
    get_AD9361_BBPLL_N_Fractional(app, inst, N_Fractional);

    d_input_F_REF  = (double) input_F_REF;
    d_ref_scaler   = (double) ref_scaler;
    d_N_Integer    = (double) N_Integer;
    d_N_Fractional = (double) N_Fractional;
  }

  // see "BBPLL_freq formula" for explanation of the following;
  double x = d_input_F_REF * d_ref_scaler;
  x *= (d_N_Integer+(d_N_Fractional/BBPLL_MODULUS));
  val = x;

  //log_debug("BBPLL input_F_REF= %.15f", d_input_F_REF);
  //log_debug("BBPLL ref_scaler = %.15f", d_ref_scaler);
  //log_debug("BBPLL N_Integer= %.15f", d_N_Integer);
  //log_debug("BBPLL N_Fractional= %.15f", d_N_Fractional);
  //log_debug("calculated BBPLL frequency = %.15f Hz", val);
}

/*! @brief Get the nominal in-situ value with double floating point precision
 *         of the
 *         AD9361 Baseband PLL frequency step size above or below the current
 *         PLL frequency in Hz
 *         from an operating AD9361 IC controlled by the specified OpenCPI
 *         application instance of the ad9361_config_proxy.rcc worker.
 *
 *  @param[in]  app                 OpenCPI application reference
 *  @param[in]  app_inst_name_proxy OpenCPI application instance name of the
 *                                  OpenCPI ad9361_config_proxy.rcc worker
 *  @param[out] val                 Retrieved value.
 ******************************************************************************/
void get_AD9361_BBPLL_FREQ_step_Hz(
    OCPI::API::Application& app, const char* app_inst_name_proxy,
    double& val)
{
  double d_input_F_REF;
  double d_ref_scaler;
  double d_N_Integer_step;
  double d_N_Fractional_step;

  { // restrict scope so we don't accidentally use non-double values
    // for later calculation
    OA::ULong  input_F_REF;
    OA::Float  ref_scaler;
    double     N_Integer_step;
    double     N_Fractional_step;

    const char* inst = app_inst_name_proxy;
<<<<<<< HEAD
    ret = (char*) get_AD9361_BBPLL_input_F_REF(      app, inst, input_F_REF      );
    if(ret != 0) { return ret; }
    ret = (char*) get_AD9361_BBPLL_ref_scaler(       app, inst, ref_scaler       );
    if(ret != 0) { return ret; }
    ret = (char*) get_AD9361_BBPLL_N_Integer_step(              N_Integer_step   );
    if(ret != 0) { return ret; }
    ret = (char*) get_AD9361_BBPLL_N_Fractional_step(           N_Fractional_step);
    if(ret != 0) { return ret; }
=======
    get_AD9361_BBPLL_input_F_REF(      app, inst, input_F_REF      );
    get_AD9361_BBPLL_ref_scaler(       app, inst, ref_scaler       );
    get_AD9361_BBPLL_N_Integer_step(              N_Integer_step   );
    get_AD9361_BBPLL_N_Fractional_step(           N_Fractional_step);
>>>>>>> 2c15f070

    d_input_F_REF       = (double) input_F_REF;
    d_ref_scaler        = (double) ref_scaler;
    d_N_Integer_step    = (double) N_Integer_step;
    d_N_Fractional_step = (double) N_Fractional_step;
  }

  double x = d_input_F_REF * d_ref_scaler;
  x *= (d_N_Integer_step+(d_N_Fractional_step/BBPLL_MODULUS));
  val = x;
}

/*! @brief Get the nominal in-situ value of the AD9361 BaseBand PLL divider
 *         using OpenCPI.
 *
 *  @param[in]  app                 OpenCPI application reference
 *  @param[in]  app_inst_name_proxy OpenCPI application instance name of the
 *                                  OpenCPI ad9361_config_proxy.rcc worker
 *  @param[out] val                 Retrieved value.
 ******************************************************************************/
void get_AD9361_BBPLL_Divider(
    OCPI::API::Application& app, const char* app_inst_name_proxy,
    uint8_t& val)
{
  std::string enum_str;
  app.getProperty(app_inst_name_proxy, "BBPLL_Divider", enum_str);
  if(     enum_str == "1") { val = 1; }
  else if(enum_str == "2") { val = 2; }
  else if(enum_str == "3") { val = 3; }
  else if(enum_str == "4") { val = 4; }
  else if(enum_str == "5") { val = 5; }
  else if(enum_str == "6") { val = 6; }
  else
  {
    std::string err;
    err = "Invalid value read for ad9361_config_proxy.rcc ";
    err += "BBPLL_Divider property: " + enum_str;
    throw err;
  }
}

#endif //_READERS_AD9361_BBPLL_H<|MERGE_RESOLUTION|>--- conflicted
+++ resolved
@@ -103,11 +103,7 @@
   val = p.getUShortValue();
 }
 
-<<<<<<< HEAD
-const char* get_AD9361_BBPLL_N_Integer_step(
-=======
 void get_AD9361_BBPLL_N_Integer_step(
->>>>>>> 2c15f070
     double& val)
 {
   val = 1.;
@@ -122,12 +118,7 @@
   val = p.getULongValue();
 }
 
-<<<<<<< HEAD
-const char* get_AD9361_BBPLL_N_Fractional_step(
-    double& val)
-=======
 void get_AD9361_BBPLL_N_Fractional_step(double& val)
->>>>>>> 2c15f070
 {
   val = 1.;
 }
@@ -212,21 +203,10 @@
     double     N_Fractional_step;
 
     const char* inst = app_inst_name_proxy;
-<<<<<<< HEAD
-    ret = (char*) get_AD9361_BBPLL_input_F_REF(      app, inst, input_F_REF      );
-    if(ret != 0) { return ret; }
-    ret = (char*) get_AD9361_BBPLL_ref_scaler(       app, inst, ref_scaler       );
-    if(ret != 0) { return ret; }
-    ret = (char*) get_AD9361_BBPLL_N_Integer_step(              N_Integer_step   );
-    if(ret != 0) { return ret; }
-    ret = (char*) get_AD9361_BBPLL_N_Fractional_step(           N_Fractional_step);
-    if(ret != 0) { return ret; }
-=======
     get_AD9361_BBPLL_input_F_REF(      app, inst, input_F_REF      );
     get_AD9361_BBPLL_ref_scaler(       app, inst, ref_scaler       );
     get_AD9361_BBPLL_N_Integer_step(              N_Integer_step   );
     get_AD9361_BBPLL_N_Fractional_step(           N_Fractional_step);
->>>>>>> 2c15f070
 
     d_input_F_REF       = (double) input_F_REF;
     d_ref_scaler        = (double) ref_scaler;
