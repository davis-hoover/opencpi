/*
 * This file is protected by Copyright. Please refer to the COPYRIGHT file
 * distributed with this source distribution.
 *
 * This file is part of OpenCPI <http://www.opencpi.org>
 *
 * OpenCPI is free software: you can redistribute it and/or modify it under the
 * terms of the GNU Lesser General Public License as published by the Free
 * Software Foundation, either version 3 of the License, or (at your option) any
 * later version.
 *
 * OpenCPI is distributed in the hope that it will be useful, but WITHOUT ANY
 * WARRANTY; without even the implied warranty of MERCHANTABILITY or FITNESS FOR
 * A PARTICULAR PURPOSE. See the GNU Lesser General Public License for more
 * details.
 *
 * You should have received a copy of the GNU Lesser General Public License
 * along with this program. If not, see <http://www.gnu.org/licenses/>.
 */

/*
 * THIS FILE WAS ORIGINALLY GENERATED ON Mon Nov 13 13:16:35 2017 EST
 * BASED ON THE FILE: fmcomms_2_3_tx.xml
 * YOU *ARE* EXPECTED TO EDIT IT
 *
 * This file contains the implementation skeleton for the fmcomms_2_3_tx worker in C++
 */

#include "fmcomms_2_3_tx-worker.hh"

#include <map>     // std::map
#include <cmath>   // round(), std::log
#include <cstdlib> // strtol(), strtod()
#include <sstream> // std::ostringstream
#include <string>  // std::string
#include <iomanip> // std::setprecision()
#include <cstdint> // uint32_t, uint64_t
#include <utility> // std::pair
#include <cinttypes> // PRIu64

#include "ad9361.h"   // for RFPLL_MODULUS
#include "OcpiApi.hh" // OA::Application
#include "ad9361_common.h" // AD9361_duplex_mode_t
#include "worker_prop_parsers_ad9361_config_proxy.h" // AD9361_InitParam_ad9361_config_proxy, ad9361_config_proxy_tx_attenuation_t, parse()
#include "readers_ad9361_cfg.h" // get_AD9361_duplex_mode(), get_AD9361_use_extclk()
#include "readers_ad9361_bb_pll.h" // get_AD9361_BBPLL_FREQ_Hz()
#include "readers_ad9361_bb_tx_gain.h"   // get_AD9361_tx_attenuation_mdB()
#include "readers_ad9361_rf_tx_pll.h" // get_AD9361_Tx_RFPLL_LO_freq_Hz()
#include "readers_ad9361_bb_tx_dac.h" // get_AD9361_CLKTF_FREQ_Hz()
#include "readers_ad9361_bb_tx_filters_analog.h" // get_AD9361_tx_filter_complex_bandwidth_Hz()
#include "writers_ad9361_tx_gain.h"   // set_AD9361_tx_attenuation_mdB()
#include "writers_ad9361_rf_tx_pll.h" // set_AD9361_Tx_RFPLL_LO_freq_Hz()
#include "writers_ad9361_bb_tx_dac.h" // set_AD9361_CLKTF_FREQ_Hz()
#include "writers_ad9361_bb_tx_filters_analog.h" // set_AD9361_bb_tx_filter_complex_bandwidth_Hz()

#define PROP_STR_RF_GAIN_DB              "rf_gain_dB"
#define PROP_STR_BB_GAIN_DB              "bb_gain_dB"
#define PROP_STR_FREQUENCY_MHZ           "frequency_MHz"
#define PROP_STR_SAMPLE_RATE_MHZ         "sample_rate_MHz"
#define PROP_STR_RF_CUTOFF_FREQUENCY_MHZ "rf_cutoff_frequency_MHz"
#define PROP_STR_BB_CUTOFF_FREQUENCY_MHZ "bb_cutoff_frequency_MHz"

#define LOG_WRITTEN_START() \
  log_trace("start of %s_written()", prop.c_str())

#define LOG_WRITTEN_END() \
  log_trace("end   of %s_written()", prop.c_str())

#define LOG_READ_START() \
  log_trace("start of %s_read()", prop.c_str())

#define LOG_READ_END() \
  log_trace("end   of %s_read()", prop.c_str())

using namespace OCPI::RCC; // for easy access to RCC data types and constants
using namespace Fmcomms_2_3_txWorkerTypes;
<<<<<<< HEAD
namespace OA = OCPI::API;
=======
namespace OA = OA;
>>>>>>> 2c15f070

class Fmcomms_2_3_txWorker : public Fmcomms_2_3_txWorkerBase {

private:

  const std::string m_worker_str;

  const double m_No_OS_API_precision_tx_sampling_freq;
  const double m_No_OS_API_precision_tx_rf_bandwidth;

  bool m_app_inst_name_ad9361_config_proxy_initialized;
  bool m_app_inst_name_ad9361_data_sub_initialized;
  bool m_config_initialized;

  // property writes may be delayed until after initial OWD props are
  // initialized, the purpose of this vector is to queue up pending writes to
  // allow them to be executed in the same original order they would have been
  // executed in had they not been delayed (why do we care about execution
  // order? - because some property's allowable values are dependent on the
  // current value of other properties, it's the old "batch processing of
  // frontend resources" problem)
  std::vector<std::string> m_pending_prop_write_queue;

  // first is string representation of this worker's prop name, second is
  // pointer to this worker's prop
  std::map<std::string, double*> m_map_val;

  // first is string representation of this worker's min/max/step prop name
  // whose value is expected to always be that of a parameter, second is the
  // expected value
  std::map<std::string, double> m_map_fixedval;

public:

  Fmcomms_2_3_txWorker() : Fmcomms_2_3_txWorkerBase(),
      m_worker_str("fmcomms_2_3_tx.rcc"),
      m_No_OS_API_precision_tx_sampling_freq(1.),
      m_No_OS_API_precision_tx_rf_bandwidth(1.),
      m_app_inst_name_ad9361_config_proxy_initialized(false),
      m_app_inst_name_ad9361_data_sub_initialized(false),
      m_config_initialized(false)
  {
    // rf_gain_dB is not fixed
    m_map_fixedval["rf_gain_max_dB"              ] = FMCOMMS_2_3_TX_RF_GAIN_MAX_DB_P;
    m_map_fixedval["rf_gain_min_dB"              ] = FMCOMMS_2_3_TX_RF_GAIN_MIN_DB_P;
    m_map_fixedval["rf_gain_step_dB"             ] = FMCOMMS_2_3_TX_RF_GAIN_STEP_DB_P;

    m_map_fixedval[PROP_STR_BB_GAIN_DB           ] = FMCOMMS_2_3_TX_NOT_SUPPORTED_P;
    m_map_fixedval["bb_gain_max_dB"              ] = FMCOMMS_2_3_TX_BB_GAIN_MAX_DB_P;
    m_map_fixedval["bb_gain_min_dB"              ] = FMCOMMS_2_3_TX_BB_GAIN_MIN_DB_P;
    m_map_fixedval["bb_gain_step_dB"             ] = FMCOMMS_2_3_TX_BB_GAIN_STEP_DB_P;

    // frequency_MHz is not fixed
    m_map_fixedval["frequency_max_MHz"           ] = FMCOMMS_2_3_TX_FREQUENCY_MAX_MHZ_P;
    m_map_fixedval["frequency_min_MHz"           ] = FMCOMMS_2_3_TX_FREQUENCY_MIN_MHZ_P;
    // frequency_step_MHz is not fixed

    // sample_rate_MHz is not fixed
    m_map_fixedval["sample_rate_max_MHz"         ] = FMCOMMS_2_3_TX_SAMPLE_RATE_MAX_MHZ_P;
    m_map_fixedval["sample_rate_min_MHz"         ] = FMCOMMS_2_3_TX_SAMPLE_RATE_MIN_MHZ_P;
    // sample_rate_step_MHz is not fixed

    m_map_fixedval[PROP_STR_RF_CUTOFF_FREQUENCY_MHZ] = FMCOMMS_2_3_TX_NOT_SUPPORTED_P;
    m_map_fixedval["rf_cutoff_frequency_max_MHz" ] = FMCOMMS_2_3_TX_RF_CUTOFF_FREQUENCY_MAX_MHZ_P;
    m_map_fixedval["rf_cutoff_frequency_min_MHz" ] = FMCOMMS_2_3_TX_RF_CUTOFF_FREQUENCY_MIN_MHZ_P;
    m_map_fixedval["rf_cutoff_frequency_step_MHz"] = FMCOMMS_2_3_TX_RF_CUTOFF_FREQUENCY_STEP_MHZ_P;

    // bb_cutoff_frequency_MHz is not fixed
    m_map_fixedval["bb_cutoff_frequency_max_MHz" ] = FMCOMMS_2_3_TX_BB_CUTOFF_FREQUENCY_MAX_MHZ_P;
    m_map_fixedval["bb_cutoff_frequency_min_MHz" ] = FMCOMMS_2_3_TX_BB_CUTOFF_FREQUENCY_MIN_MHZ_P;
    // bb_cutoff_frequency_step_MHz is not fixed

    m_map_val["rf_gain_max_dB"              ] = &m_properties.rf_gain_max_dB;
    m_map_val["rf_gain_min_dB"              ] = &m_properties.rf_gain_min_dB;
    m_map_val["rf_gain_step_dB"             ] = &m_properties.rf_gain_step_dB;
    m_map_val["bb_gain_max_dB"              ] = &m_properties.bb_gain_max_dB;
    m_map_val["bb_gain_min_dB"              ] = &m_properties.bb_gain_min_dB;
    m_map_val["bb_gain_step_dB"             ] = &m_properties.bb_gain_step_dB;
    m_map_val["frequency_max_MHz"           ] = &m_properties.frequency_max_MHz;
    m_map_val["frequency_min_MHz"           ] = &m_properties.frequency_min_MHz;
    m_map_val["sample_rate_max_MHz"         ] = &m_properties.sample_rate_max_MHz;
    m_map_val["sample_rate_min_MHz"         ] = &m_properties.sample_rate_min_MHz;
    m_map_val["rf_cutoff_frequency_max_MHz" ] = &m_properties.rf_cutoff_frequency_max_MHz;
    m_map_val["rf_cutoff_frequency_min_MHz" ] = &m_properties.rf_cutoff_frequency_min_MHz;
    m_map_val["rf_cutoff_frequency_step_MHz"] = &m_properties.rf_cutoff_frequency_step_MHz;
    m_map_val["bb_cutoff_frequency_max_MHz" ] = &m_properties.bb_cutoff_frequency_max_MHz;
    m_map_val["bb_cutoff_frequency_min_MHz" ] = &m_properties.bb_cutoff_frequency_min_MHz;

    m_map_val[PROP_STR_RF_GAIN_DB             ] = &m_properties.rf_gain_dB;
    m_map_val[PROP_STR_BB_GAIN_DB             ] = (double*) &m_properties.bb_gain_dB;
    m_map_val[PROP_STR_FREQUENCY_MHZ          ] = &m_properties.frequency_MHz;
    m_map_val[PROP_STR_SAMPLE_RATE_MHZ        ] = &m_properties.sample_rate_MHz;
    m_map_val[PROP_STR_RF_CUTOFF_FREQUENCY_MHZ] = (double*) &m_properties.rf_cutoff_frequency_MHz;
    m_map_val[PROP_STR_BB_CUTOFF_FREQUENCY_MHZ] = &m_properties.bb_cutoff_frequency_MHz;
  }

private:

  void log_info(const char* msg, ...)
#ifdef __GNUC__
  __attribute__((format(printf, 2, 3)))
#endif
  {
    if(!m_properties.enable_log_info) { return; }
    printf("INFO : %s worker: ",m_worker_str.c_str());
    va_list arg;
    va_start(arg, msg);
    vprintf(msg, arg);
    va_end(arg);
    printf("\n");
  };

  void log_debug(const char* msg, ...)
#ifdef __GNUC__
  __attribute__((format(printf, 2, 3)))
#endif
  {
    if(!m_properties.enable_log_debug) { return; }
    printf("DEBUG: %s worker: ",m_worker_str.c_str());
    va_list arg;
    va_start(arg, msg);
    vprintf(msg, arg);
    va_end(arg);
    printf("\n");
  };

  void log_trace(const char* msg, ...)
#ifdef __GNUC__
  __attribute__((format(printf, 2, 3)))
#endif
  {
    if(!m_properties.enable_log_trace) { return; }
    printf("TRACE: %s worker: ",m_worker_str.c_str());
    va_list arg;
    va_start(arg, msg);
    vprintf(msg, arg);
    va_end(arg);
    printf("\n");
  };

  std::string strip_unit(std::string prop) {
    return prop.substr(prop.find_last_of("_")+1);
  } ///
  //
  void disable_TX_FIR_filter() {
    OA::Application& app = getApplication();
    const char* inst = m_properties.app_inst_name_ad9361_config_proxy;
    std::string DISABLE_str;
    app.getProperty(inst, "DISABLE",       DISABLE_str);
    app.setProperty(inst, "tx_fir_en_dis", DISABLE_str.c_str());
  }

  /*! @brief Get value from worker array property read. This is just a
   *         convenience function to reduce lines of code.
   *  @param[in] w            application's worker instance name of the worker
   *                          whose property is to be accessed
   *  @param[in] p            property name
<<<<<<< HEAD
=======
   *  @param[in] array_idx    index of array
>>>>>>> 2c15f070
   ****************************************************************************/
  template<typename T>
  T get_prop_val(const std::string& w, const std::string& p, size_t array_idx) {

    OA::AccessList list({array_idx});
    return getApplication().getPropertyValue<T>(w, p, list);
  }

  /*! @brief Set worker array property value for a single array index. This is
   *         just a convenience function to reduce lines of code
   *  @param[in] w            application's worker instance name of the worker
   *                          whose property is to be accessed
   *  @param[in] p            property name
<<<<<<< HEAD
=======
   *  @param[in] array_idx    index of array
>>>>>>> 2c15f070
   *  @param[in] val          value to assign
   ****************************************************************************/
  template<typename T>
  void set_prop_val(const std::string& w, const std::string& p, size_t array_idx,
                    T val) {
    OA::AccessList list({array_idx});
    getApplication().setPropertyValue<T>(w, p, val, list);
  }

  /*! @brief Get a single channel's rx_gain_control_mode from the AD9361.
   *  @param[in] chan         channel forwarded onto No-OS call (0 or 1)
   ****************************************************************************/
  uint8_t get_rx_gain_control_mode(size_t chan) {

    const char* inst = m_properties.app_inst_name_ad9361_config_proxy;
    return get_prop_val<uint8_t>(inst, "rx_gain_control_mode", chan);
  }

  /*! @brief Get a single channel's rx_rf_gain dB from the AD9361. Note
   *         that this uses the No-OS API call to retrieve the value, which
   *         returns the theoretical value based on register settings.
   *  @param[in] chan         channel forwarded onto No-OS call (0 or 1)
   ****************************************************************************/
  int32_t get_rx_rf_gain_dB(size_t chan) {

    const char* inst = m_properties.app_inst_name_ad9361_config_proxy;
    return get_prop_val<int32_t>(inst, "rx_rf_gain", chan);
  }

  /*! @brief Get the nominal rx_rf_bandwidth in Hz from the AD9361. Note that
   *         this uses the No-OS API call to retrieve the value.
   ****************************************************************************/
  uint32_t get_rx_rf_bandwidth_Hz() {

<<<<<<< HEAD
    const char* inst = m_properties.app_inst_name_ad9361_config_proxy;
    return getApplication().getPropertyValue<uint32_t>(inst, "rx_rf_bandwidth");
  }

  /*! @brief Get nominal tx_lo_freq in Hz from the AD9361. Note this is the
   *         No-OS API call with nominal (integer) precision, which is less
   *         precise than get_AD9361_Rx_RFPLL_LO_freq_Hz().
   ****************************************************************************/
  uint64_t get_rx_lo_freq_Hz() {

    const char* inst = m_properties.app_inst_name_ad9361_config_proxy;
    return getApplication().getPropertyValue<uint64_t>(inst, "rx_lo_freq");
  }

  /*! @brief Get a single channel's rx_gain_control_mode from the AD9361.
   *  @param[in] chan         channel forwarded onto No-OS call (0 or 1)
   ****************************************************************************/
  void set_rx_gain_control_mode(size_t chan, uint8_t gc_mode) {

    const char* inst = m_properties.app_inst_name_ad9361_config_proxy;
    set_prop_val(inst, "rx_gain_control_mode", chan, gc_mode);
  }

  /*! @brief Set a single channel's rx_rf_gain in dB on the AD9361.
   *  @param[in] chan         channel forwarded onto No-OS call (0 or 1)
   ****************************************************************************/
  void set_rx_rf_gain_dB(size_t chan, int32_t rx_rf_gain_dB) {

    const char* inst = m_properties.app_inst_name_ad9361_config_proxy;
    set_prop_val(inst, "rx_rf_gain", chan, rx_rf_gain_dB);
  }

  /*! @brief Set rx_rf_bandwidth in Hz on the AD9361.
   ****************************************************************************/
  void set_rx_rf_bandwidth_Hz(uint32_t rx_rf_bandwidth_Hz) {

    OCPI::API::Application& app = getApplication();
    const char* inst = m_properties.app_inst_name_ad9361_config_proxy;
    app.setPropertyValue<uint32_t>(inst, "rx_rf_bandwidth", rx_rf_bandwidth_Hz);
  }

  /*! @brief Set rx_lo_freq in Hz on the AD9361.
   ****************************************************************************/
  void set_rx_lo_freq_Hz(uint64_t rx_lo_freq_Hz) {

    OCPI::API::Application& app = getApplication();
    const char* inst = m_properties.app_inst_name_ad9361_config_proxy;
=======
    const char* inst = m_properties.app_inst_name_ad9361_config_proxy;
    return getApplication().getPropertyValue<uint32_t>(inst, "rx_rf_bandwidth");
  }

  /*! @brief Get nominal tx_lo_freq in Hz from the AD9361. Note this is the
   *         No-OS API call with nominal (integer) precision, which is less
   *         precise than get_AD9361_Rx_RFPLL_LO_freq_Hz().
   ****************************************************************************/
  uint64_t get_rx_lo_freq_Hz() {

    const char* inst = m_properties.app_inst_name_ad9361_config_proxy;
    return getApplication().getPropertyValue<uint64_t>(inst, "rx_lo_freq");
  }

  /*! @brief Get a single channel's rx_gain_control_mode from the AD9361.
   *  @param[in] chan         channel forwarded onto No-OS call (0 or 1)
   ****************************************************************************/
  void set_rx_gain_control_mode(size_t chan, uint8_t gc_mode) {

    const char* inst = m_properties.app_inst_name_ad9361_config_proxy;
    set_prop_val(inst, "rx_gain_control_mode", chan, gc_mode);
  }

  /*! @brief Set a single channel's rx_rf_gain in dB on the AD9361.
   *  @param[in] chan         channel forwarded onto No-OS call (0 or 1)
   ****************************************************************************/
  void set_rx_rf_gain_dB(size_t chan, int32_t rx_rf_gain_dB) {

    const char* inst = m_properties.app_inst_name_ad9361_config_proxy;
    set_prop_val(inst, "rx_rf_gain", chan, rx_rf_gain_dB);
  }

  /*! @brief Set rx_rf_bandwidth in Hz on the AD9361.
   ****************************************************************************/
  void set_rx_rf_bandwidth_Hz(uint32_t rx_rf_bandwidth_Hz) {

    OA::Application& app = getApplication();
    const char* inst = m_properties.app_inst_name_ad9361_config_proxy;
    app.setPropertyValue<uint32_t>(inst, "rx_rf_bandwidth", rx_rf_bandwidth_Hz);
  }

  /*! @brief Set rx_lo_freq in Hz on the AD9361.
   ****************************************************************************/
  void set_rx_lo_freq_Hz(uint64_t rx_lo_freq_Hz) {

    OA::Application& app = getApplication();
    const char* inst = m_properties.app_inst_name_ad9361_config_proxy;
>>>>>>> 2c15f070
    app.setPropertyValue<uint64_t>(inst, "rx_lo_freq", rx_lo_freq_Hz);
  }

  void set_ad9361_init(ad9361_config_proxy_ad9361_init& ad9361_init) {

    const size_t chan = 0;

    // save property values which may change during write to ad9361_init

    /// @TODO/FIXME - chan==0 assumes 1R1T
    const uint8_t gc_mode       = get_rx_gain_control_mode(chan);
    const int32_t rx_rf_gain_dB = get_rx_rf_gain_dB(       chan);

    const uint32_t rx_rf_bandwidth_Hz = get_rx_rf_bandwidth_Hz();
    const uint64_t rx_lo_freq_Hz      = get_rx_lo_freq_Hz();

    // write ad9361_init
    {
      const char* inst = m_properties.app_inst_name_ad9361_config_proxy;
      std::string ad9361_init_str = to_string(ad9361_init);
      getApplication().setProperty(inst, "ad9361_init",ad9361_init_str.c_str());
    }

    // re-apply saved properties property values which may have changed during
    // write to ad9361_init

    /// @TODO/FIXME - chan==0 assumes 1R1T
    if(not(get_rx_gain_control_mode(chan) == gc_mode)) {
      set_rx_gain_control_mode(chan, gc_mode);
    }
    if(not(get_rx_rf_gain_dB(chan) == rx_rf_gain_dB)) {
      set_rx_rf_gain_dB(chan, rx_rf_gain_dB);
    }

    if(not(get_rx_rf_bandwidth_Hz() == rx_rf_bandwidth_Hz)) {
      set_rx_rf_bandwidth_Hz(rx_rf_bandwidth_Hz);
    }
    if(not(get_rx_lo_freq_Hz() == rx_lo_freq_Hz)) {
      set_rx_lo_freq_Hz(rx_lo_freq_Hz);
    }

    // we do not set ad9361_config_proxy's rx_sampling_freq because this
    // worker's sample_rate_MHz's value will affect both the
    // ad9361_config_proxy's tx_sampling_freq and rx_sampling_freq properties
  }

  /*! @brief calc_difference_between_desired_and_in_situ_after_hw_write
   ****************************************************************************/
  const char* calc_difference_between_desired_and_in_situ_after_hw_write(
      const std::string& prop,
      const std::pair<double, std::string>& desired,
      std::pair<double, std::string>& in_situ_after_hw_write,
      double& diff) {
    const std::string unit_desired = strip_unit(prop);
    convert_value(in_situ_after_hw_write, unit_desired);

    const double& val_desired          =                desired.first;
    double& val_in_situ_after_hw_write = in_situ_after_hw_write.first;

    diff = val_in_situ_after_hw_write - val_desired;
    return 0;
  }

  void do_log_info_desired_vs_in_situ(const std::string& prop,
      const std::pair<double, std::string>& desired,
      std::pair<double, std::string>& in_situ_after_hw_write) {

    double diff;
    const char* err = calc_difference_between_desired_and_in_situ_after_hw_write(prop, desired, in_situ_after_hw_write, diff);
    if(err == 0)
    {
      log_info("attempted property write: prop=%s,\tdesired value = %.15f %s,\tcurrent in-situ nominal value = %.15f %s,\t(difference=%.15f %s)", prop.c_str(), desired.first, desired.second.c_str(), in_situ_after_hw_write.first, in_situ_after_hw_write.second.c_str(), diff, desired.second.c_str());
    }
    else
    {
      log_info("attempted property write: prop=%s,\tdesired value=%.15f,\terror determining in-situ values: %s", prop.c_str(), desired.first, err);
    }
  }

  RCCResult
  error_if_fixed_prop_val_is_not_prop_fixedval(const std::string& prop)
  {
    double diff = ((*(m_map_val.at(prop))) - m_map_fixedval.at(prop));

    // ideally the only acceptable difference would be 0. but we have to give
    // some wiggle room due to double precision rounding 0.00000000000001 was
    // arbitrarily chosen to be "very little wiggle room"
    if(std::abs(diff) > 0.00000000000001)
    {
      RCCResult res = setError("attempted to overwrite fixed property value of %s (%.19f) with a value of %.19f", prop.c_str(), m_map_fixedval.at(prop), *(m_map_val.at(prop)));
      return res;
    }
    return RCC_OK;
  }

  RCCResult
  error_if_step_prop_val_is_not_prop_fixedval(const std::string& prop)
  {
    double diff = ((*(m_map_val.at(prop))) - m_map_fixedval.at(prop));

    // ideally the only acceptable difference would be 0. but we have to give
    // some wiggle room due to double precision rounding 0.00000000000001 was
    // arbitrarily chosen to be "very little wiggle room"
    if(std::abs(diff) > 0.00000000000001)
    {
      RCCResult res = setError("attempted to overwrite fixed property value of %s (%.19f) with a value of %.19f", prop.c_str(), m_map_fixedval.at(prop), *(m_map_val.at(prop)));
      return res;
    }
    return RCC_OK;
  }

  RCCResult
  error_if_min_prop_val_is_not_prop_fixedval(const std::string& prop)
  {
    double diff = ((*(m_map_val.at(prop))) - m_map_fixedval.at(prop));

    // ideally the only acceptable difference would be 0. but we have to give
    // some wiggle room due to double precision rounding 0.00000000000001 was
    // arbitrarily chosen to be "very little wiggle room"
    if(std::abs(diff) > 0.00000000000001)
    {
      RCCResult res = setError("attempted to overwrite fixed property value of %s (%.19f) with a value of %.19f", prop.c_str(), m_map_fixedval.at(prop), *(m_map_val.at(prop)));
      return res;
    }
    if((*(m_map_val.at(prop))) < m_map_fixedval.at(prop))
    {
      // increase number just a tad to make it in bounds
      log_debug("adjusting attempted write of minimum value from %.19f to %.19f", *(m_map_val.at(prop)), m_map_fixedval.at(prop));
      *(m_map_val.at(prop)) = m_map_fixedval.at(prop);
    }
    return RCC_OK;
  }

  RCCResult
  error_if_max_prop_val_is_not_prop_fixedval(const std::string& prop)
  {
    double diff = ((*(m_map_val.at(prop))) - m_map_fixedval.at(prop));

    // ideally the only acceptable difference would be 0. but we have to give
    // some wiggle room due to double precision rounding 0.00000000000001 was
    // arbitrarily chosen to be "very little wiggle room"
    if(std::abs(diff) > 0.00000000000001)
    {
      RCCResult res = setError("attempted to overwrite fixed property value of %s (%.19f) with a value of %.19f", prop.c_str(), m_map_fixedval.at(prop), *(m_map_val.at(prop)));
      return res;
    }
    if((*(m_map_val.at(prop))) > m_map_fixedval.at(prop))
    {
      // decrease number just a tad to make it in bounds
      log_debug("adjusting attempted write of minimum value from %.19f to %.19f", *(m_map_val.at(prop)), m_map_fixedval.at(prop));
      *(m_map_val.at(prop)) = m_map_fixedval.at(prop);
    }
    return RCC_OK;
  }

  void get_min_allowed_val(const std::string prop, double& min) {
    if(prop == PROP_STR_RF_GAIN_DB)
    {
      min =   FMCOMMS_2_3_TX_RF_GAIN_MIN_DB_P;
    }
    else if(prop == PROP_STR_BB_GAIN_DB)
    {
      min =   FMCOMMS_2_3_TX_BB_GAIN_MIN_DB_P;
    }
    else if(prop == PROP_STR_FREQUENCY_MHZ)
    {
      min =   FMCOMMS_2_3_TX_FREQUENCY_MIN_MHZ_P;
    }
    else if(prop == PROP_STR_SAMPLE_RATE_MHZ)
    {
      min =   FMCOMMS_2_3_TX_SAMPLE_RATE_MIN_MHZ_P;
    }
    else if(prop == PROP_STR_RF_CUTOFF_FREQUENCY_MHZ)
    {
      min =   FMCOMMS_2_3_TX_RF_CUTOFF_FREQUENCY_MIN_MHZ_P;
    }
    else if(prop == PROP_STR_BB_CUTOFF_FREQUENCY_MHZ)
    {
      min =   FMCOMMS_2_3_TX_BB_CUTOFF_FREQUENCY_MIN_MHZ_P;
    }
    else
    {
      std::string err_str = "requested min for invalid property named " + prop;
      throw err_str;
    }
  }

  void get_max_allowed_val(const std::string prop, double& max) {
    if(prop == PROP_STR_RF_GAIN_DB)
    {
      max =   FMCOMMS_2_3_TX_RF_GAIN_MAX_DB_P;
    }
    else if(prop == PROP_STR_BB_GAIN_DB)
    {
      max =   FMCOMMS_2_3_TX_BB_GAIN_MAX_DB_P;
    }
    else if(prop == PROP_STR_FREQUENCY_MHZ)
    {
      max =   FMCOMMS_2_3_TX_FREQUENCY_MAX_MHZ_P;
    }
    else if(prop == PROP_STR_SAMPLE_RATE_MHZ)
    {
      max =   FMCOMMS_2_3_TX_SAMPLE_RATE_MAX_MHZ_P;
    }
    else if(prop == PROP_STR_RF_CUTOFF_FREQUENCY_MHZ)
    {
      max =   FMCOMMS_2_3_TX_RF_CUTOFF_FREQUENCY_MAX_MHZ_P;
    }
    else if(prop == PROP_STR_BB_CUTOFF_FREQUENCY_MHZ)
    {
      max =   FMCOMMS_2_3_TX_BB_CUTOFF_FREQUENCY_MAX_MHZ_P;
    }
    else
    {
      std::string err_str = "requested max for invalid property named " + prop;
      throw err_str;
    }
  }

  /*! @brief E.g., if prop is "rf_gain_dB", return RCC_OK if
   *         m_properties_rf_gain_min_dB <= m_properties.rf_gain_dB <= 
   *         m_properties_rf_gain_max_dB, and return setError(...) otherwise.
   ****************************************************************************/
  void check_bounds(const std::string& prop, double desired_val) {

    double min, max;
    get_min_allowed_val(prop, min);
    get_max_allowed_val(prop, max);

    const bool too_low  = (desired_val < min);
    const bool too_high = (desired_val > max);
    if(too_high || too_low)
    {
      std::ostringstream oss;
      oss << std::setprecision(17) << prop << " too " << (too_high ? "high" : "low") << " (\"";
      oss << desired_val << "\") can only be in the range [ ";
      oss << std::setprecision(17) << min << " to ";
      oss  << std::setprecision(17) << max << " ]";
      
      throw oss.str();
    }
  }

  void get_adjusted_val_to_be_applied_to_hw(
      const std::string& prop, double val_desired,
      std::pair<OA::ULongLong, std::string>& adjusted) {
    if(prop.compare(PROP_STR_FREQUENCY_MHZ) == 0)
    {
      /*uint32_t Tx_RFPLL_input_F_REF;
      OA::Application& app = getApplication();
      const char* err1 = get_in_situ_Tx_RFPLL_input_F_REF(app, Tx_RFPLL_input_F_REF);
      if(err1 != 0) { LOG_WRITTEN_END(); return setError(err1); }
      float assumed_constant_value_for_ref_divider; // I'm not 100% sure that this is constant for all TX RF LO freqs, but it has only ever been observed to have the same value (of 2)
      const char* err2 = get_in_situ_Tx_RFPLL_ref_divider( app, assumed_constant_value_for_ref_divider );
      if(err2 != 0) { LOG_WRITTEN_END(); return setError(err2); }
      double step_size_Hz = ((double)Tx_RFPLL_input_F_REF) * ((double)assumed_constant_value_for_ref_divider); // why * and not / ???
      step_size_Hz /= RFPLL_MODULUS;
      step_size_Hz /= 2.;
      if(m_properties.frequency_MHz <= 3000.) { step_size_Hz /= 2.; }
      if(m_properties.frequency_MHz <= 1500. - Tx_RFPLL_input_F_REF*2./RFPLL_MODULUS/4.) { step_size_Hz /= 2.; } // - Tx... is for a weird edge case with No-OS/AD9361
      if(m_properties.frequency_MHz <=750.  ) { step_size_Hz /= 2.; }
      if(m_properties.frequency_MHz <= 375.  ) { step_size_Hz /= 2.; }
      if(m_properties.frequency_MHz <= 187.5 ) { step_size_Hz /= 2.; }
      if(m_properties.frequency_MHz <= 93.75 ) { step_size_Hz /= 2.; }
      log_info("step_size_Hz=%.15f", step_size_Hz);
      double val_num_Hz_steps = (*(m_map_val.at(prop)) * 1e6)/ step_size_Hz;
      log_info("val_num_Hz_steps=%.15f", val_num_Hz_steps);
      // note that this effectively enforces m_No_OS_API_precision_tx_lo_freq
      double closest_stepped_freq_Hz = std::round(val_num_Hz_steps)*step_size_Hz;
      log_info("closest_stepped_freq_Hz=%15f", closest_stepped_freq_Hz);
      uint64_t val_adjusted_Hz = (uint64_t) std::ceil(closest_stepped_freq_Hz); // ceil because No-OS does floor?
      //val_adjusted_Hz=750e6 + 1; // debugging (forcing value)
      */

      OA::ULongLong val = (OA::ULongLong) round(val_desired*1e6);
      adjusted = std::make_pair(val, "Hz");
    }
    else
    {
      std::string err = "invalid property: " + prop;
      throw err.c_str();
    }
    log_info("attempted property write: prop=%s,\tdesired value=%.15f,\tvalue to be written (after potential adjustment due to No-OS API precision limitations) is %" PRIu64 " %s", prop.c_str(), val_desired, adjusted.first, adjusted.second.c_str());
  }

  /*void get_adjusted_val_to_be_applied_to_hw(
      const std::string& prop, double val_desired,
      std::pair<OA::Float, std::string>& adjusted) {
    if(prop.compare(PROP_STR_BB_CUTOFF_FREQUENCY_MHZ) == 0)
    {
      // AD9361_Reference_Manual_UG-570.pdf p. 10 "The baseband Tx analog filter
      // calibration tunes the cutoff frequency of the third-order Butterworth
      // Tx anti-imaging filter. The TX filter ... is normally calibrated to
      // 1.6x the BBBW. Note that BBBW is half the complex bandwidth..."
      double BBBW_Hz = (val_desired / 1.6) * 1e6;

      try{
        OA::Application& app = getApplication();
        double BBPLL_FREQ_Hz;
        const char* err = get_AD9361_BBPLL_FREQ_Hz(app, m_properties.app_inst_name_ad9361_config_proxy, BBPLL_FREQ_Hz);
        if(err == 0)
        {
          log_debug("BBPLL_FREQ_Hz=%.15f", BBPLL_FREQ_Hz);

          // AD9361_Reference_Manual_UG-570.pdf p. 10 The TX filter ... is
          // normally calibrated to 1.6x the BBBW
          double BBBW_DESIRED_MHz = val_desired / 1.6;
          log_debug("BBBW_DESIRED_MHz=%.15f", BBBW_DESIRED_MHz);

          // AD9361_Reference_Manual_UG-570.pdf p. 10 formula (6)
          double BBPLL_MHz = BBPLL_FREQ_Hz / 1e6;
          const double PI = 3.141592653589793;
          double divider_desired = BBPLL_MHz * std::log(2.) / BBBW_DESIRED_MHz / 1.6 / 2. / PI;
          log_debug("divider_desired=%.15f", divider_desired);

          double lo_divider = floor(divider_desired);
          double hi_divider = ceil(divider_desired);

          // AD9361_Reference_Manual_UG-570.pdf p. 10 formula (7)
          double lo_BBBW_ACTUAL_MHz = BBPLL_MHz * std::log(2.) / 1.6 / 2. / PI / lo_divider;
          double hi_BBBW_ACTUAL_MHz = BBPLL_MHz * std::log(2.) / 1.6 / 2. / PI / hi_divider;
          log_debug("lo_BBBW_ACTUAL_MHz=%.15f", lo_BBBW_ACTUAL_MHz);
          log_debug("hi_BBBW_ACTUAL_MHz=%.15f", hi_BBBW_ACTUAL_MHz);

          double lo_diff = std::abs(BBBW_DESIRED_MHz - lo_BBBW_ACTUAL_MHz);
          double hi_diff = std::abs(BBBW_DESIRED_MHz - hi_BBBW_ACTUAL_MHz);
          log_debug("lo_diff=%.15f", lo_diff);
          log_debug("hi_diff=%.15f", hi_diff);

          double adjusted_divider = (lo_diff < hi_diff) ? lo_divider : hi_divider;
          //double adjusted_BBBW_DESIRED_MHz = (lo_diff < hi_diff) ? lo_BBBW_ACTUAL_MHz : hi_BBBW_ACTUAL_MHz;
          double adjusted_BBBW_DESIRED_MHz = BBPLL_MHz * std::log(2.) / 1.6 / 2. / PI / (adjusted_divider-0.8); // 0.8 is needed because No-OS rounding is so coarse in some cases we need to bump the divider down by a bit so No-OS's "ceiling" function (DIV_ROUND_UP) won't overflow to adjusted_divider+1
          adjusted_BBBW_DESIRED_MHz += 0.000010; // just to ensure don't accidentally bump up to next divider ceiling

          // set val_desired to BB (real, not complex) cutoff frequency with least diff
          log_debug("old desired BBBW_Hz=%.15f", BBBW_Hz);
          BBBW_Hz = (adjusted_BBBW_DESIRED_MHz * 1e6);
          log_debug("new desired BBBW_Hz=%.15f", BBBW_Hz);
        }
      }
      catch(const std::exception& e) {}

      // round to nearest 0.5 (No-OS expects uint32_t, but
      // the value later gets multiplied by 2 when converted to
      // complex bandwidth before being passed to
      // set_in_situ_tx_complex_bandwidth_Hz()
      size_t num_halves = round(BBBW_Hz / 0.5);

      float val = ((float)(num_halves)) * 0.5;
      adjusted = std::make_pair(val, "Hz");
      log_info("attempted property write: prop=%s,\tdesired value=%.15f, value to be written (after potential conversions 1: to BBBW_Hz and 2: precision adjustment due to No-OS API precision limitations) is %7f %s", prop.c_str(), val_desired, adjusted.first, adjusted.second.c_str());
    }
  }*/

  void get_adjusted_val_to_be_applied_to_hw(
      const std::string& prop, double val_desired,
      std::pair<OA::ULong, std::string>& adjusted) {
    if(prop.compare(PROP_STR_SAMPLE_RATE_MHZ) == 0)
    {
      OA::ULong val = (OA::ULong) round(val_desired*1e6); // Msps to sps
      adjusted = std::make_pair(val, "Hz");
    }
    else if(prop.compare(PROP_STR_RF_GAIN_DB) == 0)
    {
      // value applied to hardware via the ad9361_config_proxy's ulong
      // tx_attenuation property write (which performs a No-OS API call to
      // set_ad9361_tx_attenuation()) which requires tx attenuation to be
      // specified in mdB

      // round tx rf gain in dB to nearest step size
      double desired_nsteps = val_desired / FMCOMMS_2_3_TX_RF_GAIN_STEP_DB_P;
      double desired_nsteps_rounded = round(desired_nsteps);
      double x = desired_nsteps_rounded * FMCOMMS_2_3_TX_RF_GAIN_STEP_DB_P;
      double d_tx_rf_gain_dB_rounded = x;

      // convert tx rf gain in dB to tx rf gain in mdB
      double d_tx_rf_gain_mdB = d_tx_rf_gain_dB_rounded * 1000.;

      // convert tx rf gain in mdB to tx attenuation in mdB
      double d_tx_attenuation_mdB = -d_tx_rf_gain_mdB;

      // convert to ulong property type
      OA::ULong tx_attenuation_mdB = (OA::ULong) round(d_tx_attenuation_mdB);

      adjusted = std::make_pair(tx_attenuation_mdB, "mdB");
    }
    else if(prop.compare(PROP_STR_BB_CUTOFF_FREQUENCY_MHZ) == 0)
    {
      //! @todo TODO/FIXME - calc value to write to tx_rf_bandwidth that will result in actual nominal 3dB freq instead of assuming No-OS/ad9361_config_proxy's 'tx_rf_bandwidth' corresponds to the 3dB freq
      OA::ULong val = (OA::ULong) round(val_desired*1e6); // MHz to Hz
      adjusted = std::make_pair(val, "Hz");
    }
    else
    {
      std::string err = "invalid property: " + prop;
      throw err.c_str();
    }
    log_info("attempted property write: prop%s,\tdesired value=%.15f,\tvalue to be written (after potential adjustment due to No-OS API precision limitations) is %u %s", prop.c_str(), val_desired, adjusted.first, adjusted.second.c_str());
  }

  void set_in_situ_val(const std::string& prop,
      OA::ULongLong adjusted_val_to_be_applied_to_hw) {
    OA::Application& app = getApplication();
    OA::ULongLong& val_adjusted = adjusted_val_to_be_applied_to_hw;
    const char* inst = m_properties.app_inst_name_ad9361_config_proxy;
    if(prop.compare(PROP_STR_FREQUENCY_MHZ) == 0)
    {
      set_AD9361_Tx_RFPLL_LO_freq_Hz(app, inst, val_adjusted);
    }
    else
    {
      std::string err_str("invalid property: ");
      err_str += prop.c_str();
      throw err_str;
    }
  }

  void set_in_situ_val(const std::string& prop,
      OA::ULong adjusted_val_to_be_applied_to_hw) {
    OA::Application& app = getApplication();
    OA::ULong& val_adjusted = adjusted_val_to_be_applied_to_hw;
    const char* inst = m_properties.app_inst_name_ad9361_config_proxy;
    if(prop.compare(PROP_STR_SAMPLE_RATE_MHZ) == 0)
    {
      set_AD9361_CLKTF_FREQ_Hz(app, inst, val_adjusted);
    }
    else if(prop.compare(PROP_STR_RF_GAIN_DB) == 0)
    {
      //! @todo TODO / FIXME - fix this hackish channel handling
      set_AD9361_tx_attenuation_TX1_mdB(app, inst, val_adjusted);
    }
    else if(prop.compare(PROP_STR_BB_CUTOFF_FREQUENCY_MHZ) == 0)
    {
      set_AD9361_tx_rf_bandwidth_Hz(app, inst, val_adjusted);
    }
    else
    {
      std::string err_str("invalid property: ");
      err_str += prop.c_str();
      throw err_str;
    }
  }

  /*RCCResult set_in_situ_val(const std::string& prop,
      float adjusted_val_to_be_applied_to_hw) {
    OA::Application& app = getApplication();
    float& val_adjusted = adjusted_val_to_be_applied_to_hw;
    if(prop.compare(PROP_STR_BB_CUTOFF_FREQUENCY_MHZ) == 0)
    {
      // val_adjusted is expected to be in (EXACT) multiples of 0.5
      uint32_t c_bw_Hz = (uint32_t) round(val_adjusted * 2.); // complex bw = cutoff freq * 2
      const char* err = set_AD9361_bb_tx_filter_complex_bandwidth_Hz(app, m_properties.app_inst_name_ad9361_config_proxy, c_bw_Hz);
      if(err != 0) { return setError(err); }
    }
    else
    {
      return setError("invalid property: %s", prop.c_str());
    }
    return RCC_OK;
  }*/

  void get_in_situ_val(const std::string& prop,
      std::pair<double, std::string>& in_situ_after_hw_write) {
    OA::Application& app = getApplication();
    double val;
    const char* inst = m_properties.app_inst_name_ad9361_config_proxy;
    if(prop.compare(PROP_STR_RF_GAIN_DB) == 0)
    {
      double atten;
<<<<<<< HEAD
      /// @TODO/FIXME - attenuation[0] assumes 1R1T
      const char* err = get_AD9361_tx_attenuation_TX1_mdB(app, inst, atten);
=======
      /// @todo / FIXME - attenuation[0] assumes 1R1T
      get_AD9361_tx_attenuation_TX1_mdB(app, inst, atten);
>>>>>>> 2c15f070
      val = -atten; // gain = -attenuation
      in_situ_after_hw_write = std::make_pair(val, "mdB");
    }
    else if(prop.compare(PROP_STR_FREQUENCY_MHZ) == 0)
    {
      get_AD9361_Tx_RFPLL_LO_freq_Hz(app, inst, val);
      in_situ_after_hw_write = std::make_pair(val, "Hz");
    }
    else if(prop.compare(PROP_STR_SAMPLE_RATE_MHZ) == 0)
    {
      get_AD9361_CLKTF_FREQ_Hz(app, inst, val);
      in_situ_after_hw_write = std::make_pair(val, "Hz");
    }
    else if(prop.compare(PROP_STR_BB_CUTOFF_FREQUENCY_MHZ) == 0)
    {
      /*if(m_properties.enable_log_debug)
      {
        double BBPLL_FREQ_Hz;
        const char* err = get_AD9361_BBPLL_FREQ_Hz(app, m_properties.app_inst_name_ad9361_config_proxy, BBPLL_FREQ_Hz);
        if(err == 0) { log_debug("BBPLL_FREQ=%.15f Hz", BBPLL_FREQ_Hz); }
      }
      double c_bw_Hz;
      get_AD9361_tx_filter_complex_bandwidth_Hz(app, m_properties.app_inst_name_ad9361_config_proxy, c_bw_Hz);

      // bb_cutoff_frequency is also half the complex bandwidth
      val = c_bw_Hz / 2.;

      in_situ_after_hw_write = std::make_pair(val, "Hz");*/
      get_AD9361_tx_rf_bandwidth_Hz(app, inst, val);
      in_situ_after_hw_write = std::make_pair(val, "Hz");
    }
    else
    {
      throw std::string("invalid property read");
    }
  }

  void convert_value(std::pair<double, std::string>& value, std::string unit_desired)
  {
    std::string& unit = value.second;
    double factor = 1.;
    if    ((unit         == "dB") &&
           (unit_desired == "mdB"))
    {
      factor = 1000.;
    }
    else if((unit         == "mdB") &&
            (unit_desired == "dB"))
    {
      factor = 0.001;
    }
    else if((unit         == "MHz") &&
            (unit_desired == "Hz"))
    {
      factor = 1e6;
    }
    else if((unit         == "Hz") &&
            (unit_desired == "MHz"))
    {
      factor = 0.000001;
    }
    else if(not (((unit         == "Hz" ) &&
                  (unit_desired == "Hz" )) or
                 ((unit         == "MHz") &&
                  (unit_desired == "MHz")) or
                 ((unit         == "dB" ) &&
                  (unit_desired == "dB" )) or
                 ((unit         == "mdB") &&
                  (unit_desired == "mdB"))))
    {
      std::string err;
      err = "calculation for unit combo not supported: ";
      err += unit         + ", " + unit_desired;
      throw err.c_str();
    }
    value.first *= factor;
    unit         = unit_desired;
  }

  void dequeue_prop_writes_dependant_upon_app_inst_strings() {
    bool all_entries_processed = false;
    while(not all_entries_processed)
    {
      all_entries_processed = true;
      auto it = m_pending_prop_write_queue.begin();
      while(it != m_pending_prop_write_queue.end())
      {
        if(*it == "config")
        {
          all_entries_processed = false;
          m_pending_prop_write_queue.erase(it);
          config_written();
          break;
        }
        it++;
      }
    }
  }

  // this is necessary because the first write to this worker's init
  // property causes a write to the ad9361_config_proxy.rcc worker's
  // ad9361_init property, which re-initializes the AD9361 which overrides
  // all the desired initial values written to rf_gain_dB, etc. The reason
  // this happens is apparently the OpenCPI framework performs all OCS
  // initializations before the OWD ones (init is an OWD property, and
  // rf_gain_dB, etc are OCS properties). To avoid this undesirable
  // behavior , we skip all the initial writes to rf_gain_dB, etc, and
  // finally perform them here now that init property write is complete.
  // We *really* want not only the init property, but also the LO_source
  // property to be initialized before performing the calculations in
  // rf_gain_dB_written(), etc.
  void dequeue_prop_writes_dependant_upon_config() {
    bool all_entries_processed = false;
    while(not all_entries_processed)
    {
      all_entries_processed = true;
      auto it = m_pending_prop_write_queue.begin();
      while(it != m_pending_prop_write_queue.end())
      {
        if(     *it == PROP_STR_RF_GAIN_DB)
        {
          all_entries_processed = false;
          m_pending_prop_write_queue.erase(it);
          rf_gain_dB_written();
          break;
        }
        else if(*it == PROP_STR_BB_GAIN_DB)
        {
          all_entries_processed = false;
          m_pending_prop_write_queue.erase(it);
          bb_gain_dB_written();
          break;
        }
        else if(*it == PROP_STR_FREQUENCY_MHZ)
        {
          all_entries_processed = false;
          m_pending_prop_write_queue.erase(it);
          frequency_MHz_written();
          break;
        }
        else if(*it == PROP_STR_SAMPLE_RATE_MHZ)
        {
          all_entries_processed = false;
          m_pending_prop_write_queue.erase(it);
          sample_rate_MHz_written();
          break;
        }
        else if(*it == PROP_STR_RF_CUTOFF_FREQUENCY_MHZ)
        {
          all_entries_processed = false;
          m_pending_prop_write_queue.erase(it);
          rf_cutoff_frequency_MHz_written();
          break;
        }
        else if(*it == PROP_STR_BB_CUTOFF_FREQUENCY_MHZ)
        {
          all_entries_processed = false;
          m_pending_prop_write_queue.erase(it);
          bb_cutoff_frequency_MHz_written();
          break;
        }
        else if(*it == "LO_source")
        {
          all_entries_processed = false;
          m_pending_prop_write_queue.erase(it);
          LO_source_written();
          break;
        }
        it++;
      }
    }
  }

  template<typename T>
  RCCResult do_written(const std::string& prop, bool& previously_skipped) {
    try {
      LOG_WRITTEN_START();
      
      // 1. We must allow setting of the property during the "initialized" state
      //    in order to allow the default values to be applied.
      // 2. Otherwise, we only want to allow any operations when in the
      //    "operating" state.
      /*if(not (isOperating() or isInitialized()))
      {
        printf("not operating and not initialized\n");
        LOG_WRITTEN_END();
        return RCC_OK;
      }*/ //! @todo TODO/FIXME - bug is causing isOperating() to erroneously return false
      if(not m_config_initialized)
      {
        previously_skipped = true;

        log_debug("skipping %s property initialization because 'config' property has not yet been initialized", prop.c_str());
        m_pending_prop_write_queue.push_back(prop);

        LOG_WRITTEN_END();
        return RCC_OK;
      }
      if(previously_skipped)
      {
        log_debug("executing previously skipped %s property initialization because 'init' and 'LO_source' properties have been initialized", prop.c_str());
        previously_skipped = false;
      }

      const std::string unit_desired = strip_unit(prop);

      // first is value, second is value's unit description
      std::pair<double, std::string> desired;
      std::pair<T,      std::string> adjusted_to_be_applied_to_hw;
      std::pair<double, std::string> in_situ_after_hw_write;

      double& val_desired                      = desired.first;
      T&      val_adjusted_to_be_applied_to_hw = adjusted_to_be_applied_to_hw.first;

      desired = std::make_pair(*(m_map_val.at(prop)), unit_desired);

      // ensure attempted write of desired value is valid, exit otherwise
      check_bounds(prop, val_desired);

      // apply step size value adjustment necessary for No-OS API call which
      // ad9361_config_proxy.rcc performs
      get_adjusted_val_to_be_applied_to_hw(prop, val_desired, adjusted_to_be_applied_to_hw);

      // apply property value to hardware
      set_in_situ_val(prop, val_adjusted_to_be_applied_to_hw);

      // for final logging
      if(m_properties.enable_log_info)
      {
        std::string unit;
        get_in_situ_val(prop, in_situ_after_hw_write);
        do_log_info_desired_vs_in_situ(prop, desired, in_situ_after_hw_write);
      }
    }
    catch(const std::exception& e) {
      LOG_WRITTEN_END();
      return setError(e.what());
    }
    catch(const std::string& e) {
      LOG_WRITTEN_END();
      return setError(e.c_str());
    }

    LOG_WRITTEN_END();
    return RCC_OK;
  }

  RCCResult do_written_no_hw(const std::string& prop, bool& previously_skipped) {
    LOG_WRITTEN_START();
    
    // 1. We must allow setting of this property during the "initialized" state
    //    in order to allow the default values to be applied.
    // 2. Otherwise, we only want to allow any operations when in the
    //    "operating" state.
    /*if(not (isOperating() or isInitialized()))
    {
      LOG_WRITTEN_END();
      return RCC_OK;
    }*/ //! @todo TODO/FIXME - bug is causing isOperating() to erroneously return false
    if(not m_config_initialized)
    {
      previously_skipped = true;
      log_debug("skipping %s property initialization because 'config' property has not yet been initialized", prop.c_str());
      LOG_WRITTEN_END();
      return RCC_OK;
    }
    if(previously_skipped)
    {
      log_debug("executing previously skipped %s property initialization because 'config' property has been initialized", prop.c_str());
      previously_skipped = false;
    }

    double val_desired = *(m_map_val.at(prop));

    // ensure attempted write of desired value is valid, exit otherwise
    check_bounds(prop, val_desired);

    LOG_WRITTEN_END();
    return RCC_OK;
  }

  RCCResult do_read(const std::string& prop) {
    try {
      LOG_READ_START();
      const std::string unit_desired = strip_unit(prop);
      
      std::pair<double, std::string> in_situ;
      double& val_in_situ = in_situ.first;

      get_in_situ_val(prop, in_situ);

      convert_value(in_situ, unit_desired);
      *(m_map_val.at(prop)) = val_in_situ;

      log_info("current in-situ nominal %s = %.15f", prop.c_str(), val_in_situ);
    }
    catch(const std::exception& e) {
      return setError(e.what());
    }
    catch(const std::string& e) {
      return setError(e.c_str());
    }

    LOG_READ_END();
    return RCC_OK;
  }

  void calc_worst_case_Tx_RFPLL_freq_step_for_current_F_REF_and_ref_divider(
      OA::Application& app, const char* app_inst_name_proxy,
      double& val)
  {
    double d_Tx_RFPLL_input_F_REF;
    double d_Tx_RFPLL_ref_divider;

    { // restrict scope so we don't accidentally use non-double values
      // for later calculation
      bool      Tx_RFPLL_external_div_2_enable;
      OA::ULong Tx_RFPLL_input_F_REF;
      OA::Float Tx_RFPLL_ref_divider;

      const char*& inst = app_inst_name_proxy;

      get_AD9361_Tx_RFPLL_external_div_2_enable(app, inst, Tx_RFPLL_external_div_2_enable);

      if(Tx_RFPLL_external_div_2_enable)
      {
        // in this case, the Tx PLL is fixed, so we set the step size to infinity
        val = std::numeric_limits<double>::infinity();
        return;
      }

      get_AD9361_Tx_RFPLL_input_F_REF( app, inst, Tx_RFPLL_input_F_REF );
      get_AD9361_Tx_RFPLL_ref_divider(app, inst, Tx_RFPLL_ref_divider);

      d_Tx_RFPLL_input_F_REF  = (double) Tx_RFPLL_input_F_REF;
      d_Tx_RFPLL_ref_divider  = (double) Tx_RFPLL_ref_divider;
    }

    double x = d_Tx_RFPLL_input_F_REF;
    x *= d_Tx_RFPLL_ref_divider; // why * and not / ???
    x /= RFPLL_MODULUS;

    // min VCO divider gives us the worst case step
    double d_Tx_RFPLL_VCO_Divider_min = 2.;
    x /= d_Tx_RFPLL_VCO_Divider_min;
    
    val = x;
  }

  void get_FPGA_bitstream_FB_CLK_Delay(OA::UShort& FB_CLK_Delay) {
    OA::Application &app = getApplication();
    const char* inst = m_properties.app_inst_name_ad9361_data_sub;

    std::string FB_CLK_Delay_str;
    app.getProperty(inst, "FB_CLK_Delay", FB_CLK_Delay_str);
    FB_CLK_Delay = strtol(FB_CLK_Delay_str.c_str(), NULL, 0);
  }

  void get_FPGA_bitstream_TX_Data_Delay(OA::UShort& TX_Data_Delay) {
    OA::Application &app = getApplication();
    const char* inst = m_properties.app_inst_name_ad9361_data_sub;

    std::string TX_Data_Delay_str;
    app.getProperty(inst, "TX_Data_Delay", TX_Data_Delay_str);
    TX_Data_Delay = strtol(TX_Data_Delay_str.c_str(), NULL, 0);
  }

  std::string get_INT_LO_str() {
    std::string INT_LO_str;
    OA::Application &app = getApplication();
    app.getProperty(m_properties.app_inst_name_ad9361_config_proxy, "INT_LO", INT_LO_str);
    return INT_LO_str;
  }

  std::string get_EXT_LO_str() {
    std::string EXT_LO_str;
    OA::Application &app = getApplication();
    const char* inst = m_properties.app_inst_name_ad9361_config_proxy;

    app.getProperty(inst, "EXT_LO", EXT_LO_str);

    return EXT_LO_str;
  }

  std::string get_TX_1_str() {
    std::string TX_1_str;
    OA::Application &app = getApplication();
    const char* inst = m_properties.app_inst_name_ad9361_config_proxy;

    app.getProperty(inst, "TX_1", TX_1_str);

    return TX_1_str;
  }

  std::string get_TX_2_str() {
    std::string TX_2_str;
    OA::Application &app = getApplication();
    const char* inst = m_properties.app_inst_name_ad9361_config_proxy;

    app.getProperty(inst, "TX_2", TX_2_str);

    return TX_2_str;
  }

  // notification that rf_gain_dB property has been written
  RCCResult rf_gain_dB_written() {
    const std::string prop = PROP_STR_RF_GAIN_DB;
    static bool previously_skipped = false;

    return do_written<OA::ULong>(prop, previously_skipped);
  }
  // notification that rf_gain_dB property will be read
  RCCResult rf_gain_dB_read() {
    return do_read(PROP_STR_RF_GAIN_DB);
  }
  // notification that rf_gain_max_dB property has been written
  RCCResult rf_gain_max_dB_written() {
    const std::string prop("rf_gain_max_dB");
    // because this property has a default value, we need to support the initial
    // write of the default value that occurs during initialization, however,
    // because it is writable we need to call
    // error_if_prop_val_is_not_prop_fixedval() to ensure end users never write
    // an invalid value
    RCCResult res = error_if_max_prop_val_is_not_prop_fixedval(prop);
    return res;
  }
  // notification that rf_gain_min_dB property has been written
  RCCResult rf_gain_min_dB_written() {
    const std::string prop("rf_gain_min_dB");
    // because this property has a default value, we need to support the initial
    // write of the default value that occurs during initialization, however,
    // because it is writable we need to call
    // error_if_prop_val_is_not_prop_fixedval() to ensure end users never write
    // an invalid value
    RCCResult res = error_if_min_prop_val_is_not_prop_fixedval(prop);
    return res;
  }
  // notification that rf_gain_step_dB property has been written
  RCCResult rf_gain_step_dB_written() {
    const std::string prop("rf_gain_step_dB");
    // because this property has a default value, we need to support the initial
    // write of the default value that occurs during initialization, however,
    // because it is writable we need to call
    // error_if_prop_val_is_not_prop_fixedval() to ensure end users never write
    // an invalid value
    RCCResult res = error_if_step_prop_val_is_not_prop_fixedval(prop);
    return res;
  }
  // notification that bb_gain_dB property has been written
  RCCResult bb_gain_dB_written() {
    const std::string prop(PROP_STR_BB_GAIN_DB);
    static bool previously_skipped = false;
    return do_written_no_hw(prop, previously_skipped);
  }
  // notification that bb_gain_max_dB property has been written
  RCCResult bb_gain_max_dB_written() {
    const std::string prop("bb_gain_max_dB");
    // because this property has a default value, we need to support the initial
    // write of the default value that occurs during initialization, however,
    // because it is writable we need to call
    // error_if_prop_val_is_not_prop_fixedval() to ensure end users never write
    // an invalid value
    RCCResult res = error_if_max_prop_val_is_not_prop_fixedval(prop);
    return res;
  }
  // notification that bb_gain_min_dB property has been written
  RCCResult bb_gain_min_dB_written() {
    const std::string prop("bb_gain_min_dB");
    // because this property has a default value, we need to support the initial
    // write of the default value that occurs during initialization, however,
    // because it is writable we need to call
    // error_if_prop_val_is_not_prop_fixedval() to ensure end users never write
    // an invalid value
    RCCResult res = error_if_min_prop_val_is_not_prop_fixedval(prop);
    return res;
  }
  // notification that bb_gain_step_dB property has been written
  RCCResult bb_gain_step_dB_written() {
    const std::string prop("bb_gain_step_dB");
    // because this property has a default value, we need to support the initial
    // write of the default value that occurs during initialization, however,
    // because it is writable we need to call
    // error_if_prop_val_is_not_prop_fixedval() to ensure end users never write
    // an invalid value
    RCCResult res = error_if_step_prop_val_is_not_prop_fixedval(prop);
    return res;
  }
  // notification that frequency_MHz property has been written
  RCCResult frequency_MHz_written() {
    const std::string prop = PROP_STR_FREQUENCY_MHZ;
    static bool previously_skipped = false;
    return do_written<OA::ULongLong>(prop, previously_skipped);
  }
  // notification that frequency_MHz property will be read
  RCCResult frequency_MHz_read() {
    return do_read(PROP_STR_FREQUENCY_MHZ);
  }
  // notification that frequency_max_MHz property has been written
  RCCResult frequency_max_MHz_written() {
    const std::string prop("frequency_max_MHz");
    // because this property has a default value, we need to support the initial
    // write of the default value that occurs during initialization, however,
    // because it is writable we need to call
    // error_if_prop_val_is_not_prop_fixedval() to ensure end users never write
    // an invalid value
    RCCResult res = error_if_max_prop_val_is_not_prop_fixedval(prop);
    return res;
  }
  // notification that frequency_min_MHz property has been written
  RCCResult frequency_min_MHz_written() {
    const std::string prop("frequency_min_MHz");
    // because this property has a default value, we need to support the initial
    // write of the default value that occurs during initialization, however,
    // because it is writable we need to call
    // error_if_prop_val_is_not_prop_fixedval() to ensure end users never write
    // an invalid value
    RCCResult res = error_if_min_prop_val_is_not_prop_fixedval(prop);
    return res;
  }
  // notification that frequency_step_MHz property has been written
  RCCResult frequency_step_MHz_written() {
    // we would call error_if_prop_val_is_not_prop_fixedval() if there was a
    // default value for this property, but there isn't so writes to this
    // property should NEVER be supported
    return setError("writes to frequency_step_MHz are invalid");
  }
  // notification that frequency_step_MHz property will be read
  RCCResult frequency_step_MHz_read() {
    log_trace("start of frequency_step_MHz_read()");
    double step_Hz;

    // Note that for the sample rate calculation, it was decided to treat
    // CLKTF_FREQ as the effective AD9361 sample rate, and not the TX_SAMPL_FREQ
    OA::Application& app = getApplication();
    const char* inst = m_properties.app_inst_name_ad9361_config_proxy;

    //get_in_situ_Tx_RFPLL_freq_step(app, step_Hz);
    //log_info("current in-situ nominal TX RF LO step size = %.15f Hz", step_Hz);

    // we use this function instead of get_in_situ_Tx_RFPLL_freq_step()
    // because, after observation of how No-OS choses divider values, No-OS's
    // precision at lower TX RF LO frequencies is nowhere near the theoretical
    // precision of the AD9361 dividers :( - it was observed that every step
    // size was at or below the theoretical worst case value
    try {
      calc_worst_case_Tx_RFPLL_freq_step_for_current_F_REF_and_ref_divider(app, inst, step_Hz);
    }
    catch(const std::exception& e) {
      return setError(e.what());
    }
    catch(const std::string& e) {
      return setError(e.c_str());
    }

    log_info("using worst-case in-situ nominal TX RF LO step size = %.15f Hz", step_Hz);

    m_properties.frequency_step_MHz = step_Hz/1e6;

    log_trace("end   of frequency_step_MHz_read()");
    return RCC_OK;
  }
  // notification that sample_rate_MHz property has been written
  RCCResult sample_rate_MHz_written() {
    const std::string prop(PROP_STR_SAMPLE_RATE_MHZ);
    static bool previously_skipped = false;

    return do_written<OA::ULong>(prop, previously_skipped);
  }
  // notification that sample_rate_MHz property will be read
  RCCResult sample_rate_MHz_read() {
    return do_read(PROP_STR_SAMPLE_RATE_MHZ);
  }
  // notification that sample_rate_max_MHz property has been written
  RCCResult sample_rate_max_MHz_written() {
    const std::string prop("sample_rate_max_MHz");
    // because this property has a default value, we need to support the initial
    // write of the default value that occurs during initialization, however,
    // because it is writable we need to call
    // error_if_prop_val_is_not_prop_fixedval() to ensure end users never write
    // an invalid value
    RCCResult res = error_if_max_prop_val_is_not_prop_fixedval(prop);
    return res;
  }
  // notification that sample_rate_min_MHz property has been written
  RCCResult sample_rate_min_MHz_written() {
    log_trace("start of sample_rate_min_MHz_written()");
    const std::string prop("sample_rate_min_MHz");
    // because this property has a default value, we need to support the initial
    // write of the default value that occurs during initialization, however,
    // because it is writable we need to call
    // error_if_prop_val_is_not_prop_fixedval() to ensure end users never write
    // an invalid value
    RCCResult res = error_if_min_prop_val_is_not_prop_fixedval(prop);
    log_trace("end   of sample_rate_min_MHz_written()");
    return res;
  }
  // notification that sample_rate_step_MHz property has been written
  RCCResult sample_rate_step_MHz_written() {
    // we would call error_if_prop_val_is_not_prop_fixedval() if there was a
    // default value for this property, but there isn't so writes to this
    // property should NEVER be supported
    return setError("writes to sample_rate_step_MHz are invalid");
  }
  // notification that sample_rate_step_MHz property will be read
  RCCResult sample_rate_step_MHz_read() {
    log_trace("start of sample_rate_step_MHz_read()");
    double step_Hz;

    // Note that for the sample rate calculation, it was decided to treat
    // CLKTF_FREQ as the "effective" AD9361 sample rate, and not the
    // TX_SAMPL_FREQ
    OA::Application& app = getApplication();
    const char* inst = m_properties.app_inst_name_ad9361_config_proxy;

    try {
      get_AD9361_CLKTF_FREQ_step_Hz(app, inst, step_Hz);
    }
    catch(const std::exception& e) {
      return setError(e.what());
    }
    catch(const std::string& e) {
      return setError(e.c_str());
    }

    if(step_Hz < m_No_OS_API_precision_tx_sampling_freq) 
    {
      log_debug("current in-situ nominal TX sample rate step size = %.15f Hz (not achievable due to No-OS API)", step_Hz);
      step_Hz = m_No_OS_API_precision_tx_sampling_freq;
      log_info("current in-situ nominal TX sample rate step size = %.15f Hz (limited by precision of No-OS API, which is less precise than the precision of the AD9361 register set limitations)", step_Hz);
    }
    else
    {
      log_info("current in-situ nominal TX sample rate step size = %.15f Hz (limited by precision of AD9361 register set)", step_Hz);
    }
    m_properties.sample_rate_step_MHz = step_Hz/1e6;

    log_trace("end   of sample_rate_step_MHz_read()");
    return RCC_OK;
  }
  // notification that rf_cutoff_frequency_MHz property has been written
  RCCResult rf_cutoff_frequency_MHz_written() {
    const std::string prop(PROP_STR_RF_CUTOFF_FREQUENCY_MHZ);
    // because this property has a default value, we need to support the initial
    // write of the default value that occurs during initialization, however,
    // because it is writable we need to call
    // error_if_prop_val_is_not_prop_fixedval() to ensure end users never write
    // an invalid value
    RCCResult res = error_if_fixed_prop_val_is_not_prop_fixedval(prop);
    return res;
  }
  // notification that rf_cutoff_frequency_max_MHz property has been written
  RCCResult rf_cutoff_frequency_max_MHz_written() {
    const std::string prop("rf_cutoff_frequency_max_MHz");
    // because this property has a default value, we need to support the initial
    // write of the default value that occurs during initialization, however,
    // because it is writable we need to call
    // error_if_prop_val_is_not_prop_fixedval() to ensure end users never write
    // an invalid value
    RCCResult res = error_if_max_prop_val_is_not_prop_fixedval(prop);
    return res;
  }
  // notification that rf_cutoff_frequency_min_MHz property has been written
  RCCResult rf_cutoff_frequency_min_MHz_written() {
    const std::string prop("rf_cutoff_frequency_min_MHz");
    // because this property has a default value, we need to support the initial
    // write of the default value that occurs during initialization, however,
    // because it is writable we need to call
    // error_if_prop_val_is_not_prop_fixedval() to ensure end users never write
    // an invalid value
    RCCResult res = error_if_min_prop_val_is_not_prop_fixedval(prop);
    return res;
  }
  // notification that rf_cutoff_frequency_step_MHz property has been written
  RCCResult rf_cutoff_frequency_step_MHz_written() {
    const std::string prop("rf_cutoff_frequency_step_MHz");
    // because this property has a default value, we need to support the initial
    // write of the default value that occurs during initialization, however,
    // because it is writable we need to call
    // error_if_prop_val_is_not_prop_fixedval() to ensure end users never write
    // an invalid value
    RCCResult res = error_if_step_prop_val_is_not_prop_fixedval(prop);
    return res;
  }
  // notification that bb_cutoff_frequency_MHz property has been written
  RCCResult bb_cutoff_frequency_MHz_written() {
    const std::string prop(PROP_STR_BB_CUTOFF_FREQUENCY_MHZ);
    static bool previously_skipped = false;

    //RCCResult res = do_written<float>(prop, previously_skipped);
    return do_written<OA::ULong>(prop, previously_skipped);
  }
  // notification that bb_cutoff_frequency_MHz property will be read
  RCCResult bb_cutoff_frequency_MHz_read() {
    return do_read(PROP_STR_BB_CUTOFF_FREQUENCY_MHZ);
  }
  // notification that bb_cutoff_frequency_max_MHz property has been written
  RCCResult bb_cutoff_frequency_max_MHz_written() {
    const std::string prop("bb_cutoff_frequency_max_MHz");
    // because this property has a default value, we need to support the initial
    // write of the default value that occurs during initialization, however,
    // because it is writable we need to call
    // error_if_prop_val_is_not_prop_fixedval() to ensure end users never write
    // an invalid value
    RCCResult res = error_if_max_prop_val_is_not_prop_fixedval(prop);
    return res;
  }
  // notification that bb_cutoff_frequency_min_MHz property has been written
  RCCResult bb_cutoff_frequency_min_MHz_written() {
    const std::string prop("bb_cutoff_frequency_min_MHz");
    // because this property has a default value, we need to support the initial
    // write of the default value that occurs during initialization, however,
    // because it is writable we need to call
    // error_if_prop_val_is_not_prop_fixedval() to ensure end users never write
    // an invalid value
    RCCResult res = error_if_min_prop_val_is_not_prop_fixedval(prop);
    return res;
  }
  // notification that bb_cutoff_frequency_step_MHz property has been written
  RCCResult bb_cutoff_frequency_step_MHz_written() {
    // we would call error_if_prop_val_is_not_prop_fixedval() if there was a
    // default value for this property, but there isn't so writes to this
    // property should NEVER be supported
    return setError("writes to bb_cutoff_frequency_step_MHz are invalid");
  }
  // notification that bb_cutoff_frequency_step_MHz property will be read
  RCCResult bb_cutoff_frequency_step_MHz_read() {
    //! @todo TODO/FIXME - implement this calculation
    // just set to -1 for now
    m_properties.bb_cutoff_frequency_step_MHz = FMCOMMS_2_3_TX_NOT_SUPPORTED_P;

    return RCC_OK;
  }
  // notification that app_inst_name_ad9361_config_proxy property has been written
  RCCResult app_inst_name_ad9361_config_proxy_written() {
    m_app_inst_name_ad9361_config_proxy_initialized = true;

    if(m_app_inst_name_ad9361_config_proxy_initialized and
       m_app_inst_name_ad9361_data_sub_initialized)
    {
      dequeue_prop_writes_dependant_upon_app_inst_strings();
    }

    return RCC_OK;
  }
  // notification that app_inst_name_ad9361_data_sub property has been written
  RCCResult app_inst_name_ad9361_data_sub_written() {
    m_app_inst_name_ad9361_data_sub_initialized = true;

    if(m_app_inst_name_ad9361_config_proxy_initialized and
       m_app_inst_name_ad9361_data_sub_initialized)
    {
      dequeue_prop_writes_dependant_upon_app_inst_strings();
    }

    return RCC_OK;
  }//
  // notification that config property has been written
  RCCResult config_written() {
    log_trace("start of config_written()");
    const std::string prop("config");

    static bool previously_skipped = false;

    if(not (m_app_inst_name_ad9361_config_proxy_initialized and
            m_app_inst_name_ad9361_data_sub_initialized))
    {
      previously_skipped = true;

      log_debug("skipping %s property initialization because app_inst_name* properties have not yet been initialized", prop.c_str());
      m_pending_prop_write_queue.push_back(prop);

      log_trace("end   of config_written()");
      return RCC_OK;
    }
    if(previously_skipped)
    {
      log_debug("executing previously skipped %s property initialization because app_inst_name* properties have been initialized", prop.c_str());
      previously_skipped = false;
    }

    // write desired values to ad9361_config_proxy's ad9361_init function,
    // but only change the values of the struct members we care about so as to
    // avoid potentially stepping on anyone else's toes
    
    std::string pstr;
    ad9361_config_proxy_ad9361_init ad9361_init;
    try
    {
      OA::Application &app = getApplication();
      app.getProperty(m_properties.app_inst_name_ad9361_config_proxy, "ad9361_init", pstr);
      parse(pstr.c_str(), ad9361_init);
    }
    catch(const std::exception& e)
    {
      std::string err;
      err = "Exception when reading ad9361_config_proxy property: ";
      err += e.what();
      return setError(err.c_str());
    }
    catch(const std::string& e)
    {
      std::string err;
      err = "Exception when reading ad9361_config_proxy property: ";
      err += e;
      return setError(err.c_str());
    }

    ad9361_init.reference_clk_rate =
        round(m_properties.config.reference_clk_rate_Hz); // will be later applied

    uint8_t FDD_enable = (m_properties.config.duplex_mode == CONFIG_DUPLEX_MODE_TDD)
                         ? 0 : 1;
    ad9361_init.frequency_division_duplex_mode_enable = FDD_enable; // will be later applied

    if(m_properties.config.are_using_REF_CLK_SMA)
    {
      ad9361_init.xo_disable_use_ext_refclk_enable = 1; // will be later applied
    }
    else
    {
      ad9361_init.xo_disable_use_ext_refclk_enable = 0; // will be later applied
    }

    // no I/Q swap for TX channel(s)
    // (from AD9361_Register_Map_Reference_Manual_UG-671.pdf pg. 9:
    // "Clearing this bit swaps I and Q (performs spectral inversion).")
    ad9361_init.pp_tx_swap_enable = 1;

    // See Table 1: Channel Connectivity in AD9361 DAC Sub Component Data Sheet
    //
    if(m_properties.config.SMA_channel == CONFIG_SMA_CHANNEL_TX1A)
    {
      ad9361_init.tx_channel_swap_enable = 0; // will be later applied
      // (this is what ensures desired channel TX_1 is enabled)
      std::string TX_1_str = get_TX_1_str();
      long int TX_1_i = strtol(TX_1_str.c_str(), NULL, 0);
      ad9361_init.one_rx_one_tx_mode_use_tx_num = (uint8_t) (TX_1_i & 0xff); // will be later applied
    }
    else // i.e. (m_properties.config.SMA_channel == CONFIG_SMA_CHANNEL_TX2A)
    {
      ad9361_init.tx_channel_swap_enable = 0; // will be later applied
      // (this is what ensures desired channel TX_2 is enabled)
      std::string TX_2_str = get_TX_2_str();
      long int TX_2_i = strtol(TX_2_str.c_str(), NULL, 0);
      ad9361_init.one_rx_one_tx_mode_use_tx_num = (uint8_t) (TX_2_i & 0xff); // will be later applied
    }

    // Because our design approach was to build the FPGA bitstream based on
    // assumed values for the on-AD9361 delays, those delays are built into
    // the bitstream metadata (as parameter properties for the
    // ad9361_data_sub.hdl worker). Here is where those assumptions are forced
    // to be true by reading the assumed values from the bitstream's metadata
    // (and values are later applied via the ad9361_config_proxy.rcc worker's
    // ad9361_init property).

    OA::UShort                        FB_CLK_Delay;
    get_FPGA_bitstream_FB_CLK_Delay(  FB_CLK_Delay  );
    ad9361_init.tx_fb_clock_delay   = FB_CLK_Delay;   // will be later applied

    OA::UShort                        TX_Data_Delay;
    get_FPGA_bitstream_TX_Data_Delay( TX_Data_Delay );
    ad9361_init.tx_data_delay       = TX_Data_Delay;  // will be later applied

    // values are finally applied
    try
    {
      set_ad9361_init(ad9361_init);
    }
    catch(const std::exception& e)
    {
      std::string err;
      err = "Exception when setting ad9361_config_proxy property: ";
      err += e.what();

      log_trace("end   of config_written()");
      return setError(err.c_str());
    }
    catch(const std::string& e)
    {
      std::string err;
      err = "Exception when setting ad9361_config_proxy property: ";
      err += e;

      log_trace("end   of config_written()");
      return setError(err.c_str());
    }
    m_config_initialized = true;

    //! @todo TODO/FIXME - remove disabling of rx FIR and add FIR support paradigm
    disable_TX_FIR_filter();

    dequeue_prop_writes_dependant_upon_config();

    log_trace("end   of config_written()");
    return RCC_OK;
  }
  // notification that config property will be read
  RCCResult config_read() {

    OA::Application& app = getApplication();
    const char* inst = m_properties.app_inst_name_ad9361_config_proxy;

    // m_properties.config.reference_clk_rate_Hz is assumed to be what we set it
    // to, we normally would read the ad9361_config_proxy.rcc workers'
    // pdata.clk_refin.rate property but we refrain since the value initially
    // set to this worker's init.reference_clk_rate_Hz property has more
    // precision

    AD9361_duplex_mode_t mode;
    bool use_extclk;
    try {
      get_AD9361_duplex_mode(app, inst, mode);
      m_properties.config.duplex_mode = (mode == AD9361_duplex_mode_t::FDD) ? CONFIG_DUPLEX_MODE_FDD : CONFIG_DUPLEX_MODE_FDD;

      get_AD9361_use_extclk(app, inst, use_extclk);
      m_properties.config.are_using_REF_CLK_SMA = use_extclk;
    }
    catch(const std::exception& e)
    {
      return setError(e.what());
    }
    catch(const std::string& e)
    {
      return setError(e.c_str());
    }

    return RCC_OK;
  }
  // notification that LO_source property has been written
  RCCResult LO_source_written() {
    log_trace("start of LO_source_written()");
    const std::string prop("LO_source");

    static bool previously_skipped = false;

    if(not m_config_initialized)
    {
      previously_skipped = true;

      m_pending_prop_write_queue.push_back(prop);

      log_trace("end of LO_source_written()");
      return RCC_OK;
    }
    if(previously_skipped)
    {
      log_debug("executing previously skipped %s property initialization because app_inst_name* properties have been initialized", prop.c_str());
      previously_skipped = false;
    }

    std::string INT_LO_str = get_INT_LO_str();
    std::string EXT_LO_str = get_EXT_LO_str();
    const std::string valstr = (m_properties.LO_source == LO_SOURCE_INTERNAL)
                               ? INT_LO_str : EXT_LO_str;

    OA::Application& app = getApplication();

    const char* inst = m_properties.app_inst_name_ad9361_config_proxy;
    app.setProperty(inst, "tx_lo_int_ext", valstr.c_str());

    log_trace("end of LO_source_written()");
    return RCC_OK;
  }
  RCCResult run(bool /*timedout*/) {
    return RCC_DONE; // change this as needed for this worker to do something useful
    // return RCC_ADVANCE; when all inputs/outputs should be advanced each time "run" is called.
    // return RCC_ADVANCE_DONE; when all inputs/outputs should be advanced, and there is nothing more to do.
    // return RCC_DONE; when there is nothing more to do, and inputs/outputs do not need to be advanced.
  }
};

FMCOMMS_2_3_TX_START_INFO
// Insert any static info assignments here (memSize, memSizes, portInfo)
// e.g.: info.memSize = sizeof(MyMemoryStruct);
FMCOMMS_2_3_TX_END_INFO<|MERGE_RESOLUTION|>--- conflicted
+++ resolved
@@ -74,11 +74,7 @@
 
 using namespace OCPI::RCC; // for easy access to RCC data types and constants
 using namespace Fmcomms_2_3_txWorkerTypes;
-<<<<<<< HEAD
-namespace OA = OCPI::API;
-=======
 namespace OA = OA;
->>>>>>> 2c15f070
 
 class Fmcomms_2_3_txWorker : public Fmcomms_2_3_txWorkerBase {
 
@@ -236,10 +232,7 @@
    *  @param[in] w            application's worker instance name of the worker
    *                          whose property is to be accessed
    *  @param[in] p            property name
-<<<<<<< HEAD
-=======
    *  @param[in] array_idx    index of array
->>>>>>> 2c15f070
    ****************************************************************************/
   template<typename T>
   T get_prop_val(const std::string& w, const std::string& p, size_t array_idx) {
@@ -253,10 +246,7 @@
    *  @param[in] w            application's worker instance name of the worker
    *                          whose property is to be accessed
    *  @param[in] p            property name
-<<<<<<< HEAD
-=======
    *  @param[in] array_idx    index of array
->>>>>>> 2c15f070
    *  @param[in] val          value to assign
    ****************************************************************************/
   template<typename T>
@@ -291,7 +281,6 @@
    ****************************************************************************/
   uint32_t get_rx_rf_bandwidth_Hz() {
 
-<<<<<<< HEAD
     const char* inst = m_properties.app_inst_name_ad9361_config_proxy;
     return getApplication().getPropertyValue<uint32_t>(inst, "rx_rf_bandwidth");
   }
@@ -328,7 +317,7 @@
    ****************************************************************************/
   void set_rx_rf_bandwidth_Hz(uint32_t rx_rf_bandwidth_Hz) {
 
-    OCPI::API::Application& app = getApplication();
+    OA::Application& app = getApplication();
     const char* inst = m_properties.app_inst_name_ad9361_config_proxy;
     app.setPropertyValue<uint32_t>(inst, "rx_rf_bandwidth", rx_rf_bandwidth_Hz);
   }
@@ -337,57 +326,8 @@
    ****************************************************************************/
   void set_rx_lo_freq_Hz(uint64_t rx_lo_freq_Hz) {
 
-    OCPI::API::Application& app = getApplication();
-    const char* inst = m_properties.app_inst_name_ad9361_config_proxy;
-=======
-    const char* inst = m_properties.app_inst_name_ad9361_config_proxy;
-    return getApplication().getPropertyValue<uint32_t>(inst, "rx_rf_bandwidth");
-  }
-
-  /*! @brief Get nominal tx_lo_freq in Hz from the AD9361. Note this is the
-   *         No-OS API call with nominal (integer) precision, which is less
-   *         precise than get_AD9361_Rx_RFPLL_LO_freq_Hz().
-   ****************************************************************************/
-  uint64_t get_rx_lo_freq_Hz() {
-
-    const char* inst = m_properties.app_inst_name_ad9361_config_proxy;
-    return getApplication().getPropertyValue<uint64_t>(inst, "rx_lo_freq");
-  }
-
-  /*! @brief Get a single channel's rx_gain_control_mode from the AD9361.
-   *  @param[in] chan         channel forwarded onto No-OS call (0 or 1)
-   ****************************************************************************/
-  void set_rx_gain_control_mode(size_t chan, uint8_t gc_mode) {
-
-    const char* inst = m_properties.app_inst_name_ad9361_config_proxy;
-    set_prop_val(inst, "rx_gain_control_mode", chan, gc_mode);
-  }
-
-  /*! @brief Set a single channel's rx_rf_gain in dB on the AD9361.
-   *  @param[in] chan         channel forwarded onto No-OS call (0 or 1)
-   ****************************************************************************/
-  void set_rx_rf_gain_dB(size_t chan, int32_t rx_rf_gain_dB) {
-
-    const char* inst = m_properties.app_inst_name_ad9361_config_proxy;
-    set_prop_val(inst, "rx_rf_gain", chan, rx_rf_gain_dB);
-  }
-
-  /*! @brief Set rx_rf_bandwidth in Hz on the AD9361.
-   ****************************************************************************/
-  void set_rx_rf_bandwidth_Hz(uint32_t rx_rf_bandwidth_Hz) {
-
     OA::Application& app = getApplication();
     const char* inst = m_properties.app_inst_name_ad9361_config_proxy;
-    app.setPropertyValue<uint32_t>(inst, "rx_rf_bandwidth", rx_rf_bandwidth_Hz);
-  }
-
-  /*! @brief Set rx_lo_freq in Hz on the AD9361.
-   ****************************************************************************/
-  void set_rx_lo_freq_Hz(uint64_t rx_lo_freq_Hz) {
-
-    OA::Application& app = getApplication();
-    const char* inst = m_properties.app_inst_name_ad9361_config_proxy;
->>>>>>> 2c15f070
     app.setPropertyValue<uint64_t>(inst, "rx_lo_freq", rx_lo_freq_Hz);
   }
 
@@ -857,13 +797,8 @@
     if(prop.compare(PROP_STR_RF_GAIN_DB) == 0)
     {
       double atten;
-<<<<<<< HEAD
-      /// @TODO/FIXME - attenuation[0] assumes 1R1T
-      const char* err = get_AD9361_tx_attenuation_TX1_mdB(app, inst, atten);
-=======
       /// @todo / FIXME - attenuation[0] assumes 1R1T
       get_AD9361_tx_attenuation_TX1_mdB(app, inst, atten);
->>>>>>> 2c15f070
       val = -atten; // gain = -attenuation
       in_situ_after_hw_write = std::make_pair(val, "mdB");
     }
