--- conflicted
+++ resolved
@@ -52,17 +52,10 @@
 	ocpi_cswm_prot_out_adapter_dw32_clkin \
 	ocpi_cswm_prot_out_adapter_dw32_clkin_old \
 	ocpi_cswm_prot_out_adapter_dw32_clkout \
-<<<<<<< HEAD
 	ocpi_cswm_prot_out_adapter_dw32_clkout_old \
-	ocpi_data_src_adc \
 	level_to_pulse_converter \
 	cdc_fifo_info \
-	set_clr \
-	clk_src)
-=======
 	set_clr)
->>>>>>> 634ad0cf
-
 
 # Remember two rules for OpenCPI primitive libraries, in order to be usable with all tools:
 # 1. Any entity (VHDL) or module (verilog) must have a VHDL component declaration in misc_prims_pkg.vhd
