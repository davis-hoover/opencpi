--- conflicted
+++ resolved
@@ -3,13 +3,9 @@
     prims clean_prims \
     run clean_run \
     clean_adc_samp_drop_detector \
-<<<<<<< HEAD
     clean_data_widener \
     clean_time_corrector \
     clean_time_downsampler
-=======
-    clean_data_widener
->>>>>>> 634ad0cf
 
 all: run
 
@@ -28,13 +24,13 @@
 xsim.dir/cdc/cdc.vdb: ../../../../../core/hdl/primitives/cdc/cdc_pkg.vhd
 	./myxvhdl.sh -work cdc $<
 
-xsim.dir/cdc/bit.vdb: \
-	../../../../../core/hdl/primitives/cdc/bit.vhd
+xsim.dir/cdc/single_bit.vdb: \
+	../../../../../core/hdl/primitives/cdc/single_bit.vhd
 	./myxvhdl.sh -work cdc $<
 
 xsim.dir/cdc/fast_pulse_to_slow_sticky.vdb: ../../../../../core/hdl/primitives/cdc/fast_pulse_to_slow_sticky.vhd \
     xsim.dir/cdc/cdc.vdb \
-    xsim.dir/cdc/bit.vdb
+    xsim.dir/cdc/single_bit.vdb
 	./myxvhdl.sh -work cdc $<
 
 xsim.dir/misc_prims/adc_samp_drop_detector.vdb: ../adc_samp_drop_detector.vhd \
@@ -69,7 +65,6 @@
 xsim.dir/misc_prims/latest_reg_signed.vdb: ../latest_reg_signed.vhd
 	./myxvhdl.sh -work misc_prims $<
 
-<<<<<<< HEAD
 xsim.dir/misc_prims/time_corrector.vdb: ../time_corrector.vhd \
     xsim.dir/misc_prims/misc_prims.vdb \
     xsim.dir/misc_prims/latest_reg_signed.vdb
@@ -79,25 +74,19 @@
     xsim.dir/misc_prims/misc_prims.vdb
 	./myxvhdl.sh -work misc_prims $<
 
-=======
->>>>>>> 634ad0cf
 prims: \
     xsim.dir/misc_prims/misc_prims.vdb \
     xsim.dir/cdc/cdc.vdb \
-    xsim.dir/cdc/bit.vdb \
+    xsim.dir/cdc/single_bit.vdb \
     xsim.dir/cdc/fast_pulse_to_slow_sticky.vdb \
     xsim.dir/misc_prims/adc_samp_drop_detector.vdb \
     xsim.dir/misc_prims/counter.vdb \
     xsim.dir/misc_prims/lfsr.vdb \
     xsim.dir/misc_prims/adc_maximal_lfsr_data_src.vdb \
     xsim.dir/misc_prims/latest_reg.vdb \
-<<<<<<< HEAD
     xsim.dir/misc_prims/latest_reg_signed.vdb \
     xsim.dir/misc_prims/time_corrector.vdb \
     xsim.dir/misc_prims/time_downsampler.vdb
-=======
-    xsim.dir/misc_prims/latest_reg_signed.vdb
->>>>>>> 634ad0cf
 
 clean_prims:
 	rm -rf xsim.dir *.pb
@@ -114,7 +103,6 @@
     prims
 	$(MAKE) -C $<
 
-<<<<<<< HEAD
 time_corrector/xsim.dir/sim: time_corrector \
     prims
 	$(MAKE) -C $<
@@ -123,8 +111,6 @@
     prims
 	$(MAKE) -C $<
 
-=======
->>>>>>> 634ad0cf
 results_adc_samp_drop_detector.log: adc_samp_drop_detector \
     adc_samp_drop_detector/xsim.dir/sim
 	./run_test.sh $< | tee results_$<.log
@@ -133,7 +119,6 @@
     data_widener/xsim.dir/sim
 	./run_test.sh $< | tee results_$<.log
 
-<<<<<<< HEAD
 results_time_corrector.log: time_corrector \
     time_corrector/xsim.dir/sim
 	./run_test.sh $< | tee results_$<.log
@@ -147,11 +132,6 @@
     results_data_widener.log \
     results_time_corrector.log \
     results_time_downsampler.log
-=======
-run: prims \
-    results_adc_samp_drop_detector.log \
-    results_data_widener.log
->>>>>>> 634ad0cf
 	./run.sh
 
 clean_adc_samp_drop_detector: adc_samp_drop_detector
@@ -163,7 +143,6 @@
 clean_time_corrector: time_corrector
 	$(MAKE) -C $< clean
 
-<<<<<<< HEAD
 clean_time_downsampler: time_downsampler
 	$(MAKE) -C $< clean
 
@@ -173,11 +152,5 @@
     clean_data_widener \
     clean_time_corrector \
     clean_time_downsampler
-=======
-clean_run: \
-    clean_prims \
-    clean_adc_samp_drop_detector \
-    clean_data_widener
->>>>>>> 634ad0cf
 	rm -rf results*log
 	rm -rf octave-workspace
