-- This file is protected by Copyright. Please refer to the COPYRIGHT file
-- distributed with this source distribution.
--
-- This file is part of OpenCPI <http://www.opencpi.org>
--
-- OpenCPI is free software: you can redistribute it and/or modify it under the
-- terms of the GNU Lesser General Public License as published by the Free
-- Software Foundation, either version 3 of the License, or (at your option) any
-- later version.
--
-- OpenCPI is distributed in the hope that it will be useful, but WITHOUT ANY
-- WARRANTY; without even the implied warranty of MERCHANTABILITY or FITNESS FOR
-- A PARTICULAR PURPOSE. See the GNU Lesser General Public License for more
-- details.
--
-- You should have received a copy of the GNU Lesser General Public License
-- along with this program. If not, see <http://www.gnu.org/licenses/>.

library ieee;
use ieee.std_logic_1164.all;
USE IEEE.NUMERIC_STD.ALL;
USE IEEE.MATH_REAL.ALL;
USE IEEE.MATH_COMPLEX.ALL;

package misc_prims is

<<<<<<< HEAD
constant DATA_ADC_BIT_WIDTH             : positive := 12;
constant DATA_DAC_BIT_WIDTH             : positive := 12;
constant DATA_BIT_WIDTH                 : positive := 16;
constant METADATA_TIME_BIT_WIDTH        : positive := 64;
constant METADATA_SAMP_PERIOD_BIT_WIDTH : positive := 64;
=======
constant TIME_DOWNSAMPLER_DATA_CNT_BIT_WIDTH : positive := 32;
constant DATA_ADC_BIT_WIDTH                  : positive := 12;
constant DATA_BIT_WIDTH                      : positive := 16;
constant METADATA_TIME_BIT_WIDTH             : positive := 64;
constant METADATA_SAMP_PERIOD_BIT_WIDTH      : positive := 64;
>>>>>>> 5e62bce8

type file_writer_backpressure_select_t is (NO_BP, LFSR_BP);

type data_complex_adc_t is record
  i : std_logic_vector(DATA_ADC_BIT_WIDTH-1 downto 0);
  q : std_logic_vector(DATA_ADC_BIT_WIDTH-1 downto 0);
end record data_complex_adc_t;

type data_complex_dac_t is record
  i : std_logic_vector(DATA_DAC_BIT_WIDTH-1 downto 0);
  q : std_logic_vector(DATA_DAC_BIT_WIDTH-1 downto 0);
end record data_complex_dac_t;

type data_complex_t is record
  i : std_logic_vector(DATA_BIT_WIDTH-1 downto 0);
  q : std_logic_vector(DATA_BIT_WIDTH-1 downto 0);
end record data_complex_t;

constant data_complex_zero : data_complex_t := ((others => '0'), (others => '0'));

type metadata_t is record
  eof               : std_logic; -- End of File (from OpenCPI WSI)
  flush             : std_logic; -- one or more samples have been dropped
  error_samp_drop   : std_logic; -- one or more samples have been dropped
  data_vld          : std_logic; -- allows for option of sending valid metadata
                                 -- in parallel with invalid data to output

  -- if error_samp_drop and data_vld are both 1, samp drop is assumed to have
  -- happened before the current valid data

  -- if data_vld=1 and time_vld=1 time of corresponding to current data value
  -- if data_vld=0 and time_vld=1 time of next valid data value
  time              : unsigned(METADATA_TIME_BIT_WIDTH-1 downto 0);

  time_vld          : std_logic;
  samp_period       : unsigned(METADATA_SAMP_PERIOD_BIT_WIDTH-1 downto 0);
  samp_period_vld   : std_logic;
end record metadata_t;

<<<<<<< HEAD
type metadata_dac_t is record
  underrun_error : std_logic; -- samples were not available for one or
                              -- more dac clock cycles
  ctrl_tx_on_off : std_logic; -- high when transmitter should be powered on
                              -- low when transmitter should be powered off
  data_vld       : std_logic; -- parallel with data to output
                              -- if error and data_vld are both 1, error is
                              -- assumed to have happened before the current valid data
end record metadata_dac_t;
=======
constant metadata_zero : metadata_t := ('0', '0', '0', '0', (others => '0'),
                                        '0', (others => '0'), '0');
>>>>>>> 5e62bce8

type info_t is record
  data     : data_complex_t;
  metadata : metadata_t;
end record info_t;

constant info_zero : info_t := (data_complex_zero, metadata_zero);

constant METADATA_IDX_SAMP_PERIOD_VLD : natural := 0;
constant METADATA_IDX_SAMP_PERIOD_R   : natural := 1;
constant METADATA_IDX_SAMP_PERIOD_L   : natural :=
                                        METADATA_IDX_SAMP_PERIOD_R+
                                        METADATA_SAMP_PERIOD_BIT_WIDTH-1;
constant METADATA_IDX_TIME_VLD        : natural :=
                                        METADATA_IDX_SAMP_PERIOD_L+1;
constant METADATA_IDX_TIME_R          : natural := METADATA_IDX_TIME_VLD+1;
constant METADATA_IDX_TIME_L          : natural := METADATA_IDX_TIME_R+
                                                   METADATA_TIME_BIT_WIDTH-1;
constant METADATA_IDX_DATA_VLD        : natural := METADATA_IDX_TIME_L+1;
constant METADATA_IDX_ERROR_SAMP_DROP : natural := METADATA_IDX_DATA_VLD+1;
constant METADATA_IDX_FLUSH           : natural := METADATA_IDX_ERROR_SAMP_DROP
                                                   +1;
constant METADATA_IDX_EOF             : natural := METADATA_IDX_FLUSH
                                                   +1;
constant METADATA_BIT_WIDTH : positive := METADATA_IDX_EOF+1;

constant INFO_BIT_WIDTH : positive := (2*DATA_BIT_WIDTH)+METADATA_BIT_WIDTH;

function to_slv(data     : in data_complex_t) return std_logic_vector;
function from_slv(slv    : in std_logic_vector) return data_complex_t;
function to_slv(metadata : in metadata_t)     return std_logic_vector;
function from_slv(slv    : in std_logic_vector) return metadata_t;
function to_slv(info     : in info_t)         return std_logic_vector;
function from_slv(slv    : in std_logic_vector) return info_t;

type adc_samp_drop_detector_status_t is record
  error_samp_drop : std_logic;
end record adc_samp_drop_detector_status_t;

<<<<<<< HEAD
type dac_underrun_detector_status_t is record
  underrun_error : std_logic;
end record dac_underrun_detector_status_t;
=======
type time_downsampler_ctrl_t is record
  bypass                    : std_logic;
  min_num_data_per_time     : unsigned(TIME_DOWNSAMPLER_DATA_CNT_BIT_WIDTH-1
                              downto 0);
  min_num_data_per_time_vld : std_logic;
end record time_downsampler_ctrl_t;
>>>>>>> 5e62bce8

type time_corrector_ctrl_t is record
  bypass              : std_logic;
  time_correction     : signed(METADATA_TIME_BIT_WIDTH-1 downto 0);
  time_correction_vld : std_logic;
end record time_corrector_ctrl_t;

type time_corrector_status_t is record
  overflow : std_logic;
  --overflow_sticky : std_logic;
end record time_corrector_status_t;

component round_conv
  generic (
    DIN_WIDTH  : positive;
    DOUT_WIDTH : positive);
  port (
    CLK      : in  std_logic;
    RST      : in  std_logic;
    DIN      : in  std_logic_vector(DIN_WIDTH-1 downto 0);
    DIN_VLD  : in  std_logic;
    DOUT     : out std_logic_vector(DOUT_WIDTH-1 downto 0);
    DOUT_VLD : out std_logic);
end component;

component lfsr
  generic (
    POLYNOMIAL : std_logic_vector;
    SEED       : std_logic_vector); -- must never be all zeros
  port (
    CLK      : in std_logic; -- rising edge clock
    RST      : in std_logic; -- synchronous, active high
    EN       : in std_logic; -- synchronous, active high
    REG      : out std_logic_vector(POLYNOMIAL'length-1 downto 0));
end component;

component event_in_to_txen
  port (
    EVENT_IN_CLK           : in  std_logic;
    EVENT_IN_RESET         : in  std_logic;
    CTL_IN_IS_OPERATING    : in  std_logic;
    EVENT_IN_IN_RESET      : in  std_logic;
    EVENT_IN_IN_SOM        : in  std_logic;
    EVENT_IN_IN_VALID      : in  std_logic;
    EVENT_IN_IN_EOM        : in  std_logic;
    EVENT_IN_IN_READY      : in  std_logic;
    EVENT_IN_OUT_TAKE      : in  std_logic;
    -- '1'/'0' corresponds to on opcode/off opcode
    EVENT_IN_OPCODE_ON_OFF : in  std_logic;
    -- use case 1: use tx enable to directly drive pin
    TXEN                   : out std_logic;
    -- use case 2: use intermediate signals to drive other logic which
    -- drives pin (useful when there are multiple channels/event ports)
    TXON_PULSE             : out std_logic;
    TXOFF_PULSE            : out std_logic;
    EVENT_IN_CONNECTED     : out std_logic;
    IS_OPERATING           : out std_logic);
end component;

component edge_detector
  port(
    clk               : in  std_logic;
    reset             : in  std_logic;
    din               : in  std_logic;
    rising_pulse      : out std_logic;
    falling_pulse     : out std_logic);
end component;

component counter is
  generic(
    BIT_WIDTH : positive);
  port(
    clk : in  std_logic;
    rst : in  std_logic;
    en  : in  std_logic;
    cnt : out unsigned(BIT_WIDTH-1 downto 0));
end component;

component latest_reg is
  generic(
    BIT_WIDTH : positive);
  port(
    clk      : in  std_logic;
    rst      : in  std_logic;
    din      : in  std_logic;
    din_vld  : in  std_logic;
    dout     : out std_logic;
    dout_vld : out std_logic);
end component;

component latest_reg_slv is
  generic(
    BIT_WIDTH : positive);
  port(
    clk      : in  std_logic;
    rst      : in  std_logic;
    din      : in  std_logic_vector(BIT_WIDTH-1 downto 0);
    din_vld  : in  std_logic;
    dout     : out std_logic_vector(BIT_WIDTH-1 downto 0);
    dout_vld : out std_logic);
end component;

component latest_reg_signed is
  generic(
    BIT_WIDTH : positive);
  port(
    clk      : in  std_logic;
    rst      : in  std_logic;
    din      : in  signed(BIT_WIDTH-1 downto 0);
    din_vld  : in  std_logic;
    dout     : out signed(BIT_WIDTH-1 downto 0);
    dout_vld : out std_logic);
end component;

component adc_maximal_lfsr_data_src is
  generic(
    DATA_BIT_WIDTH : positive); -- width of each of I/Q
  port(
    -- CTRL
    clk                : in  std_logic;
    rst                : in  std_logic;
    stop_on_period_cnt : in  std_logic;
    stopped            : out std_logic;
    -- OUTPUT
    odata              : out data_complex_adc_t;
    ovld               : out std_logic;
    ordy               : in  std_logic);
end component;

component maximal_lfsr_data_src is
  port(
    -- CTRL
    clk                : in  std_logic;
    rst                : in  std_logic;
    stop_on_period_cnt : in  std_logic;
    stopped            : out std_logic;
    -- OUTPUT
    odata              : out data_complex_t;
    ovld               : out std_logic;
    ordy               : in  std_logic);
end component;

component adc_samp_drop_detector is
  port(
    -- CTRL
    clk       : in  std_logic;
    rst       : in  std_logic;
    status    : out adc_samp_drop_detector_status_t;
    -- INPUT
    idata     : in  data_complex_adc_t;
    ivld      : in  std_logic;
    -- OUTPUT
    odata     : out data_complex_adc_t;
    ometadata : out metadata_t;
    ovld      : out std_logic;
    ordy      : in  std_logic);
end component;

component data_widener is
  generic(
    BITS_PACKED_INTO_MSBS : boolean := true);
  port(
    -- CTRL
    clk       : in  std_logic;
    rst       : in  std_logic;
    -- INPUT
    idata     : in  data_complex_adc_t;
    imetadata : in  metadata_t;
    ivld      : in  std_logic;
    irdy      : out std_logic;
    -- OUTPUT
    odata     : out data_complex_t;
    ometadata : out metadata_t;
    ovld      : out std_logic;
    ordy      : in  std_logic);
end component;

component set_clr
  port(
    clk : in  std_logic;
    rst : in  std_logic;
    set : in  std_logic;
    clr : in  std_logic;
    q   : out std_logic;
    q_r : out std_logic);
end component set_clr;

<<<<<<< HEAD
component data_narrower is
  generic(
    BITS_PACKED_INTO_LSBS    : boolean := false);
=======
component time_corrector is
>>>>>>> 5e62bce8
  port(
    -- CTRL
    clk       : in  std_logic;
    rst       : in  std_logic;
<<<<<<< HEAD
    -- INPUT
    idata     : in  data_complex_t;
    imetadata : in  metadata_dac_t;
    ivld      : in  std_logic;
    irdy      : out std_logic;
    -- OUTPUT
    odata     : out data_complex_dac_t;
    ometadata : out metadata_dac_t;
=======
    ctrl      : in  time_corrector_ctrl_t;
    status    : out time_corrector_status_t;
    -- INPUT
    idata     : in  data_complex_t;
    imetadata : in  metadata_t;
    ivld      : in  std_logic;
    irdy      : out std_logic;
    -- OUTPUT
    odata     : out data_complex_t;
    ometadata : out metadata_t;
>>>>>>> 5e62bce8
    ovld      : out std_logic;
    ordy      : in  std_logic);
end component;

<<<<<<< HEAD
component dac_underrun_detector is
=======
component time_downsampler is
  generic(
    DATA_COUNTER_BIT_WIDTH : positive := 32);
>>>>>>> 5e62bce8
  port(
    -- CTRL
    clk       : in  std_logic;
    rst       : in  std_logic;
<<<<<<< HEAD
    status    : out dac_underrun_detector_status_t;
    -- INPUT
    idata     : in  data_complex_t;
    imetadata : in  metadata_dac_t;
=======
    ctrl      : in  time_downsampler_ctrl_t;
    -- INPUT
    idata     : in  data_complex_t;
    imetadata : in  metadata_t;
>>>>>>> 5e62bce8
    ivld      : in  std_logic;
    irdy      : out std_logic;
    -- OUTPUT
    odata     : out data_complex_t;
<<<<<<< HEAD
    ometadata : out metadata_dac_t;
=======
    ometadata : out metadata_t;
>>>>>>> 5e62bce8
    ovld      : out std_logic;
    ordy      : in  std_logic);
end component;

<<<<<<< HEAD
=======
component level_to_pulse_converter is
  port(
    clk   : in  std_logic;
    rst   : in  std_logic;
    level : in  std_logic;
    pulse : out std_logic);
end component;

>>>>>>> 5e62bce8
end package misc_prims;<|MERGE_RESOLUTION|>--- conflicted
+++ resolved
@@ -24,19 +24,12 @@
 
 package misc_prims is
 
-<<<<<<< HEAD
-constant DATA_ADC_BIT_WIDTH             : positive := 12;
-constant DATA_DAC_BIT_WIDTH             : positive := 12;
-constant DATA_BIT_WIDTH                 : positive := 16;
-constant METADATA_TIME_BIT_WIDTH        : positive := 64;
-constant METADATA_SAMP_PERIOD_BIT_WIDTH : positive := 64;
-=======
 constant TIME_DOWNSAMPLER_DATA_CNT_BIT_WIDTH : positive := 32;
 constant DATA_ADC_BIT_WIDTH                  : positive := 12;
+constant DATA_DAC_BIT_WIDTH                  : positive := 12;
 constant DATA_BIT_WIDTH                      : positive := 16;
 constant METADATA_TIME_BIT_WIDTH             : positive := 64;
 constant METADATA_SAMP_PERIOD_BIT_WIDTH      : positive := 64;
->>>>>>> 5e62bce8
 
 type file_writer_backpressure_select_t is (NO_BP, LFSR_BP);
 
@@ -76,7 +69,6 @@
   samp_period_vld   : std_logic;
 end record metadata_t;
 
-<<<<<<< HEAD
 type metadata_dac_t is record
   underrun_error : std_logic; -- samples were not available for one or
                               -- more dac clock cycles
@@ -86,10 +78,9 @@
                               -- if error and data_vld are both 1, error is
                               -- assumed to have happened before the current valid data
 end record metadata_dac_t;
-=======
+
 constant metadata_zero : metadata_t := ('0', '0', '0', '0', (others => '0'),
                                         '0', (others => '0'), '0');
->>>>>>> 5e62bce8
 
 type info_t is record
   data     : data_complex_t;
@@ -129,18 +120,16 @@
   error_samp_drop : std_logic;
 end record adc_samp_drop_detector_status_t;
 
-<<<<<<< HEAD
 type dac_underrun_detector_status_t is record
   underrun_error : std_logic;
 end record dac_underrun_detector_status_t;
-=======
+
 type time_downsampler_ctrl_t is record
   bypass                    : std_logic;
   min_num_data_per_time     : unsigned(TIME_DOWNSAMPLER_DATA_CNT_BIT_WIDTH-1
                               downto 0);
   min_num_data_per_time_vld : std_logic;
 end record time_downsampler_ctrl_t;
->>>>>>> 5e62bce8
 
 type time_corrector_ctrl_t is record
   bypass              : std_logic;
@@ -328,18 +317,13 @@
     q_r : out std_logic);
 end component set_clr;
 
-<<<<<<< HEAD
 component data_narrower is
   generic(
     BITS_PACKED_INTO_LSBS    : boolean := false);
-=======
-component time_corrector is
->>>>>>> 5e62bce8
-  port(
-    -- CTRL
-    clk       : in  std_logic;
-    rst       : in  std_logic;
-<<<<<<< HEAD
+  port(
+    -- CTRL
+    clk       : in  std_logic;
+    rst       : in  std_logic;
     -- INPUT
     idata     : in  data_complex_t;
     imetadata : in  metadata_dac_t;
@@ -348,7 +332,33 @@
     -- OUTPUT
     odata     : out data_complex_dac_t;
     ometadata : out metadata_dac_t;
-=======
+    ovld      : out std_logic;
+    ordy      : in  std_logic);
+end component;
+
+component dac_underrun_detector is
+  port(
+    -- CTRL
+    clk       : in  std_logic;
+    rst       : in  std_logic;
+    status    : out dac_underrun_detector_status_t;
+    -- INPUT
+    idata     : in  data_complex_t;
+    imetadata : in  metadata_dac_t;
+    ivld      : in  std_logic;
+    irdy      : out std_logic;
+    -- OUTPUT
+    odata     : out data_complex_t;
+    ometadata : out metadata_dac_t;
+    ovld      : out std_logic;
+    ordy      : in  std_logic);
+end component;
+
+component time_corrector is
+  port(
+    -- CTRL
+    clk       : in  std_logic;
+    rst       : in  std_logic;
     ctrl      : in  time_corrector_ctrl_t;
     status    : out time_corrector_status_t;
     -- INPUT
@@ -359,48 +369,30 @@
     -- OUTPUT
     odata     : out data_complex_t;
     ometadata : out metadata_t;
->>>>>>> 5e62bce8
-    ovld      : out std_logic;
-    ordy      : in  std_logic);
-end component;
-
-<<<<<<< HEAD
-component dac_underrun_detector is
-=======
+    ovld      : out std_logic;
+    ordy      : in  std_logic);
+end component;
+
 component time_downsampler is
   generic(
     DATA_COUNTER_BIT_WIDTH : positive := 32);
->>>>>>> 5e62bce8
-  port(
-    -- CTRL
-    clk       : in  std_logic;
-    rst       : in  std_logic;
-<<<<<<< HEAD
-    status    : out dac_underrun_detector_status_t;
-    -- INPUT
-    idata     : in  data_complex_t;
-    imetadata : in  metadata_dac_t;
-=======
+  port(
+    -- CTRL
+    clk       : in  std_logic;
+    rst       : in  std_logic;
     ctrl      : in  time_downsampler_ctrl_t;
     -- INPUT
     idata     : in  data_complex_t;
     imetadata : in  metadata_t;
->>>>>>> 5e62bce8
     ivld      : in  std_logic;
     irdy      : out std_logic;
     -- OUTPUT
     odata     : out data_complex_t;
-<<<<<<< HEAD
-    ometadata : out metadata_dac_t;
-=======
     ometadata : out metadata_t;
->>>>>>> 5e62bce8
-    ovld      : out std_logic;
-    ordy      : in  std_logic);
-end component;
-
-<<<<<<< HEAD
-=======
+    ovld      : out std_logic;
+    ordy      : in  std_logic);
+end component;
+
 component level_to_pulse_converter is
   port(
     clk   : in  std_logic;
@@ -409,5 +401,4 @@
     pulse : out std_logic);
 end component;
 
->>>>>>> 5e62bce8
 end package misc_prims;