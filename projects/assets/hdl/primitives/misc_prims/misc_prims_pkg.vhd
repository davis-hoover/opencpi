--- conflicted
+++ resolved
@@ -24,17 +24,11 @@
 
 package misc_prims is
 
-<<<<<<< HEAD
-constant DATA_ADC_BIT_WIDTH      : positive := 12;
-constant DATA_DAC_BIT_WIDTH      : positive := 16;
-constant DATA_BIT_WIDTH          : positive := 16;
-constant METADATA_TIME_BIT_WIDTH : positive := 64;
-=======
 constant DATA_ADC_BIT_WIDTH             : positive := 12;
+constant DATA_DAC_BIT_WIDTH             : positive := 16;
 constant DATA_BIT_WIDTH                 : positive := 16;
 constant METADATA_TIME_BIT_WIDTH        : positive := 64;
 constant METADATA_SAMP_PERIOD_BIT_WIDTH : positive := 64;
->>>>>>> 634ad0cf
 
 type file_writer_backpressure_select_t is (NO_BP, LFSR_BP);
 
@@ -71,7 +65,6 @@
   samp_period_vld   : std_logic;
 end record metadata_t;
 
-<<<<<<< HEAD
 type metadata_dac_t is record
   underrun_error : std_logic; -- samples were not available for one or
                               -- more dac clock cycles
@@ -82,13 +75,6 @@
                               -- assumed to have happened before the current valid data
 end record metadata_dac_t;
 
-constant METADATA_IDX_ERROR_SAMP_DROP : natural := METADATA_TIME_BIT_WIDTH+2;
-constant METADATA_IDX_DATA_VLD        : natural := METADATA_TIME_BIT_WIDTH+1;
-constant METADATA_IDX_TIME_L          : natural := METADATA_TIME_BIT_WIDTH;
-constant METADATA_IDX_TIME_R          : natural := 1;
-constant METADATA_IDX_TIME_VLD        : natural := 0;
-constant METADATA_BIT_WIDTH : positive := METADATA_IDX_ERROR_SAMP_DROP+1;
-=======
 type info_t is record
   data     : data_complex_t;
   metadata : metadata_t;
@@ -111,7 +97,6 @@
 constant METADATA_BIT_WIDTH : positive := METADATA_IDX_FLUSH+1;
 
 constant INFO_BIT_WIDTH : positive := (2*DATA_BIT_WIDTH)+METADATA_BIT_WIDTH;
->>>>>>> 634ad0cf
 
 function to_slv(data     : in data_complex_t) return std_logic_vector;
 function from_slv(slv    : in std_logic_vector) return data_complex_t;
@@ -312,35 +297,6 @@
     q_r : out std_logic);
 end component set_clr;
 
-<<<<<<< HEAD
-component clk_src is
-  generic(
-    CLK_PERIOD : time);
-  port(
-    clk : out std_logic);
-end component;
-
-component time_corrector is
-  generic(
-    DATA_PIPE_LATENCY_CYCLES : natural := 0);
-  port(
-    -- CTRL
-    clk       : in  std_logic;
-    rst       : in  std_logic;
-    ctrl      : in  time_corrector_ctrl_t;
-    status    : out time_corrector_status_t;
-    -- INPUT
-    idata     : in  data_complex_t;
-    imetadata : in  metadata_t;
-    ivld      : in  std_logic;
-    irdy      : out std_logic;
-    -- OUTPUT
-    odata     : out data_complex_t;
-    ometadata : out metadata_t;
-    ovld      : out std_logic;
-    ordy      : in  std_logic);
-end component;
-
 component data_narrower is
   generic(
     DATA_PIPE_LATENCY_CYCLES : natural := 0;
@@ -381,6 +337,4 @@
     ordy      : in  std_logic);
 end component;
 
-=======
->>>>>>> 634ad0cf
 end package misc_prims;