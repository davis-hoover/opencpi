--- conflicted
+++ resolved
@@ -302,52 +302,6 @@
     q_r : out std_logic);
 end component set_clr;
 
-<<<<<<< HEAD
-component gen_reset_sync
-generic (src_clk_hz : real := 100000000.0;
-         dst_clk_hz : real := 100000000.0);
-  port(
-    src_clk                   : in  std_logic;
-    src_rst                   : in  std_logic;
-    dst_clk                   : in  std_logic;
-    dst_rst                   : in  std_logic;
-    synced_dst_to_scr_rst     : out std_logic;
-    synced_src_to_dst_rst     : out std_logic);
-end component;
-
-
-component four_bit_lfsr
-generic (SEED : std_logic_vector := "1000");
-  port(
-    clk     : in std_logic;
-    rst     : in std_logic;
-    en      : in std_logic;
-    dout    : out std_logic_vector);
-end component;
-
-component one_shot_fifo
-generic (data_width : natural := 1;
-         fifo_depth : natural := 2;
-         num_output_samples : natural := 1);
-  port(
-    clk      : in std_logic;
-    rst      : in std_logic;
-    din      : in std_logic_vector;
-    en       : in std_logic;
-    rdy      : in std_logic;
-    data_vld : out std_logic;
-    done     : out std_logic;
-    dout     : out std_logic_vector);
-end component;
-
-component advance_counter
-generic (hold_width : natural := 1);
-  port(
-    clk       : in std_logic;
-    rst       : in std_logic;
-    en        : in std_logic;
-    advance   : out std_logic);
-=======
 component time_corrector is
   port(
     -- CTRL
@@ -393,7 +347,52 @@
     rst   : in  std_logic;
     level : in  std_logic;
     pulse : out std_logic);
->>>>>>> 5e62bce8
-end component;
+end component;
+
+component gen_reset_sync
+generic (src_clk_hz : real := 100000000.0;
+         dst_clk_hz : real := 100000000.0);
+  port(
+    src_clk                   : in  std_logic;
+    src_rst                   : in  std_logic;
+    dst_clk                   : in  std_logic;
+    dst_rst                   : in  std_logic;
+    synced_dst_to_scr_rst     : out std_logic;
+    synced_src_to_dst_rst     : out std_logic);
+end component;
+
+component four_bit_lfsr
+generic (SEED : std_logic_vector := "1000");
+  port(
+    clk     : in std_logic;
+    rst     : in std_logic;
+    en      : in std_logic;
+    dout    : out std_logic_vector);
+end component;
+
+component one_shot_fifo
+generic (data_width : natural := 1;
+         fifo_depth : natural := 2;
+         num_output_samples : natural := 1);
+  port(
+    clk      : in std_logic;
+    rst      : in std_logic;
+    din      : in std_logic_vector;
+    en       : in std_logic;
+    rdy      : in std_logic;
+    data_vld : out std_logic;
+    done     : out std_logic;
+    dout     : out std_logic_vector);
+end component;
+
+component advance_counter
+generic (hold_width : natural := 1);
+  port(
+    clk       : in std_logic;
+    rst       : in std_logic;
+    en        : in std_logic;
+    advance   : out std_logic);
+end component;
+
 
 end package misc_prims;