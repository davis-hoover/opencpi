--- conflicted
+++ resolved
@@ -1,73 +1,14 @@
-<<<<<<< HEAD
-% Generated on Fri Oct  5 08:46:03 2018
-=======
 % Generated on Tue Apr 30 11:24:21 2019
->>>>>>> 2c15f070
 
 % It is best to wrap this table in \begin{landscape} and \end{landscape} in its including doc
 \begin{tiny}
     \begin{longtable}[l]{* {9}{|c}|}
     \captionsetup{justification=raggedright,singlelinecheck=false}
-<<<<<<< HEAD
-    \caption{Resource Utilization Table for hdl-platform: ml605}\\
-=======
     \caption{Resource Utilization Table for hdl-platform "ml605"}\\
->>>>>>> 2c15f070
         \hline
         \rowcolor{blue}
             Configuration                           & OCPI Target & Tool & Version & Device         & Registers (Typ) & LUTs (Typ) & Fmax (MHz) (Typ) & Memory/Special Functions \\
             \hline
-<<<<<<< HEAD
-            base                                    & virtex6     & ISE  & 14.7    & 6vcx75tff484-2 & 2414            & 3079       & 288.476          & \begin{tabular}{@{}l@{}}RAMB36E1: 8 \\ BUFG: 7 \\ BUFGCTRL: 7\end{tabular} \\
-            \hline
-            cfg\_0rx\_1tx\_fmcomms\_2\_3\_hpc\_lvds & virtex6     & ISE  & 14.7    & 6vcx75tff484-2 & 2921            & 3915       & 288.476          & \begin{tabular}{@{}l@{}}ODDR: 8 \\ RAM64M: 8 \\ BUFR: 2 \\ RAMB36E1: 8 \\ BUFG: 7 \\ BUFGCTRL: 7\end{tabular} \\
-            \hline
-            cfg\_0rx\_1tx\_fmcomms\_2\_3\_lpc\_lvds & virtex6     & ISE  & 14.7    & 6vcx75tff484-2 & 2921            & 3915       & 288.476          & \begin{tabular}{@{}l@{}}ODDR: 8 \\ RAM64M: 8 \\ BUFR: 2 \\ RAMB36E1: 8 \\ BUFG: 7 \\ BUFGCTRL: 7\end{tabular} \\
-            \hline
-            cfg\_0rx\_2tx\_fmcomms\_2\_3\_hpc\_lvds & virtex6     & ISE  & 14.7    & 6vcx75tff484-2 & 3175            & 4286       & 288.476          & \begin{tabular}{@{}l@{}}ODDR: 8 \\ RAM64M: 16 \\ BUFR: 2 \\ RAMB36E1: 8 \\ BUFG: 7 \\ BUFGCTRL: 7\end{tabular} \\
-            \hline
-            cfg\_0rx\_2tx\_fmcomms\_2\_3\_lpc\_lvds & virtex6     & ISE  & 14.7    & 6vcx75tff484-2 & 3175            & 4286       & 288.476          & \begin{tabular}{@{}l@{}}ODDR: 8 \\ RAM64M: 16 \\ BUFR: 2 \\ RAMB36E1: 8 \\ BUFG: 7 \\ BUFGCTRL: 7\end{tabular} \\
-            \hline
-            cfg\_1rx\_0tx\_fmcomms\_2\_3\_hpc\_lvds & virtex6     & ISE  & 14.7    & 6vcx75tff484-2 & 2929            & 3852       & 288.476          & \begin{tabular}{@{}l@{}}ODDR: 1 \\ RAM64M: 8 \\ BUFR: 2 \\ RAMB36E1: 8 \\ BUFG: 7 \\ BUFGCTRL: 7\end{tabular} \\
-            \hline
-            cfg\_1rx\_0tx\_fmcomms\_2\_3\_lpc\_lvds & virtex6     & ISE  & 14.7    & 6vcx75tff484-2 & 2929            & 3852       & 288.476          & \begin{tabular}{@{}l@{}}ODDR: 1 \\ RAM64M: 8 \\ BUFR: 2 \\ RAMB36E1: 8 \\ BUFG: 7 \\ BUFGCTRL: 7\end{tabular} \\
-            \hline
-            cfg\_1rx\_1tx\_fmcomms\_2\_3\_hpc\_lvds & virtex6     & ISE  & 14.7    & 6vcx75tff484-2 & 3284            & 4336       & 288.476          & \begin{tabular}{@{}l@{}}ODDR: 8 \\ RAM64M: 16 \\ BUFR: 3 \\ RAMB36E1: 8 \\ BUFG: 7 \\ BUFGCTRL: 7\end{tabular} \\
-            \hline
-            cfg\_1rx\_1tx\_fmcomms\_2\_3\_lpc\_lvds & virtex6     & ISE  & 14.7    & 6vcx75tff484-2 & 3284            & 4336       & 288.476          & \begin{tabular}{@{}l@{}}ODDR: 8 \\ RAM64M: 16 \\ BUFR: 3 \\ RAMB36E1: 8 \\ BUFG: 7 \\ BUFGCTRL: 7\end{tabular} \\
-            \hline
-            cfg\_1rx\_2tx\_fmcomms\_2\_3\_hpc\_lvds & virtex6     & ISE  & 14.7    & 6vcx75tff484-2 & 3538            & 4707       & 288.476          & \begin{tabular}{@{}l@{}}ODDR: 8 \\ RAM64M: 24 \\ BUFR: 3 \\ RAMB36E1: 8 \\ BUFG: 7 \\ BUFGCTRL: 7\end{tabular} \\
-            \hline
-            cfg\_1rx\_2tx\_fmcomms\_2\_3\_lpc\_lvds & virtex6     & ISE  & 14.7    & 6vcx75tff484-2 & 3538            & 4707       & 288.476          & \begin{tabular}{@{}l@{}}ODDR: 8 \\ RAM64M: 24 \\ BUFR: 3 \\ RAMB36E1: 8 \\ BUFG: 7 \\ BUFGCTRL: 7\end{tabular} \\
-            \hline
-            cfg\_2rx\_0tx\_fmcomms\_2\_3\_hpc\_lvds & virtex6     & ISE  & 14.7    & 6vcx75tff484-2 & 3137            & 4110       & 288.476          & \begin{tabular}{@{}l@{}}ODDR: 1 \\ RAM64M: 16 \\ BUFR: 2 \\ RAMB36E1: 8 \\ BUFG: 7 \\ BUFGCTRL: 7\end{tabular} \\
-            \hline
-            cfg\_2rx\_0tx\_fmcomms\_2\_3\_lpc\_lvds & virtex6     & ISE  & 14.7    & 6vcx75tff484-2 & 3137            & 4110       & 288.476          & \begin{tabular}{@{}l@{}}ODDR: 1 \\ RAM64M: 16 \\ BUFR: 2 \\ RAMB36E1: 8 \\ BUFG: 7 \\ BUFGCTRL: 7\end{tabular} \\
-            \hline
-            cfg\_2rx\_1tx\_fmcomms\_2\_3\_hpc\_lvds & virtex6     & ISE  & 14.7    & 6vcx75tff484-2 & 3492            & 4594       & 288.476          & \begin{tabular}{@{}l@{}}ODDR: 8 \\ RAM64M: 24 \\ BUFR: 3 \\ RAMB36E1: 8 \\ BUFG: 7 \\ BUFGCTRL: 7\end{tabular} \\
-            \hline
-            cfg\_2rx\_1tx\_fmcomms\_2\_3\_lpc\_lvds & virtex6     & ISE  & 14.7    & 6vcx75tff484-2 & 3492            & 4594       & 288.476          & \begin{tabular}{@{}l@{}}ODDR: 8 \\ RAM64M: 24 \\ BUFR: 3 \\ RAMB36E1: 8 \\ BUFG: 7 \\ BUFGCTRL: 7\end{tabular} \\
-            \hline
-            cfg\_2rx\_2tx\_fmcomms\_2\_3\_hpc\_lvds & virtex6     & ISE  & 14.7    & 6vcx75tff484-2 & 3746            & 4965       & 288.476          & \begin{tabular}{@{}l@{}}ODDR: 8 \\ RAM64M: 32 \\ BUFR: 3 \\ RAMB36E1: 8 \\ BUFG: 7 \\ BUFGCTRL: 7\end{tabular} \\
-            \hline
-            cfg\_2rx\_2tx\_fmcomms\_2\_3\_lpc\_lvds & virtex6     & ISE  & 14.7    & 6vcx75tff484-2 & 3746            & 4965       & 288.476          & \begin{tabular}{@{}l@{}}ODDR: 8 \\ RAM64M: 32 \\ BUFR: 3 \\ RAMB36E1: 8 \\ BUFG: 7 \\ BUFGCTRL: 7\end{tabular} \\
-            \hline
-            ml605\_flash                            & virtex6     & ISE  & 14.7    & 6vcx75tff484-2 & 2415            & 3080       & 288.476          & \begin{tabular}{@{}l@{}}RAMB36E1: 8 \\ BUFG: 7 \\ BUFGCTRL: 7\end{tabular} \\
-            \hline
-            ml605\_lime\_tx                         & virtex6     & ISE  & 14.7    & 6vcx75tff484-2 & 2748            & 3708       & 288.476          & \begin{tabular}{@{}l@{}}RAM64M: 8 \\ RAMB36E1: 8 \\ BUFG: 8 \\ BUFGCTRL: 8\end{tabular} \\
-            \hline
-            ml605\_zipper\_fmc\_hpc\_rx             & virtex6     & ISE  & 14.7    & 6vcx75tff484-2 & 2910            & 4024       & 288.476          & \begin{tabular}{@{}l@{}}RAMB36E1: 11 \\ BUFG: 8 \\ BUFGCTRL: 8\end{tabular} \\
-            \hline
-            ml605\_zipper\_fmc\_hpc\_rx\_tx         & virtex6     & ISE  & 14.7    & 6vcx75tff484-2 & 3222            & 4547       & 288.476          & \begin{tabular}{@{}l@{}}RAM64M: 8 \\ RAMB36E1: 11 \\ BUFG: 9 \\ BUFGCTRL: 9\end{tabular} \\
-            \hline
-            ml605\_zipper\_fmc\_hpc\_tx             & virtex6     & ISE  & 14.7    & 6vcx75tff484-2 & 2900            & 4188       & 288.476          & \begin{tabular}{@{}l@{}}RAM64M: 8 \\ RAMB36E1: 8 \\ BUFG: 8 \\ BUFGCTRL: 8\end{tabular} \\
-            \hline
-            ml605\_zipper\_fmc\_lpc\_rx             & virtex6     & ISE  & 14.7    & 6vcx75tff484-2 & 2910            & 4024       & 288.476          & \begin{tabular}{@{}l@{}}RAMB36E1: 11 \\ BUFG: 8 \\ BUFGCTRL: 8\end{tabular} \\
-            \hline
-            ml605\_zipper\_fmc\_lpc\_rx\_tx         & virtex6     & ISE  & 14.7    & 6vcx75tff484-2 & 3222            & 4547       & 288.476          & \begin{tabular}{@{}l@{}}RAM64M: 8 \\ RAMB36E1: 11 \\ BUFG: 9 \\ BUFGCTRL: 9\end{tabular} \\
-            \hline
-            ml605\_zipper\_fmc\_lpc\_tx             & virtex6     & ISE  & 14.7    & 6vcx75tff484-2 & 2900            & 4188       & 288.476          & \begin{tabular}{@{}l@{}}RAM64M: 8 \\ RAMB36E1: 8 \\ BUFG: 8 \\ BUFGCTRL: 8\end{tabular} \\
-=======
             base                                    & virtex6     & ISE  & 14.7    & 6vcx75tff484-2 & 2392            & 2885       & 366.332          & \begin{tabular}{@{}l@{}}BUFGCTRL: 7 \\ BUFG: 7 \\ RAMB36E1: 8\end{tabular} \\
             \hline
             cfg\_0rx\_1tx\_fmcomms\_2\_3\_hpc\_lvds & virtex6     & ISE  & 14.7    & 6vcx75tff484-2 & 2966            & 3906       & 334.398          & \begin{tabular}{@{}l@{}}BUFGCTRL: 7 \\ BUFG: 7 \\ RAM64M: 8 \\ RAMB36E1: 8 \\ BUFR: 2 \\ ODDR: 8\end{tabular} \\
@@ -117,7 +58,6 @@
             ml605\_zipper\_fmc\_lpc\_rx\_tx         & virtex6     & ISE  & 14.7    & 6vcx75tff484-2 & 3294            & 4577       & 302.264          & \begin{tabular}{@{}l@{}}BUFGCTRL: 9 \\ BUFG: 9 \\ RAM64M: 8 \\ RAMB36E1: 11\end{tabular} \\
             \hline
             ml605\_zipper\_fmc\_lpc\_tx             & virtex6     & ISE  & 14.7    & 6vcx75tff484-2 & 2944            & 4177       & 302.264          & \begin{tabular}{@{}l@{}}BUFGCTRL: 8 \\ BUFG: 8 \\ RAM64M: 8 \\ RAMB36E1: 8\end{tabular} \\
->>>>>>> 2c15f070
             \hline
         \end{longtable}
 \end{tiny}