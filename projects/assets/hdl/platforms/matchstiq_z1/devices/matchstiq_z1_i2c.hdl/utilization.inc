<<<<<<< HEAD
% Generated on Fri Oct  5 08:46:01 2018
=======
% Generated on Tue Apr 30 11:24:21 2019
>>>>>>> 2c15f070

% It is best to wrap this table in \begin{landscape} and \end{landscape} in its including doc
\begin{tiny}
    \begin{longtable}[l]{* {9}{|c}|}
    \captionsetup{justification=raggedright,singlelinecheck=false}
<<<<<<< HEAD
    \caption{Resource Utilization Table for worker: matchstiq\_z1\_i2c}\\
=======
    \caption{Resource Utilization Table for worker "matchstiq\_z1\_i2c"}\\
>>>>>>> 2c15f070
        \hline
        \rowcolor{blue}
            Configuration & OCPI Target & Tool   & Version & Device          & Registers (Typ) & LUTs (Typ) & Fmax (MHz) (Typ) & Memory/Special Functions \\
            \hline
            0             & zynq        & Vivado & 2017.1  & xc7z020clg484-1 & 104             & 328        & N/A              & N/A \\
            \hline
            1             & zynq        & Vivado & 2017.1  & xc7z020clg484-1 & 104             & 328        & N/A              & N/A \\
            \hline
        \end{longtable}
\end{tiny}<|MERGE_RESOLUTION|>--- conflicted
+++ resolved
@@ -1,18 +1,10 @@
-<<<<<<< HEAD
-% Generated on Fri Oct  5 08:46:01 2018
-=======
 % Generated on Tue Apr 30 11:24:21 2019
->>>>>>> 2c15f070
 
 % It is best to wrap this table in \begin{landscape} and \end{landscape} in its including doc
 \begin{tiny}
     \begin{longtable}[l]{* {9}{|c}|}
     \captionsetup{justification=raggedright,singlelinecheck=false}
-<<<<<<< HEAD
-    \caption{Resource Utilization Table for worker: matchstiq\_z1\_i2c}\\
-=======
     \caption{Resource Utilization Table for worker "matchstiq\_z1\_i2c"}\\
->>>>>>> 2c15f070
         \hline
         \rowcolor{blue}
             Configuration & OCPI Target & Tool   & Version & Device          & Registers (Typ) & LUTs (Typ) & Fmax (MHz) (Typ) & Memory/Special Functions \\
