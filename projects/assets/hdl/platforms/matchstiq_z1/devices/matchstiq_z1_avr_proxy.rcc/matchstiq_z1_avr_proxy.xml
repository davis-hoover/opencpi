<!-- 
 Matchstiq-Z1 AVR Device Proxy Worker OWD
-->
<<<<<<< HEAD
<RccWorker language="c++" slave="matchstiq_z1_avr.hdl" spec="matchstiq_z1_avr_proxy_spec">
=======
<RccWorker language="c++" slave="matchstiq_z1_avr.hdl" spec="matchstiq_z1_avr_proxy_spec"
	   OnlyPlatforms='xilinx13_3'>
>>>>>>> 2c15f070
  <!--This property is encoded: -->
  <!-- 0 = off -->
  <!-- 1 = green -->
  <!-- 2 = red -->
  <!-- 3 = orange --> 
  <property name="led" type="enum" enums="off,green,red,orange" readable="false" writable="true" writesync="1"/>

  <!-- Valid attentuation values are 0.0 to 31.5 dB in 0.5 dB steps -->
  <property name="attenuation" type="float" readable="false" writable="true" writesync="1"/>
  
  <property name="warp_voltage" type="ushort" readable="false" writable="true" writesync="1"/>
  <property name="serial_num" type="ushort" volatile="true" readsync="1"/>

</RccWorker><|MERGE_RESOLUTION|>--- conflicted
+++ resolved
@@ -1,12 +1,8 @@
 <!-- 
  Matchstiq-Z1 AVR Device Proxy Worker OWD
 -->
-<<<<<<< HEAD
-<RccWorker language="c++" slave="matchstiq_z1_avr.hdl" spec="matchstiq_z1_avr_proxy_spec">
-=======
 <RccWorker language="c++" slave="matchstiq_z1_avr.hdl" spec="matchstiq_z1_avr_proxy_spec"
 	   OnlyPlatforms='xilinx13_3'>
->>>>>>> 2c15f070
   <!--This property is encoded: -->
   <!-- 0 = off -->
   <!-- 1 = green -->
