\iffalse
This file is protected by Copyright. Please refer to the COPYRIGHT file
distributed with this source distribution.

This file is part of OpenCPI <http://www.opencpi.org>

OpenCPI is free software: you can redistribute it and/or modify it under the
terms of the GNU Lesser General Public License as published by the Free Software
Foundation, either version 3 of the License, or (at your option) any later
version.

OpenCPI is distributed in the hope that it will be useful, but WITHOUT ANY
WARRANTY; without even the implied warranty of MERCHANTABILITY or FITNESS FOR A
PARTICULAR PURPOSE. See the GNU Lesser General Public License for more details.

You should have received a copy of the GNU Lesser General Public License along
with this program. If not, see <http://www.gnu.org/licenses/>.
\fi

%----------------------------------------------------------------------------------------
% Update the docTitle and docVersion per document
%----------------------------------------------------------------------------------------
\def\docTitle{OpenCPI\\ \bigskip Matchstiq-Z1 Getting Started Guide}
<<<<<<< HEAD
\def\docVersion{1.4}
%----------------------------------------------------------------------------------------
\input{../../../../../../doc/av/tex/snippets/LaTeX_Header.tex}
\input{../../../../../../doc/av/tex/snippets/ocpidev_ide.tex}
=======
\def\docVersion{1.5}
\def\rccplatform{xilinx13\_3}
\def\radioName{Matchstiq-Z1}
\def\mountPoint{/mnt/}
\def\copyLoc{ATLAS}
%----------------------------------------------------------------------------------------
\def\snippetpath{../../../../../../doc/av/tex/snippets}
\input{\snippetpath/includes}
\input{LaTeX_Header}
\input{ocpidev_ide}
>>>>>>> 2c15f070
\date{Version \docVersion} % Force date to be blank and override date with version
\title{\docTitle}
\lhead{Matchstiq-Z1 Getting Started Guide}
%----------------------------------------------------------------------------------------
\usepackage[T1]{fontenc} % http://tex.stackexchange.com/a/181119
\usepackage{graphicx}
\graphicspath{ {figures/} }
\lstset{ % https://tex.stackexchange.com/a/116572
  basicstyle=\ttfamily,
  columns=fullflexible,
  % frame=single,
  breaklines=true,
  showstringspaces=true,
  showspaces=true,
  postbreak=\mbox{\textcolor{red}{$\hookrightarrow$}\space},
}
\usepackage{textcomp}
\begin{document}
\maketitle
%\thispagestyle{fancy}

<<<<<<< HEAD
% AV-4173 blurb start
\begin{center}
\framebox{\parbox{0.8\linewidth}{\centering
\textcolor{red}{WARNING:}
Applications (including XML-only ones) fail if there is not an IP address assigned to the Matchstiq-Z1, even when in ``standalone mode.'' To set a temporary IP address, the command ``\code{ifconfig eth0 192.168.244.244}'' can be used. This problem was found late within the 1.4 release cycle and should be addressed with the next major release.
\PackageWarning{}{AV-4173} }}
\end{center}
% AV-4173 blurb end
=======
>>>>>>> 2c15f070
\newpage

	\begin{center}
	\textit{\textbf{Revision History}}
		\begin{table}[H]
		\label{table:revisions} % Add "[H]" to force placement of table
			\begin{tabularx}{\textwidth}{|c|X|l|}
			\hline
			\rowcolor{blue}
			\textbf{Revision} & \textbf{Description of Change} & \textbf{Date} \\
		    \hline
            v1.1 & Initial Release & 3/2017 \\
            \hline
            v1.2 & Updated for OpenCPI Release 1.2 & 8/2017 \\
            \hline
            v1.3 & Updated for OpenCPI Release 1.3 & 2/2018 \\
            \hline
            v1.4 & Update descriptions and paths & 9/2018 \\
            \hline
<<<<<<< HEAD
=======
            v1.5 & Update  for OpenCPI Release 1.5 & 4/2019 \\
            \hline
>>>>>>> 2c15f070
			\end{tabularx}
		\end{table}
	\end{center}

\newpage

\tableofcontents

\newpage

\section{References}

	This document assumes a basic understanding of the Linux command line (or ``shell'') environment.  The reference(s) in Table 1 can be used as an overview of OpenCPI and may prove useful.
\def\refskipocpiov{}
\def\refcapbottom{}
\input{References_Table}

\newpage
\section{Overview}
This document provides steps for configuring a factory provided Epiq Solutions Matchstiq-Z1 SDR with the OpenCPI run-time environment for executing applications, configuring a development system to build OpenCPI bitstreams targeting the \textit{matchstiq\_z1} platform, and examples of executing applications on the OpenCPI configured Matchstiq-Z1. \textbf{Note: Only the Z1 version of the Epiq Solutions Matchstiq product line is supported by OpenCPI.}

\section{Prerequisites}
\begin{flushleft}
This guide assumes that, at a minimum, the following RPMs are installed:  \\
\begin{table}[H]
	\label{table:rpms}
		\begin{tabularx}{\textwidth}{|c|X|}
		\hline
		\rowcolor{blue}
		\textbf{RPM Name} & \textbf{Description} \\
		\hline
		\hline
		All prerequisite RPMs & These packages have OpenCPI-specific patches and are provided as RPMs. This packaging ensures they will not conflict with other installed copies by using a nonstandard installation location of \path{/opt/opencpi/prerequisites}. \\
		\hline
		\small{\code{angryviper-ide-*.x86 64.rpm}} &
		The ANGRYVIPER IDE (Eclipse with plugins). See RPM Installation Guide.pdf, Appendix D for an alternative method to set up the IDE using an existing Eclipse installation. \\
		\hline
		\small{\code{opencpi-*.x86\_64.rpm}} &
		Base installation RPM includes the runtime portion of the Component
Development Kit (CDK) and the source for the ocpi.core and ocpi.assets Projects containing framework essential components, workers,
platforms, etc. \\
		\hline
		\small{\code{opencpi-devel-*.x86\_64.rpm}} &
		Additional header files and scripts for developing new assets as HDL
and/or RCC. \\
		\hline
		\small{\code{opencpi-sw-platform-xilinx13\_3-*.noarch.rpm}} &
		Additional files necessary to build the framework targeting specific
RCC/software platforms, independent of the final deployed hardware. \\
		\hline
		\small{\code{opencpi-hw-platform-matchstiq\_z1-xilinx13\_3-*.noarch.rpm}} &
		Additional files necessary to build the framework targeting specific hard-ware platform ``X'' when running RCC platform ``Y'' (``Y'' can be ``no sw''). This RPM also includes hardware-specific SD Card images when applicable. \\
		\hline
	\end{tabularx}
\end{table}

\subsection{Installation of provided OpenCPI projects: \textit{core} and \textit{assets}}
<<<<<<< HEAD
This guide  assumes the user has executed \textit{ocpi-copy-projects}, accepting the default settings, to copy and register the \textit{core} and \textit{assets} projects from the /opt/opencpi/projects for building bitstreams for the Zedboard. Reference the Getting Started Guide for details on \textit{ocpi-copy-projects}.  While registering of the projects is performed during the execution of ocpi-copy-projects, changes to the registry can be made via \code{ocpidev un/register project} or the ANGRYVIPER GUI.\medskip

\begin{verbatim}
$ ocpi-copy-projects
...

$ ls ~/ocpi_projects
assets core
$ ocpidev show registry
Project registry is located at: /opt/opencpi/cdk/../project-registry
----------------------------------------------------------------------------------------
| Project Package-ID  | Path to Project                                 | Valid/Exists |
| ------------------  | ---------------                                 | ------------ |
| ocpi.core           | /home/user/ocpi_projects/core                   | True         |
| ocpi.assets         | /home/user/ocpi_projects/assets                 | True         |
----------------------------------------------------------------------------------------
\end{verbatim}

\subsection{Vendor Software Setup}
The platform that is expected to be used is the Epiq Solutions Matchstiq-Z1 (\textit{e.g.} matchstiq\_z1). This OpenCPI-enabled platform provides the capability of deploying hardware and software workers while using Xilinx's 13.3 distribution of Linux.\\ \bigskip

The synthesizers and cross-compilers required to build HDL and RCC Workers for this platform are installed by following the instructions found in the \textit{OpenCPI FPGA Vendor Tools Installation Guide}. This document assumes that the user has installed the appropriate versions of Vivado and the Xilinx SDK.\\ \bigskip

\subsection{Building OpenCPI projects: \textit{core} and \textit{assets} }
\label{sec:Building OpenCPI projects}
The \textit{core} and \textit{assets} projects must be built \textit{in a specific order} for this platform. This section outlines how to build the relevant projects and provides the commands to do so.\medskip

For this document, the projects should be built as follows:\\

\begin{enumerate}
	\item Build \code{core} for the \code{xilinx13\_3} RCC Platform and the \code{matchstiq\_z1} HDL Platform (approx 30 min)
	\item Build \code{assets} for the \code{xilinx13\_3} RCC Platform and the \code{matchstiq\_z1} HDL Platform, but omit assemblies (approx 45 min)
	\item Build the \code{testbias} assembly from the \code{assets} project. This will be used later in this guide. (approx 10 min)
\end{enumerate}
\begin{lstlisting}[showspaces=false]
$ cd /home/<user>/ocpi_projects/
$ ocpidev build -d core     --rcc-platform xilinx13_3 --hdl-platform matchstiq_z1
$ ocpidev build -d assets   --rcc-platform xilinx13_3 --hdl-platform matchstiq_z1 --no-assemblies
$ ocpidev build -d assets hdl assembly testbias       --hdl-platform matchstiq_z1
\end{lstlisting}
Note: replace ``\code{<user>}'' with your username in the commands above.\\\medskip

Each of these build commands can also be performed via the ANGRYVIPER IDE as follows:
\OcpidevBuild
See the ANGRYVIPER Team's Getting Started Guide for additional information concerning the use of \code{ocpidev} and the ANGRYVIPER IDE to build OpenCPI assets.

\subsection{Hardware Setup}
\begin{itemize}

\item \textbf{Epiq Solutions Matchstiq-Z1 SDR Kit}\\ \medskip
It is expected that this SDR kit includes a power supply, two SMA/SMB adapters, micro-USB to USB cable, micro-SD card installed internally (expected).

=======
This guide  assumes the user has executed \textit{ocpi-copy-projects}, accepting the default settings, to copy and register the \textit{core} and \textit{assets} projects from the /opt/opencpi/projects for building bitstreams for the Matchstiq-Z1. Reference the Getting Started Guide for details on \textit{ocpi-copy-projects}.  While registering of the projects is performed during the execution of ocpi-copy-projects, changes to the registry can be made via \code{ocpidev un/register project} or the ANGRYVIPER GUI.\medskip

\begin{verbatim}
$ ocpi-copy-projects
...

$ ls ~/ocpi_projects
assets core
$ ocpidev show registry
Project registry is located at: /opt/opencpi/cdk/../project-registry
----------------------------------------------------------------------------------------
| Project Package-ID  | Path to Project                                 | Valid/Exists |
| ------------------  | ---------------                                 | ------------ |
| ocpi.core           | /home/user/ocpi_projects/core                   | True         |
| ocpi.assets         | /home/user/ocpi_projects/assets                 | True         |
----------------------------------------------------------------------------------------
\end{verbatim}

\subsection{Vendor Software Setup}
The platform that is expected to be used is the Epiq Solutions Matchstiq-Z1 (\textit{e.g.} matchstiq\_z1). This OpenCPI-enabled platform provides the capability of deploying hardware and software workers while using Xilinx's 13.3 distribution of Linux.\\ \bigskip

The synthesizers and cross-compilers required to build HDL and RCC Workers for this platform are installed by following the instructions found in the \textit{OpenCPI FPGA Vendor Tools Installation Guide}. This document assumes that the user has installed the appropriate versions of Vivado and the Xilinx SDK.\\ \bigskip

\subsection{Building OpenCPI projects: \textit{core} and \textit{assets} }
\label{sec:Building OpenCPI projects}
The \textit{core} and \textit{assets} projects must be built \textit{in a specific order} for this platform. This section outlines how to build the relevant projects and provides the commands to do so.\medskip

For this document, the projects should be built as follows:\\

\begin{enumerate}
	\item Build \code{core} for the \code{xilinx13\_3} RCC Platform and the \code{matchstiq\_z1} HDL Platform (approx 30 min)
	\item Build \code{assets} for the \code{xilinx13\_3} RCC Platform and the \code{matchstiq\_z1} HDL Platform, but omit assemblies (approx 45 min)
	\item Build the \code{testbias} assembly from the \code{assets} project. This will be used later in this guide. (approx 10 min)
\end{enumerate}
\begin{lstlisting}[showspaces=false]
$ cd /home/<user>/ocpi_projects/
$ ocpidev build -d core     --rcc-platform xilinx13_3 --hdl-platform matchstiq_z1
$ ocpidev build -d assets   --rcc-platform xilinx13_3 --hdl-platform matchstiq_z1 --no-assemblies
$ ocpidev build -d assets hdl assembly testbias       --hdl-platform matchstiq_z1
\end{lstlisting}
Note: replace ``\code{<user>}'' with your username in the commands above.\\\medskip

Each of these build commands can also be performed via the ANGRYVIPER IDE as follows:
\OcpidevBuild
See the ANGRYVIPER Team's Getting Started Guide for additional information concerning the use of \code{ocpidev} and the ANGRYVIPER IDE to build OpenCPI assets.

\subsection{Hardware Setup}
\begin{itemize}

\item \textbf{Epiq Solutions Matchstiq-Z1 SDR Kit}\\ \medskip
It is expected that this SDR kit includes a power supply, two SMA/SMB adapters, micro-USB to USB cable, micro-SD card installed internally (expected).

>>>>>>> 2c15f070
A micro-USB connector on the back of the Matchstiq-Z1 provides access to the serial connection. To expose this micro-USB connector, the two screws in the back plate must be removed.  Historically, this connector's attachment to the PCB has been extremely fragile, \textbf{so be careful when inserting/removing the mating cable}.\\ \medskip

\begin{figure}[ht]
	\centerline{\includegraphics[scale=0.08]{Matchstiq_Z1_backpannel}}
	\caption{Connected Back Panel}
	\label{fig:back}
\end{figure}

\item \textbf{Micro-USB to Ethernet adapter}. To allow network access when plugged into the front panel micro-USB port.  The OpenCPI BSP for the Matchstiq-Z1 is configured for DHCP. An Ethernet connection is required for developing OpenCPI in Network mode.

On the front panel of the Matchstiq-Z1, there are three labeled SMB (50 Ohm) connectors: ``RX'' (receive), ``TX'' (transmit), and ``GPS''.  From the factory, the Matchstiq-Z1 is provided with two SMB to SMA adapters.  Due to the RF performance to the transceiver device, any RF COAX cables should be rated up to at least 3GHz. \\ \medskip
\begin{figure}[ht]
	\centerline{\includegraphics[scale=0.1]{Matchstiq_Z1_frontpannel}}
	\caption{Connected Front Panel}
	\label{fig:front}
\end{figure}

\item \textbf{Access to a network which supports DHCP. (Network Mode)}
\item \textbf{Micro-SD card, 4GB+ (OPTIONAL, as it is possible to use internally installed card) }
\item \textbf{Micro-SD card reader}
\end{itemize}
\end{flushleft}

\newpage
\section{SD Card Setup}
\label{sec:SD_Card_Setup}
<<<<<<< HEAD
The Matchstiq-Z1 SDR is equipped with two SD card slots: one internal and one accessible via the front panel. It is expected that the SDRs are shipped from Epiq Solutions with an SD card installed in the internal slot that is loaded with their embedded environment. Alternatively, when an SD card is installed in the front panel SD slot, the SDR will automatically choose to operate from this SD card rather than the internal SD card. Therefore, a user can easily switch the SDR between operating in the Epiq Solutions or OpenCPI environment.

The Matchstiq-Z1's factory SD card has a non-default formatting, which must be respected for proper operation. This guide assumes that the internal (factory) SD card is being use for OpenCPI and will be reinstalled in the front panel SD card slot. If the user desires the use of a new SD card, the user must ensure that its format matches the factory provided SD card. To gain access to the internal SD card slot, remove the screws from the front and back plates of the SDR and slide the board assembly out of the enclosure. Flip the SD card slot open and lift the card out.

\subsection{Make a backup image of factory SD card (assumes Linux host)}
This section provides the steps for creating an SD card backup image. It is recommended, because the factory provided SD card does have special formatting and content that may be desired to preserve.

\begin{itemize}
\item Determine the device file name for the SD card by executing dmesg command below. It will likely be something like \texttt{/dev/sdb} or \texttt{/dev/mmcblk0}.\\
\texttt{\$ dmesg | tail -n 15} \\
\item Run the following dd command to make a backup image, where DEVICENAME was determined above. This step should take $\sim15$ minutes depending on the card size.\\ \medskip
\texttt{\$ dd if=DEVICENAME of=backup.image}
\end{itemize}
\noindent To restore the card back to the original contents, run the command ``\texttt{dd of=DEVICENAME if=backup.image}''

\subsection{Format the SD card}
\begin{itemize}
\item N/A. The Matchstiq-Z1 requires the SD card with a specific partition and content which must be maintained.
\end{itemize}

\subsection{Copy embedded OS files to SD card, ``ATLAS'' partition}
\label{sec:Copy embedded OS to SD card}
\begin{flushleft}

WARNING: The user must ensure that the contents of the SD, match the version of the OpenCPI release that the artifacts were built against.\\ \medskip

When using the factory SD card, all files except the \textit{u-boot.bin} can be ignored or deleted. Any files/directories copied to the ``ATLAS'' partition will appear at \texttt{/mnt/card} on the Matchstiq-Z1.\\ \medskip

\textbf{Note: The RPMs erroneously provides a \textit{boot.bin} that must NOT be copied to the SD card. The \textit{u-boot.bin} from the factory SD card MUST be used.}\\ \medskip

Copy the following files/directories into the ``ATLAS'' partition:
\begin{verbatim}
$ cp /opt/opencpi/cdk/matchstiq_z1/sdcard-xilinx13_3/iveia-atlas-i-z7e.dtb /run/media/<user>/ATLAS/

$ cp /opt/opencpi/cdk/matchstiq_z1/sdcard-xilinx13_3/uImage /run/media/<user>/ATLAS/

$ cp /opt/opencpi/cdk/matchstiq_z1/sdcard-xilinx13_3/uramdisk.image.gz /run/media/<user>/ATLAS/
\end{verbatim}\medskip
\end{flushleft}

\subsection{Copy files to SD card for desired Mode(s)}
As previously discussed, Standalone and Network modes offer trade-offs for configuring the run-time environment of the platform. The following sections provide instructions for copying specific files/directories to the SD card in support of these modes. For maximum flexibility and completion of this getting started guide, it is recommended that the SD card be configured to support both modes, as covered in the next sub-section. However, instructions for configuring the SD card for each mode separately, have also been provided.

\subsubsection{Standalone and Network Modes}
The SD can be setup to support both modes, as there is no conflict between the files/directories for either mode. To setup the SD to support both modes:\\

\noindent After performing the steps from \ref{sec:Copy embedded OS to SD card}, copy the entire \textit{opencpi} directory to the SD card.

\begin{verbatim}
$ cp -r /opt/opencpi/cdk/matchstiq_z1/sdcard-xilinx13_3/opencpi /run/media/<user>/ATLAS/

$ cp /home/<user>/ocpi_projects/assets/hdl/assemblies/testbias/container-testbias_matchstiq_z1_base/\
target-zynq/testbias_matchstiq_z1_base.bit.gz /run/media/<user>/ATLAS/opencpi/xilinx13_3/artifacts/
\end{verbatim}

\subsubsection{Standalone Mode}
After performing the steps from \ref{sec:Copy embedded OS to SD card}, copy the entire \textit{opencpi} directory to the SD card, then copy the relevant bitstreams, artifacts into the \textit{artifacts} directory and application XMLs into the \textit{applications} directory. For this getting started guide, only one bitstream is required to be copied onto the SD cards, where as the required artifacts and application XML where copied to the SD along with the entire \textit{opencpi} directory.

\begin{verbatim}
$ cp -r /opt/opencpi/cdk/matchstiq_z1/sdcard-xilinx13_3/opencpi /run/media/<user>/ATLAS/

$ cp /home/<user>/ocpi_projects/assets/hdl/assemblies/testbias/container-testbias_matchstiq_z1_base/\
target-zynq/testbias_matchstiq_z1_base.bit.gz /run/media/<user>/ATLAS/opencpi/xilinx13_3/artifacts/
\end{verbatim}

\subsubsection{Network Mode}
After performing the steps from \ref{sec:Copy embedded OS to SD card}, create a directory on the partition named ``opencpi'' and copy the following files into the this directory:

\begin{verbatim}
$ mkdir /run/media/<user>/ATLAS/opencpi

$ cp /opt/opencpi/cdk/matchstiq_z1/sdcard-xilinx13_3/opencpi/default_mynetsetup.sh \
/run/media/<user>/ATLAS/opencpi/

$ cp /opt/opencpi/cdk/matchstiq_z1/sdcard-xilinx13_3/opencpi/zynq_net_setup.sh \
/run/media/<user>/ATLAS/opencpi/
\end{verbatim}

\subsection{SD Card Source}
The final SD Card artifacts are distributed in \path{/opt/opencpi/cdk/matchstiq_z1/} via RPM as noted previously. The end user is not required nor expected to generate the files.

\subsection{No changes required for ``SDHOME'' partition}
All the files in this partition can be ignored. If space for files is required for your application, they can be deleted.


\pagebreak
\section{Script Setup}
There are two type of setups or modes for running applications on any embedded radio: Network and Standalone. In Network mode, a development system hosts the OpenCPI tree as an NFS server to the Matchstiq-Z1 which is an NFS client. This configuration provides quick and dynamic access to all of OpenCPI, and presumably any applications, components and bitstreams. In Standalone mode, all the artifacts are located on the SDR's local storage (\textit{e.g.} SD card) and no network connection is required. This may be more suited for \textit{deployment} scenarios in which network connection is not possible or practical. Network mode is generally preferred during the development process.

\begin{flushleft}

\subsection{Setting up the Network and Standalone Mode scripts}

For each mode, a startup script is used to configure the environment of the embedded system. The OpenCPI framework provides a default script for each mode. The default scripts are to be copied and modified per the user's requirements.\par\medskip

\subsubsection{Network Mode}
1) Make a copy of the default script for editing.
\begin{verbatim}
$ cp /run/media/<user>/ATLAS/opencpi/default_mynetsetup.sh \
/run/media/<user>/ATLAS/opencpi/mynetsetup.sh
\end{verbatim}\medskip

2) Edit the copy
\begin{enumerate}
\item In \texttt{mynetsetup.sh}, uncomment the following lines which are necessary for mounting \textit{core} and \textit{assets} project:

\begin{verbatim}
mkdir -p /mnt/ocpi_core
mount -t nfs -o udp,nolock,soft,intr $1:/home/user/ocpi_projects/core /mnt/ocpi_core
mkdir -p /mnt/ocpi_assets
mount -t nfs -o udp,nolock,soft,intr $1:/home/user/ocpi_projects/assets /mnt/ocpi_assets
\end{verbatim}
 \item Edit \texttt{/home/user/ocpi\_projects/core} and \texttt{/home/user/ocpi\_projects/assets} to reflect the paths to the \textit{core} and \textit{assets} project on the host, e.g.:
\begin{verbatim}
mkdir -p /mnt/ocpi_core
mount -t nfs -o udp,nolock,soft,intr $1:/home/johndoe/ocpi_projects/core /mnt/ocpi_core
mkdir -p /mnt/ocpi_assets
mount -t nfs -o udp,nolock,soft,intr $1:/home/johndoe/ocpi_projects/assets /mnt/ocpi_assets
\end{verbatim}
\end{enumerate}

\subsubsection{Standalone Mode}
In this mode, all OpenCPI artifacts that are required to run any application on the Matchstiq-Z1 must be copied onto the SD card.  Building the provided projects to obtain such artifacts is discussed in Section \ref{sec:Building OpenCPI projects}. Once the artifacts have been created, they must be copied to the SD card in Section \ref{sec:SD_Card_Setup}. In general, any required \texttt{.so} (RCC workers), \texttt{.bit.gz} (hdl assemblies), and application XMLs or executables must be copied to the ATLAS partition of the SD card. \medskip

1) Make a copy of the default script for editing\medskip
\begin{verbatim}
$ cp /run/media/<user>/ATLAS/opencpi/default_mysetup.sh \
/run/media/<user>/ATLAS/opencpi/mysetup.sh
\end{verbatim}\medskip

2) Edit the copy\\ \medskip
Unlike Network mode, there is no required modifications to this script. \medskip

3) Copy any additional artifacts to SD card's \path{opencpi/xilinx13_3/artifacts/} directory \medskip

\subsection{Setup system time reference}
\textbf{If Linux system time is not required to be accurate, this step may be skipped.} \\ \medskip

\textit{For either Network or Standalone mode}, the following settings that are passed by \texttt{mynetsetup.sh/mysetup.sh} to the \texttt{zynq\_net\_setup.sh/zynq\_setup.sh} scripts \textit{may} require modification:

\begin{itemize}
 \item Identify the system that is to be used as a time server, where the default is ``time.nist.gov''. A valid time server must support RFC-868.
 \item Identify the current timezone description, where the default is ``EST5EDT,M3.2.0,M11.1.0''. Change this if required for the local timezone. See \texttt{man tzset} on the host PC for more information.
 \item If a time server is not required, or cannot connect to a time server, the user is required to manually set the time at start up.  Use the \code{date} command to manually set the Linux system time. See \texttt{man date} on the host PC for more information.
\end{itemize}
=======
The Matchstiq-Z1 SDR is equipped with two SD card slots: one internal and one accessible via the front panel. It is expected that the SDRs are shipped from Epiq Solutions with an SD card installed in the internal slot that is loaded with their embedded environment. A feature of this SDR is that when an SD card is installed in the front panel SD slot, the SDR will automatically choose to operate from this SD card rather than the internal SD card. Therefore, a user can easily switch the SDR between operating in the Epiq Solutions or OpenCPI environment.

The Matchstiq-Z1's factory SD card has a non-default formatting and content, which \textit{must} be maintained for proper operation. This guide assumes that the internal (factory) SD card is being use for OpenCPI and will be reinstalled in the front panel SD card slot. If the user desires the use of a new SD card, the user must ensure that it is initially imaged from the factory provided SD card, as there is a unique partition containing required content from the OEM.

\subsection{Make a backup image of factory SD card (assumes Linux host)}
This section provides the steps for creating an SD card backup image.  Access the internal SD card slot by removing the screws from the front and back plates, then slide the board assembly out of the enclosure. Flip the SD card slot open and lift the card out. Insert the SD card into a USB reader and install into a host machine.
\begin{enumerate}
	\item Determine the device file name for the SD card by
	executing dmesg command below. It will likely be something
	like \texttt{/dev/sdb} or \texttt{/dev/mmcblk0}.\\ \\
	\texttt{\$ dmesg | tail -n 15}
	\item Run the following \textit{dd} command to make a backup
	image, where DEVICENAME was determined above. This step
	should take $\sim15$ minutes depending on the card size.\\ \\
	\texttt{\$ dd if=DEVICENAME of=backup.image}
\end{enumerate}

\subsection{Format the SD card for OpenCPI}
The Matchstiq-Z1 SDR requires an SD card with a
specific partition and content. The recommend method for formatting a new SD card is to begin by imaging the new card using the backup image of the factory SD card, removing factory default files and directory and copying OpenCPI content to SD card.
\begin{enumerate}
	\item Format an SD card for OpenCPI, (restore to its original factory default captured in the previous section), run the command \\ \\
	\texttt{\$ dd of=DEVICENAME if=backup.image}
	\item To prepare for OpenCPI provided content to be placed onto the SD card, remove all factory files and directories from the ATLAS partition.
\end{enumerate}

\subsection{Copy embedded OS files to SD card, ``ATLAS'' partition}
\label{sec:Copy embedded OS to SD card}
\begin{flushleft}

WARNING: The user must ensure that the contents of the SD, match the version of the OpenCPI release that the artifacts were built against.\\ \medskip

Copy the following files/directories into the ``ATLAS'' partition:
\begin{verbatim}
$ cp /opt/opencpi/cdk/matchstiq_z1/sdcard-xilinx13_3/iveia-atlas-i-z7e.dtb /run/media/<user>/ATLAS/

$ cp /opt/opencpi/cdk/matchstiq_z1/sdcard-xilinx13_3/u-boot.bin /run/media/<user>/ATLAS/

$ cp /opt/opencpi/cdk/matchstiq_z1/sdcard-xilinx13_3/uImage /run/media/<user>/ATLAS/

$ cp /opt/opencpi/cdk/matchstiq_z1/sdcard-xilinx13_3/uramdisk.image.gz /run/media/<user>/ATLAS/
\end{verbatim}

Any files/directories copied to the ``ATLAS'' partition will appear at /mnt/card on the Matchstiq-Z1.\\ \medskip

The need to copy the \textit{/opt/opencpi/cdk/matchstiq\_z1/opencpi} onto the SD card is dependent on the desired operating mode (Standalone vs Network) and is discussed in the following sections.
\end{flushleft}

\subsection{Copy files to SD card for desired Mode(s)}
As previously discussed, Standalone and Network modes offer trade-offs for configuring the run-time environment of the platform. The following sections provide instructions for copying specific files/directories to the SD card in support of these modes. For maximum flexibility and completion of this getting started guide, it is recommended that the SD card be configured to support both modes, as covered in the next sub-section. However, instructions for configuring the SD card for each mode separately, have also been provided.

\subsubsection{Standalone and Network Modes}
The SD can be setup to support both modes, as there is no conflict between the files/directories for either mode. To setup the SD to support both modes:\\

\noindent After performing the steps from \ref{sec:Copy embedded OS to SD card}, copy the entire \textit{opencpi} directory to the SD card.

\begin{verbatim}
$ cp -rL /opt/opencpi/cdk/matchstiq_z1/sdcard-xilinx13_3/opencpi /run/media/<user>/ATLAS/

$ cp /home/<user>/ocpi_projects/assets/hdl/assemblies/testbias/container-testbias_matchstiq_z1_base/\
target-zynq/testbias_matchstiq_z1_base.bit.gz /run/media/<user>/ATLAS/opencpi/xilinx13_3/artifacts/
\end{verbatim}

\subsubsection{Standalone Mode}
After performing the steps from \ref{sec:Copy embedded OS to SD card}, copy the entire \textit{opencpi} directory to the SD card, then copy the relevant bitstreams, artifacts into the \textit{artifacts} directory and application XMLs into the \textit{applications} directory. For this getting started guide, only one bitstream is required to be copied onto the SD cards, where as the required artifacts and application XML where copied to the SD along with the entire \textit{opencpi} directory.

\begin{verbatim}
$ cp -rL /opt/opencpi/cdk/matchstiq_z1/sdcard-xilinx13_3/opencpi /run/media/<user>/ATLAS/

$ cp /home/<user>/ocpi_projects/assets/hdl/assemblies/testbias/container-testbias_matchstiq_z1_base/\
target-zynq/testbias_matchstiq_z1_base.bit.gz /run/media/<user>/ATLAS/opencpi/xilinx13_3/artifacts/
\end{verbatim}

\subsubsection{Network Mode}
After performing the steps from \ref{sec:Copy embedded OS to SD card}, create a directory on the partition named ``opencpi'' and copy the following files into the this directory:

\begin{verbatim}
$ mkdir /run/media/<user>/ATLAS/opencpi

$ cp /opt/opencpi/cdk/matchstiq_z1/sdcard-xilinx13_3/opencpi/system.xml \
/run/media/<user>/ATLAS/opencpi/

$ cp /opt/opencpi/cdk/matchstiq_z1/sdcard-xilinx13_3/opencpi/default_mynetsetup.sh \
/run/media/<user>/ATLAS/opencpi/

$ cp /opt/opencpi/cdk/matchstiq_z1/sdcard-xilinx13_3/opencpi/zynq_net_setup.sh \
/run/media/<user>/ATLAS/opencpi/
\end{verbatim}

\subsection{SD Card Source}
The final SD Card artifacts are distributed in \path{/opt/opencpi/cdk/matchstiq_z1/} via RPM as noted previously. The end user is not required nor expected to generate the files.

\subsection{No changes required for ``SDHOME'' partition}
All the files in this partition can be ignored. If space for files is required for your application, they can be deleted.


\pagebreak

\input{Script_Setup}
\input{Setup_System_Time}
\input{rsync_Setup_Snippet}
>>>>>>> 2c15f070
\end{flushleft}

\pagebreak
\section{Hardware Setup}

\subsection{Establish a Serial Connection}
By default, the USB to Serial adapter connects as read-only, which requires sudo privileges for establishing a serial connection. OpenCPI recognizes that sudo may not be available and has provided an alternative for configuring the device thereby allowing all users access to the device. Specifically, this is accomplished by adding \texttt{udev} rules to instruct the device connection to have read and write permissions for all users.
\begin{itemize}
\item If OpenCPI was installed via RPMs, the \texttt{udev} rules are automatically setup for the user.
\item If OpenCPI was installed from source, then the user must manually add the \texttt{udev} rules by copying the file from the host machine's installation directory to the host machine's \path{/etc/udev/rules.d/}. The following command can be used as a guide:
\begin{verbatim}
$ cd /etc/udev/rules.d/
$ sudo ln -s /<install-path>/opencpi/cdk/matchstiq_z1/host-udev-rules/97-matchstiq_z1.rules \
97-matchstiq_z1.rules
\end{verbatim}
\item Whether installed via RPMs or source (and manually creating the symbolic link), the USB to Serial adapter will be connected as \texttt{/dev/matchstiq\_z1\_0} with read and write permissions for all users.
\end{itemize}

\noindent Once the Matchstiq-Z1 is powered on, use the following command to connect to the serial port:
\begin{verbatim}
$ screen /dev/matchstiq_z1_0 115200
\end{verbatim}

\subsection{Update U-boot Variables}
\begin{enumerate}
\item Remove power from the Matchstiq-Z1 unit.
\item Insert the SD card into the front panel SD card slot.
\item Connect a terminal to the rear micro-USB connector of the Matchstiq-Z1 with a baud rate of 115200.
\begin{itemize}
\item per the previous section, ``\texttt{screen /dev/matchstiq\_z1\_0 115200}'' can be used to connect to the serial port.
\end{itemize}
\item Apply power to the Matchstiq-Z1 with the terminal still connected and stop the boot process by hitting any key to enter the U-Boot terminal.
\item Run the following commands to setup the environment variables:
\begin{itemize}
\item \texttt{setenv bootcmd \textquotesingle ivmmc; run ocpiboot\textquotesingle}
\item \texttt{setenv ocpiboot \textquotesingle setenv bootargs console=ttyPS0,115200n8 root=/dev/ram rw earlyprintk; \\
setenv fdt\_high ffffffff; setenv initrd\_high 0x1000000; fatload mmc \$\{iv\_mmc\} \$\{dtbaddr\}\\
\$\{dtbfile\}; fatload mmc \$\{iv\_mmc\} \$\{loadaddr\} \$\{bootfile\}; fatload mmc \$\{iv\_mmc\}\\
0x2000000 uramdisk.image.gz; bootm \$\{loadaddr\} 0x2000000 \$\{dtbaddr\}\textquotesingle}
\subitem *Note: This should be a one-line command. Make sure there are no newlines.
\item \texttt{saveenv}
\end{itemize}
\item These U-Boot environment variables are now saved to the second partition of the SD card
\end{enumerate}

\begin{flushleft}
Verify that the changes are correct by running the command ``\texttt{env p}'' and comparing to:
\end{flushleft}
\begin{verbatim}
baudrate=115200
bootcmd=ivmmc;run ocpiboot
bootdelay=3
bootfile=uImage
defargs=setenv bootargs console=ttyPS0,115200n8 mem=240M iv_mb=${iv_mb} iv_io=${iv_io}
iv_bp=${iv_bp} iv_mmc=${iv_mmc} ${otherargs}
dtbaddr=0x02a00000
dtbfile=iveia-atlas-i-z7e.dtb
iv_io=205-00034-00-A0,,Atlas-II_GF_Carrier
iv_io_default=205-00034-00-A0,,Atlas-II_GF_Carrier
iv_io_ord=00034
iv_mb=205-00049-00-B1,A2WT9,Atlas-I-Z7e
iv_mb_ord=00049
iv_mmc=0
loadaddr=0x03000000
mmcdtload=fatload mmc ${iv_mmc} ${dtbaddr} ${dtbfile};fdt addr ${dtbaddr};fdt set
/chosen bootargs "${bootargs}";fdt ivclean ${iv_mb_ord}
mmcxload=axi_reset 1; fatload mmc ${iv_mmc} ${loadaddr} ${xloadfile};xload ${loadaddr}
${filesize}; axi_reset 0;
ocpiboot=setenv bootargs console=ttyPS0,115200n8 mem=240M root=/dev/ram rw earlyprintk;
setenv fdt_high ffffffff;  setenv initrd_high 0x1000000; fatload mmc ${iv_mmc} ${dtbaddr}
${dtbfile}; fatload mmc ${iv_mmc} ${loadaddr} ${bootfile};  fatload mmc ${iv_mmc} 0x2000000
uramdisk.image.gz; bootm ${loadaddr} 0x2000000 ${dtbaddr}
sdboot=run mmcxload;run defargs;fatload mmc ${iv_mmc} ${loadaddr} ${bootfile};run
mmcdtload;setenv fdt_high ffffffff;bootm ${loadaddr} - ${dtbaddr}
stderr=serial
stdin=serial
stdout=serial
xloadfile=xilinx.bit

Environment size: 1283/131068 bytes
\end{verbatim}

\pagebreak
\section{Development Host Setup - Network Mode ONLY}
% Bring in NFS setup snippet (has subsections)
\input{NFS_Setup_Snippet}
%

\pagebreak
\section{Configuring the run-time environment on the platform}

\subsection{Network Mode}
\begin{enumerate}
\item Ensure the USB to Ethernet adapter is plugged into the micro-USB port of the front panel and connected to a network configured for DHCP.
\item Ensure a micro-USB to USB cable is connected between the Matchstiq-Z1's serial port and development host.
\item Apply power to the Matchstiq-Z1
\item Use a serial terminal application to establish a serial connection, for example:
\begin{verbatim}
$ screen /dev/matchstiq_z1_0 115200
\end{verbatim} \medskip

\item After a successful boot to PetaLinux, login to the system, using  ``\textbf{root}`` for user name and password.

\begin{figure}[H]
	\centerline{\includegraphics[scale=0.5]{Matchstiq_Z1_login}}
	\caption{Successful Boot to PetaLinux}
	\label{fig:boot1}
\end{figure}

\item Setup the OpenCPI environment on remote system

\begin{flushleft}
Each time the SDR is booted, the OpenCPI environment must be setup. By sourcing the \texttt{mynetsetup.sh} script, the remote system's environment is configured for OpenCPI and NFS directories are mounted for Network mode.\footnote{This script calls the \texttt{zynq\_net\_setup.sh} script, which should not be modifiable by the user.}. The user must provide the network address of the development system to the script as its only argument:
\begin{verbatim}
$ source /mnt/card/opencpi/mynetsetup.sh XX.XX.XX.XX
\end{verbatim} \medskip

where XX.XX.XX.XX is the IP address of the NFS host (i.e. that development host, \textit{e.g.} 192.168.1.10). A successful run is shown in Figure~\ref{fig:netsetup}.
\end{flushleft}

\begin{figure}[H]
	\centerline{\includegraphics[scale=0.5]{Matchstiq_Z1_net_setup}}
	\caption{Successful Network Mode Setup}
	\label{fig:netsetup}
\end{figure} \medskip
<<<<<<< HEAD

Note: If the output includes ``\verb+rdate: bad address `time.nist.gov'+'', comment out the \code{rdate} command in \code{zynq\_net\_setup.sh}, reboot the radio, and start back at step 1 of this section.

\end{enumerate}

=======

\input{NTP_Alarm_Clock}

\end{enumerate}

>>>>>>> 2c15f070
\pagebreak
\subsection{Standalone Mode}
All artifacts (.so, .bit.gz) for any applications or tests that need to be located on the SD card must be on the ATLAS partition in the \texttt{opencpi/xilinx13\_3/artifacts} folder.  All of the helper utilities such as \texttt{ocpirun} and \texttt{ocpihdl} are already located on the SD card and do not need to be copied over to the SDR platform.

\begin{enumerate}
\item Ensure the USB to Ethernet adapter (as needed) is plugged into the micro-USB port of the front panel and connected to a network configured for DHCP. \item Ensure a micro-USB to USB cable is connected between the Matchstiq-Z1's serial port and development host.
\item Apply power to the Matchstiq-Z1
\item Use a serial terminal application to establish a serial connection, for example:

\begin{verbatim}
$ screen /dev/matchstiq_z1_0 115200
\end{verbatim} \medskip

\item After a successful boot to PetaLinux, login to the system, using  ``\textbf{root}`` for user name and password.

\begin{figure}[H]
	\centerline{\includegraphics[scale=0.5]{Matchstiq_Z1_login}}
	\caption{Successful Boot}
	\label{fig:boot2}
\end{figure}

\item \textcolor{red}{WARNING:}
Applications (including XML-only ones) fail if there is not an IP address assigned to the platform, even when in ``standalone mode.'' When the Ethernet port is not connected to a network configured with DHCP, a temporary IP address must be set:
\begin{verbatim}
$ ifconfig eth0 192.168.244.244
\end{verbatim} \medskip

\item Setup the OpenCPI environment on remote system

Each time the SDR is booted, the OpenCPI environment must be setup. By sourcing the \texttt{mysetup.sh} script, the remote system's environment is configured for OpenCPI.\footnote{This script calls the \texttt{zynq\_setup.sh} script, which should not be modifiable by the user.}. There are no arguments required for this script.
\begin{verbatim}
$ source /mnt/card/opencpi/mysetup.sh
\end{verbatim} \medskip

\noindent A successful setup of the platform will look as follows:
\begin{figure}[H]
	\centerline{\includegraphics[scale=0.5]{Matchstiq_Z1_setup}}
	\caption{Successful Standalone Mode Setup}
	\label{fig:standalonesetup}
\end{figure} \medskip
<<<<<<< HEAD

Note: If the output includes ``\verb+rdate: bad address `time.nist.gov'+'', comment out the \code{rdate} command in \code{zynq\_setup.sh}, reboot the radio, and start back at step 1 of this section.

\end{enumerate}

=======

\input{NTP_Alarm_Clock}

\end{enumerate}

>>>>>>> 2c15f070
\pagebreak
\section{Build an Application}
\begin{flushleft}
The setup of the platform can be verified by running an application that uses both RCC and HDL workers. A simple application that requires two RCC and one HDL worker is located in \texttt{assets/applications/bias.xml}, but only the RCC artifacts are provided with the installation of RPMs, and are availble on the SD card (Standard Mode) or mounted CDK directory (Network Mode). The remaining task is to build an assembly, or bitstream for loading the FPGA, which contains the HDL worker.
\end{flushleft}

\section{Run an Application}
\subsection{Network Mode}
The default setup script sets the \texttt{OCPI\_LIBRARY\_PATH} variable to include the RCC workers that are required to execute the application, but it must be updated to include to the assembly bitstream that was built.  After running the \texttt{mynetsetup.sh} script, navigate to  \texttt{/mnt/ocpi\_assets/applications}, then update the \texttt{OCPI\_LIBRARY\_PATH} variable:
\begin{verbatim}
<<<<<<< HEAD
$ cd /mnt/card/opencpi/applications
=======
$ cd /mnt/net/cdk/applications
>>>>>>> 2c15f070
$ export OCPI_LIBRARY_PATH=$OCPI_LIBRARY_PATH:/mnt/ocpi_assets/artifacts
\end{verbatim}
Run the application using the following command:
\begin{verbatim}
$ ocpirun -v -t 1 -d -m bias=hdl bias.xml
\end{verbatim}
The output should be similar to Figure~\ref{fig:netBias}:
<<<<<<< HEAD
\begin{figure}[H]
	\centerline{\includegraphics[scale=0.5]{Matchstiq_Z1_net_bias}}
	\caption{Successful Network Mode Execution}
	\label{fig:netBias}
\end{figure}

=======
\begin{verbatim}
% ocpirun -v -t 1 -d -m bias=hdl bias.xml
Available containers are:  0: PL:0 [model: hdl os:  platform:
matchstiq_z1], 1: rcc0 [model: rcc os: linux platform: xilinx13_3]
Actual deployment is:
  Instance  0 file_read (spec ocpi.core.file_read) on rcc container 1: rcc0, using file_read in
  /mnt/ocpi_core/artifacts/ocpi.core.file_read.rcc.0.xilinx13_3.so
  dated Tue Apr  9 11:34:43 2019
  Instance  1 bias (spec ocpi.core.bias) on hdl container 0: PL:0, using bias_vhdl/a/bias_vhdl in
  /mnt/ocpi_assets/applications/rx_app/../../artifacts/
  ocpi.assets.testbias_matchstiq_z1_base.hdl.0.matchstiq_z1.gz
  dated Mon Apr  8 14:31:34 2019
  Instance  2 file_write (spec ocpi.core.file_write) on rcc container 1: rcc0, using file_write in
  /mnt/ocpi_core/artifacts/ocpi.core.file_write.rcc.0.xilinx13_3.so
  dated Tue Apr  9 11:34:48 2019
Application XML parsed and deployments (containers and artifacts) chosen
Application established: containers, workers, connections all created
Communication with the application established
Dump of all initial property values:
Property  0: file_read.fileName = "test.input" (cached)
Property  1: file_read.messagesInFile = "false" (cached)
Property  2: file_read.opcode = "0" (cached)
Property  3: file_read.messageSize = "16"
Property  4: file_read.granularity = "4" (cached)
Property  5: file_read.repeat = "false"
Property  6: file_read.bytesRead = "0"
Property  7: file_read.messagesWritten = "0"
Property  8: file_read.suppressEOF = "false"
Property  9: file_read.badMessage = "false"
Property 10: file_read.ocpi_debug = "false" (parameter)
Property 11: file_read.ocpi_endian = "little" (parameter)
Property 16: bias.biasValue = "16909060" (cached)
Property 17: bias.ocpi_debug = "false" (parameter)
Property 18: bias.ocpi_endian = "little" (parameter)
Property 20: bias.test64 = "0"
Property 29: file_write.fileName = "test.output" (cached)
Property 30: file_write.messagesInFile = "false" (cached)
Property 31: file_write.bytesWritten = "0"
Property 32: file_write.messagesWritten = "0"
Property 33: file_write.stopOnEOF = "true" (cached)
Property 34: file_write.ocpi_debug = "false" (parameter)
Property 35: file_write.ocpi_endian = "little" (parameter)
Application started/running
Waiting up to 1 seconds for application to finish
Application is now considered finished after waiting 1 seconds
Dump of all final property values:
Property  3: file_read.messageSize = "16"
Property  6: file_read.bytesRead = "1776"
Property  7: file_read.messagesWritten = "111"
Property  9: file_read.badMessage = "false"
Property 31: file_write.bytesWritten = "1760"
Property 32: file_write.messagesWritten = "110"
\end{verbatim}

%\begin{figure}[H]
%	\centerline{\includegraphics[scale=0.5]{Matchstiq_Z1_net_bias}}
%	\caption{Successful Network Mode Execution}
%	\label{fig:netBias}
%\end{figure}

>>>>>>> 2c15f070
\pagebreak
Run the following command to view the input. It should look like Figure~\ref{fig:inBias1}: \\
\begin{verbatim}
$ hexdump test.input | less
\end{verbatim}
\begin{figure}[H]
	\centerline{\includegraphics[scale=0.5]{Matchstiq_Z1_bias_input}}
	\caption{Expected Input}
	\label{fig:inBias1}
\end{figure}

Run the following command to view the output. It should look like Figure~\ref{fig:outBias1}: \\
\begin{verbatim}
$ hexdump test.output | less
\end{verbatim}
\begin{figure}[H]
	\centerline{\includegraphics[scale=0.5]{Matchstiq_Z1_bias_output}}
	\caption{Expected Output}
	\label{fig:outBias1}
\end{figure}

\newpage
\subsection{Standalone Mode}
\begin{flushleft}
The default setup script sets the \texttt{OCPI\_LIBRARY\_PATH} variable to include the all of the artifacts that are required to execute the application. Specifically, all three of the artifacts that are located on the SD card are mounted at \texttt{/mnt/card/opencpi/xilinx13\_3/artifacts}.  After running \texttt{mysetup.sh}, navigate to \texttt{/mnt/card/opencpi/applications} and ensure the \texttt{OCPI\_LIBRARY\_PATH} variable is configure as shown below:
\begin{verbatim}
$ cd /mnt/card/opencpi/applications
$ export OCPI_LIBRARY_PATH=$OCPI_LIBRARY_PATH:/mnt/card/opencpi/xilinx13_3/artifacts
\end{verbatim}

Run the application using the following command:
\begin{verbatim}
$ ocpirun -v -t 1 -d -m bias=hdl bias.xml
\end{verbatim}
The output should be similar to Figure~\ref{fig:standBias}:
\end{flushleft}
\begin{figure}[H]
	\centerline{\includegraphics[scale=0.5]{Matchstiq_Z1_stand_bias}}
	\caption{Successful Standalone Mode Execution}
 \label{fig:standBias}
\end{figure}

\pagebreak
Run the following command to view the input. It should look like Figure~\ref{fig:inBias2}: \\
\begin{verbatim}
$ hexdump test.input | less
\end{verbatim}
\begin{figure}[H]
	\centerline{\includegraphics[scale=0.5]{Matchstiq_Z1_bias_input}}
	\caption{Expected Input}
	\label{fig:inBias2}
\end{figure}

Run the following command to view the output. It should look like Figure~\ref{fig:outBias2}: \\
\begin{verbatim}
$ hexdump test.output | less
\end{verbatim}
\begin{figure}[H]
	\centerline{\includegraphics[scale=0.5]{Matchstiq_Z1_bias_output}}
	\caption{Expected Output}
	\label{fig:outBias2}
\end{figure}

\pagebreak
\begin{appendices}

\section{Intermittent Errors}
Some tests have had ``Segmentation Faults'' or ``Alignment Errors'' in certain scenarios on the Z1. This seems to happen when both USB ports are used to simultaneously transmit a large amount of data, \textit{e.g.} high log-level output to a USB serial console as well as NFS-mounted output files over a USB-to-Ethernet adapter. The default test setup avoids triggering this by limiting output that is fed to the user, but users should be aware of this issue if non-default test scenarios are attempted. If \texttt{ssh} is used to have all data routed through the USB-to-Ethernet adapter, this failure mode is avoided.
\section{Using ISE instead of Vivado with the Matchstiq-Z1}
<<<<<<< HEAD
It is recommended that you use the default toolset (Xilinx Vivado) to build Matchstiq-Z1 bitstreams with OpenCPI. However, if you wish to use ISE instead, reference the README file in \path{assets/hdl/platforms/matchstiq_z1/}, and perform the following steps:
\begin{enumerate}
\item{Modify the target part in \path{assets/hdl/platforms/matchstiq_z1/matchstiq_z1.mk} to use the ISE alias:
\subitem \code{HdlPart\_matchstiq\_z1=xc7z\_ise\_alias\_020-1-clg484}}
=======
It is recommended that you use the default toolset (Xilinx Vivado) to build Matchstiq-Z1 bitstreams with OpenCPI. However, if you wish to use ISE instead, reference the README file in \path{assets/hdl/platforms/matchstiq_z1/ise_constraints/}, and perform the following steps:
\begin{enumerate}
\item{Modify the target part in \path{assets/hdl/platforms/matchstiq_z1/matchstiq_z1.mk} to use the ISE alias:
\subitem \code{HdlPart\_matchstiq\_z1=xc7z020\_ise\_alias-1-clg484}}
>>>>>>> 2c15f070
\item{Export the ISE constraints files found in \path{<assets/>hdl/platforms/matchstiq_z1/ise_constraints/} by modifying \code{ExportFiles} variable in \path{assets/hdl/platforms/matchstiq_z1/Makefile}:
\subitem \code{ExportFiles=ise\_constraints/matchstiq\_z1.ucf ise\_constraints/matchstiq\_z1.ut matchstiq\_z1.mk}}
\end{enumerate}
% Bring in the kernel message snippet
\section{Driver Notes}
\input{Driver_Snippet}
%
\end{appendices}
\end{document}<|MERGE_RESOLUTION|>--- conflicted
+++ resolved
@@ -21,12 +21,6 @@
 % Update the docTitle and docVersion per document
 %----------------------------------------------------------------------------------------
 \def\docTitle{OpenCPI\\ \bigskip Matchstiq-Z1 Getting Started Guide}
-<<<<<<< HEAD
-\def\docVersion{1.4}
-%----------------------------------------------------------------------------------------
-\input{../../../../../../doc/av/tex/snippets/LaTeX_Header.tex}
-\input{../../../../../../doc/av/tex/snippets/ocpidev_ide.tex}
-=======
 \def\docVersion{1.5}
 \def\rccplatform{xilinx13\_3}
 \def\radioName{Matchstiq-Z1}
@@ -37,7 +31,6 @@
 \input{\snippetpath/includes}
 \input{LaTeX_Header}
 \input{ocpidev_ide}
->>>>>>> 2c15f070
 \date{Version \docVersion} % Force date to be blank and override date with version
 \title{\docTitle}
 \lhead{Matchstiq-Z1 Getting Started Guide}
@@ -59,17 +52,6 @@
 \maketitle
 %\thispagestyle{fancy}
 
-<<<<<<< HEAD
-% AV-4173 blurb start
-\begin{center}
-\framebox{\parbox{0.8\linewidth}{\centering
-\textcolor{red}{WARNING:}
-Applications (including XML-only ones) fail if there is not an IP address assigned to the Matchstiq-Z1, even when in ``standalone mode.'' To set a temporary IP address, the command ``\code{ifconfig eth0 192.168.244.244}'' can be used. This problem was found late within the 1.4 release cycle and should be addressed with the next major release.
-\PackageWarning{}{AV-4173} }}
-\end{center}
-% AV-4173 blurb end
-=======
->>>>>>> 2c15f070
 \newpage
 
 	\begin{center}
@@ -89,11 +71,8 @@
             \hline
             v1.4 & Update descriptions and paths & 9/2018 \\
             \hline
-<<<<<<< HEAD
-=======
             v1.5 & Update  for OpenCPI Release 1.5 & 4/2019 \\
             \hline
->>>>>>> 2c15f070
 			\end{tabularx}
 		\end{table}
 	\end{center}
@@ -151,8 +130,7 @@
 \end{table}
 
 \subsection{Installation of provided OpenCPI projects: \textit{core} and \textit{assets}}
-<<<<<<< HEAD
-This guide  assumes the user has executed \textit{ocpi-copy-projects}, accepting the default settings, to copy and register the \textit{core} and \textit{assets} projects from the /opt/opencpi/projects for building bitstreams for the Zedboard. Reference the Getting Started Guide for details on \textit{ocpi-copy-projects}.  While registering of the projects is performed during the execution of ocpi-copy-projects, changes to the registry can be made via \code{ocpidev un/register project} or the ANGRYVIPER GUI.\medskip
+This guide  assumes the user has executed \textit{ocpi-copy-projects}, accepting the default settings, to copy and register the \textit{core} and \textit{assets} projects from the /opt/opencpi/projects for building bitstreams for the Matchstiq-Z1. Reference the Getting Started Guide for details on \textit{ocpi-copy-projects}.  While registering of the projects is performed during the execution of ocpi-copy-projects, changes to the registry can be made via \code{ocpidev un/register project} or the ANGRYVIPER GUI.\medskip
 
 \begin{verbatim}
 $ ocpi-copy-projects
@@ -204,60 +182,6 @@
 \item \textbf{Epiq Solutions Matchstiq-Z1 SDR Kit}\\ \medskip
 It is expected that this SDR kit includes a power supply, two SMA/SMB adapters, micro-USB to USB cable, micro-SD card installed internally (expected).
 
-=======
-This guide  assumes the user has executed \textit{ocpi-copy-projects}, accepting the default settings, to copy and register the \textit{core} and \textit{assets} projects from the /opt/opencpi/projects for building bitstreams for the Matchstiq-Z1. Reference the Getting Started Guide for details on \textit{ocpi-copy-projects}.  While registering of the projects is performed during the execution of ocpi-copy-projects, changes to the registry can be made via \code{ocpidev un/register project} or the ANGRYVIPER GUI.\medskip
-
-\begin{verbatim}
-$ ocpi-copy-projects
-...
-
-$ ls ~/ocpi_projects
-assets core
-$ ocpidev show registry
-Project registry is located at: /opt/opencpi/cdk/../project-registry
-----------------------------------------------------------------------------------------
-| Project Package-ID  | Path to Project                                 | Valid/Exists |
-| ------------------  | ---------------                                 | ------------ |
-| ocpi.core           | /home/user/ocpi_projects/core                   | True         |
-| ocpi.assets         | /home/user/ocpi_projects/assets                 | True         |
-----------------------------------------------------------------------------------------
-\end{verbatim}
-
-\subsection{Vendor Software Setup}
-The platform that is expected to be used is the Epiq Solutions Matchstiq-Z1 (\textit{e.g.} matchstiq\_z1). This OpenCPI-enabled platform provides the capability of deploying hardware and software workers while using Xilinx's 13.3 distribution of Linux.\\ \bigskip
-
-The synthesizers and cross-compilers required to build HDL and RCC Workers for this platform are installed by following the instructions found in the \textit{OpenCPI FPGA Vendor Tools Installation Guide}. This document assumes that the user has installed the appropriate versions of Vivado and the Xilinx SDK.\\ \bigskip
-
-\subsection{Building OpenCPI projects: \textit{core} and \textit{assets} }
-\label{sec:Building OpenCPI projects}
-The \textit{core} and \textit{assets} projects must be built \textit{in a specific order} for this platform. This section outlines how to build the relevant projects and provides the commands to do so.\medskip
-
-For this document, the projects should be built as follows:\\
-
-\begin{enumerate}
-	\item Build \code{core} for the \code{xilinx13\_3} RCC Platform and the \code{matchstiq\_z1} HDL Platform (approx 30 min)
-	\item Build \code{assets} for the \code{xilinx13\_3} RCC Platform and the \code{matchstiq\_z1} HDL Platform, but omit assemblies (approx 45 min)
-	\item Build the \code{testbias} assembly from the \code{assets} project. This will be used later in this guide. (approx 10 min)
-\end{enumerate}
-\begin{lstlisting}[showspaces=false]
-$ cd /home/<user>/ocpi_projects/
-$ ocpidev build -d core     --rcc-platform xilinx13_3 --hdl-platform matchstiq_z1
-$ ocpidev build -d assets   --rcc-platform xilinx13_3 --hdl-platform matchstiq_z1 --no-assemblies
-$ ocpidev build -d assets hdl assembly testbias       --hdl-platform matchstiq_z1
-\end{lstlisting}
-Note: replace ``\code{<user>}'' with your username in the commands above.\\\medskip
-
-Each of these build commands can also be performed via the ANGRYVIPER IDE as follows:
-\OcpidevBuild
-See the ANGRYVIPER Team's Getting Started Guide for additional information concerning the use of \code{ocpidev} and the ANGRYVIPER IDE to build OpenCPI assets.
-
-\subsection{Hardware Setup}
-\begin{itemize}
-
-\item \textbf{Epiq Solutions Matchstiq-Z1 SDR Kit}\\ \medskip
-It is expected that this SDR kit includes a power supply, two SMA/SMB adapters, micro-USB to USB cable, micro-SD card installed internally (expected).
-
->>>>>>> 2c15f070
 A micro-USB connector on the back of the Matchstiq-Z1 provides access to the serial connection. To expose this micro-USB connector, the two screws in the back plate must be removed.  Historically, this connector's attachment to the PCB has been extremely fragile, \textbf{so be careful when inserting/removing the mating cable}.\\ \medskip
 
 \begin{figure}[ht]
@@ -284,153 +208,6 @@
 \newpage
 \section{SD Card Setup}
 \label{sec:SD_Card_Setup}
-<<<<<<< HEAD
-The Matchstiq-Z1 SDR is equipped with two SD card slots: one internal and one accessible via the front panel. It is expected that the SDRs are shipped from Epiq Solutions with an SD card installed in the internal slot that is loaded with their embedded environment. Alternatively, when an SD card is installed in the front panel SD slot, the SDR will automatically choose to operate from this SD card rather than the internal SD card. Therefore, a user can easily switch the SDR between operating in the Epiq Solutions or OpenCPI environment.
-
-The Matchstiq-Z1's factory SD card has a non-default formatting, which must be respected for proper operation. This guide assumes that the internal (factory) SD card is being use for OpenCPI and will be reinstalled in the front panel SD card slot. If the user desires the use of a new SD card, the user must ensure that its format matches the factory provided SD card. To gain access to the internal SD card slot, remove the screws from the front and back plates of the SDR and slide the board assembly out of the enclosure. Flip the SD card slot open and lift the card out.
-
-\subsection{Make a backup image of factory SD card (assumes Linux host)}
-This section provides the steps for creating an SD card backup image. It is recommended, because the factory provided SD card does have special formatting and content that may be desired to preserve.
-
-\begin{itemize}
-\item Determine the device file name for the SD card by executing dmesg command below. It will likely be something like \texttt{/dev/sdb} or \texttt{/dev/mmcblk0}.\\
-\texttt{\$ dmesg | tail -n 15} \\
-\item Run the following dd command to make a backup image, where DEVICENAME was determined above. This step should take $\sim15$ minutes depending on the card size.\\ \medskip
-\texttt{\$ dd if=DEVICENAME of=backup.image}
-\end{itemize}
-\noindent To restore the card back to the original contents, run the command ``\texttt{dd of=DEVICENAME if=backup.image}''
-
-\subsection{Format the SD card}
-\begin{itemize}
-\item N/A. The Matchstiq-Z1 requires the SD card with a specific partition and content which must be maintained.
-\end{itemize}
-
-\subsection{Copy embedded OS files to SD card, ``ATLAS'' partition}
-\label{sec:Copy embedded OS to SD card}
-\begin{flushleft}
-
-WARNING: The user must ensure that the contents of the SD, match the version of the OpenCPI release that the artifacts were built against.\\ \medskip
-
-When using the factory SD card, all files except the \textit{u-boot.bin} can be ignored or deleted. Any files/directories copied to the ``ATLAS'' partition will appear at \texttt{/mnt/card} on the Matchstiq-Z1.\\ \medskip
-
-\textbf{Note: The RPMs erroneously provides a \textit{boot.bin} that must NOT be copied to the SD card. The \textit{u-boot.bin} from the factory SD card MUST be used.}\\ \medskip
-
-Copy the following files/directories into the ``ATLAS'' partition:
-\begin{verbatim}
-$ cp /opt/opencpi/cdk/matchstiq_z1/sdcard-xilinx13_3/iveia-atlas-i-z7e.dtb /run/media/<user>/ATLAS/
-
-$ cp /opt/opencpi/cdk/matchstiq_z1/sdcard-xilinx13_3/uImage /run/media/<user>/ATLAS/
-
-$ cp /opt/opencpi/cdk/matchstiq_z1/sdcard-xilinx13_3/uramdisk.image.gz /run/media/<user>/ATLAS/
-\end{verbatim}\medskip
-\end{flushleft}
-
-\subsection{Copy files to SD card for desired Mode(s)}
-As previously discussed, Standalone and Network modes offer trade-offs for configuring the run-time environment of the platform. The following sections provide instructions for copying specific files/directories to the SD card in support of these modes. For maximum flexibility and completion of this getting started guide, it is recommended that the SD card be configured to support both modes, as covered in the next sub-section. However, instructions for configuring the SD card for each mode separately, have also been provided.
-
-\subsubsection{Standalone and Network Modes}
-The SD can be setup to support both modes, as there is no conflict between the files/directories for either mode. To setup the SD to support both modes:\\
-
-\noindent After performing the steps from \ref{sec:Copy embedded OS to SD card}, copy the entire \textit{opencpi} directory to the SD card.
-
-\begin{verbatim}
-$ cp -r /opt/opencpi/cdk/matchstiq_z1/sdcard-xilinx13_3/opencpi /run/media/<user>/ATLAS/
-
-$ cp /home/<user>/ocpi_projects/assets/hdl/assemblies/testbias/container-testbias_matchstiq_z1_base/\
-target-zynq/testbias_matchstiq_z1_base.bit.gz /run/media/<user>/ATLAS/opencpi/xilinx13_3/artifacts/
-\end{verbatim}
-
-\subsubsection{Standalone Mode}
-After performing the steps from \ref{sec:Copy embedded OS to SD card}, copy the entire \textit{opencpi} directory to the SD card, then copy the relevant bitstreams, artifacts into the \textit{artifacts} directory and application XMLs into the \textit{applications} directory. For this getting started guide, only one bitstream is required to be copied onto the SD cards, where as the required artifacts and application XML where copied to the SD along with the entire \textit{opencpi} directory.
-
-\begin{verbatim}
-$ cp -r /opt/opencpi/cdk/matchstiq_z1/sdcard-xilinx13_3/opencpi /run/media/<user>/ATLAS/
-
-$ cp /home/<user>/ocpi_projects/assets/hdl/assemblies/testbias/container-testbias_matchstiq_z1_base/\
-target-zynq/testbias_matchstiq_z1_base.bit.gz /run/media/<user>/ATLAS/opencpi/xilinx13_3/artifacts/
-\end{verbatim}
-
-\subsubsection{Network Mode}
-After performing the steps from \ref{sec:Copy embedded OS to SD card}, create a directory on the partition named ``opencpi'' and copy the following files into the this directory:
-
-\begin{verbatim}
-$ mkdir /run/media/<user>/ATLAS/opencpi
-
-$ cp /opt/opencpi/cdk/matchstiq_z1/sdcard-xilinx13_3/opencpi/default_mynetsetup.sh \
-/run/media/<user>/ATLAS/opencpi/
-
-$ cp /opt/opencpi/cdk/matchstiq_z1/sdcard-xilinx13_3/opencpi/zynq_net_setup.sh \
-/run/media/<user>/ATLAS/opencpi/
-\end{verbatim}
-
-\subsection{SD Card Source}
-The final SD Card artifacts are distributed in \path{/opt/opencpi/cdk/matchstiq_z1/} via RPM as noted previously. The end user is not required nor expected to generate the files.
-
-\subsection{No changes required for ``SDHOME'' partition}
-All the files in this partition can be ignored. If space for files is required for your application, they can be deleted.
-
-
-\pagebreak
-\section{Script Setup}
-There are two type of setups or modes for running applications on any embedded radio: Network and Standalone. In Network mode, a development system hosts the OpenCPI tree as an NFS server to the Matchstiq-Z1 which is an NFS client. This configuration provides quick and dynamic access to all of OpenCPI, and presumably any applications, components and bitstreams. In Standalone mode, all the artifacts are located on the SDR's local storage (\textit{e.g.} SD card) and no network connection is required. This may be more suited for \textit{deployment} scenarios in which network connection is not possible or practical. Network mode is generally preferred during the development process.
-
-\begin{flushleft}
-
-\subsection{Setting up the Network and Standalone Mode scripts}
-
-For each mode, a startup script is used to configure the environment of the embedded system. The OpenCPI framework provides a default script for each mode. The default scripts are to be copied and modified per the user's requirements.\par\medskip
-
-\subsubsection{Network Mode}
-1) Make a copy of the default script for editing.
-\begin{verbatim}
-$ cp /run/media/<user>/ATLAS/opencpi/default_mynetsetup.sh \
-/run/media/<user>/ATLAS/opencpi/mynetsetup.sh
-\end{verbatim}\medskip
-
-2) Edit the copy
-\begin{enumerate}
-\item In \texttt{mynetsetup.sh}, uncomment the following lines which are necessary for mounting \textit{core} and \textit{assets} project:
-
-\begin{verbatim}
-mkdir -p /mnt/ocpi_core
-mount -t nfs -o udp,nolock,soft,intr $1:/home/user/ocpi_projects/core /mnt/ocpi_core
-mkdir -p /mnt/ocpi_assets
-mount -t nfs -o udp,nolock,soft,intr $1:/home/user/ocpi_projects/assets /mnt/ocpi_assets
-\end{verbatim}
- \item Edit \texttt{/home/user/ocpi\_projects/core} and \texttt{/home/user/ocpi\_projects/assets} to reflect the paths to the \textit{core} and \textit{assets} project on the host, e.g.:
-\begin{verbatim}
-mkdir -p /mnt/ocpi_core
-mount -t nfs -o udp,nolock,soft,intr $1:/home/johndoe/ocpi_projects/core /mnt/ocpi_core
-mkdir -p /mnt/ocpi_assets
-mount -t nfs -o udp,nolock,soft,intr $1:/home/johndoe/ocpi_projects/assets /mnt/ocpi_assets
-\end{verbatim}
-\end{enumerate}
-
-\subsubsection{Standalone Mode}
-In this mode, all OpenCPI artifacts that are required to run any application on the Matchstiq-Z1 must be copied onto the SD card.  Building the provided projects to obtain such artifacts is discussed in Section \ref{sec:Building OpenCPI projects}. Once the artifacts have been created, they must be copied to the SD card in Section \ref{sec:SD_Card_Setup}. In general, any required \texttt{.so} (RCC workers), \texttt{.bit.gz} (hdl assemblies), and application XMLs or executables must be copied to the ATLAS partition of the SD card. \medskip
-
-1) Make a copy of the default script for editing\medskip
-\begin{verbatim}
-$ cp /run/media/<user>/ATLAS/opencpi/default_mysetup.sh \
-/run/media/<user>/ATLAS/opencpi/mysetup.sh
-\end{verbatim}\medskip
-
-2) Edit the copy\\ \medskip
-Unlike Network mode, there is no required modifications to this script. \medskip
-
-3) Copy any additional artifacts to SD card's \path{opencpi/xilinx13_3/artifacts/} directory \medskip
-
-\subsection{Setup system time reference}
-\textbf{If Linux system time is not required to be accurate, this step may be skipped.} \\ \medskip
-
-\textit{For either Network or Standalone mode}, the following settings that are passed by \texttt{mynetsetup.sh/mysetup.sh} to the \texttt{zynq\_net\_setup.sh/zynq\_setup.sh} scripts \textit{may} require modification:
-
-\begin{itemize}
- \item Identify the system that is to be used as a time server, where the default is ``time.nist.gov''. A valid time server must support RFC-868.
- \item Identify the current timezone description, where the default is ``EST5EDT,M3.2.0,M11.1.0''. Change this if required for the local timezone. See \texttt{man tzset} on the host PC for more information.
- \item If a time server is not required, or cannot connect to a time server, the user is required to manually set the time at start up.  Use the \code{date} command to manually set the Linux system time. See \texttt{man date} on the host PC for more information.
-\end{itemize}
-=======
 The Matchstiq-Z1 SDR is equipped with two SD card slots: one internal and one accessible via the front panel. It is expected that the SDRs are shipped from Epiq Solutions with an SD card installed in the internal slot that is loaded with their embedded environment. A feature of this SDR is that when an SD card is installed in the front panel SD slot, the SDR will automatically choose to operate from this SD card rather than the internal SD card. Therefore, a user can easily switch the SDR between operating in the Epiq Solutions or OpenCPI environment.
 
 The Matchstiq-Z1's factory SD card has a non-default formatting and content, which \textit{must} be maintained for proper operation. This guide assumes that the internal (factory) SD card is being use for OpenCPI and will be reinstalled in the front panel SD card slot. If the user desires the use of a new SD card, the user must ensure that it is initially imaged from the factory provided SD card, as there is a unique partition containing required content from the OEM.
@@ -532,7 +309,6 @@
 \input{Script_Setup}
 \input{Setup_System_Time}
 \input{rsync_Setup_Snippet}
->>>>>>> 2c15f070
 \end{flushleft}
 
 \pagebreak
@@ -658,19 +434,11 @@
 	\caption{Successful Network Mode Setup}
 	\label{fig:netsetup}
 \end{figure} \medskip
-<<<<<<< HEAD
-
-Note: If the output includes ``\verb+rdate: bad address `time.nist.gov'+'', comment out the \code{rdate} command in \code{zynq\_net\_setup.sh}, reboot the radio, and start back at step 1 of this section.
+
+\input{NTP_Alarm_Clock}
 
 \end{enumerate}
 
-=======
-
-\input{NTP_Alarm_Clock}
-
-\end{enumerate}
-
->>>>>>> 2c15f070
 \pagebreak
 \subsection{Standalone Mode}
 All artifacts (.so, .bit.gz) for any applications or tests that need to be located on the SD card must be on the ATLAS partition in the \texttt{opencpi/xilinx13\_3/artifacts} folder.  All of the helper utilities such as \texttt{ocpirun} and \texttt{ocpihdl} are already located on the SD card and do not need to be copied over to the SDR platform.
@@ -711,19 +479,11 @@
 	\caption{Successful Standalone Mode Setup}
 	\label{fig:standalonesetup}
 \end{figure} \medskip
-<<<<<<< HEAD
-
-Note: If the output includes ``\verb+rdate: bad address `time.nist.gov'+'', comment out the \code{rdate} command in \code{zynq\_setup.sh}, reboot the radio, and start back at step 1 of this section.
+
+\input{NTP_Alarm_Clock}
 
 \end{enumerate}
 
-=======
-
-\input{NTP_Alarm_Clock}
-
-\end{enumerate}
-
->>>>>>> 2c15f070
 \pagebreak
 \section{Build an Application}
 \begin{flushleft}
@@ -734,11 +494,7 @@
 \subsection{Network Mode}
 The default setup script sets the \texttt{OCPI\_LIBRARY\_PATH} variable to include the RCC workers that are required to execute the application, but it must be updated to include to the assembly bitstream that was built.  After running the \texttt{mynetsetup.sh} script, navigate to  \texttt{/mnt/ocpi\_assets/applications}, then update the \texttt{OCPI\_LIBRARY\_PATH} variable:
 \begin{verbatim}
-<<<<<<< HEAD
-$ cd /mnt/card/opencpi/applications
-=======
 $ cd /mnt/net/cdk/applications
->>>>>>> 2c15f070
 $ export OCPI_LIBRARY_PATH=$OCPI_LIBRARY_PATH:/mnt/ocpi_assets/artifacts
 \end{verbatim}
 Run the application using the following command:
@@ -746,14 +502,6 @@
 $ ocpirun -v -t 1 -d -m bias=hdl bias.xml
 \end{verbatim}
 The output should be similar to Figure~\ref{fig:netBias}:
-<<<<<<< HEAD
-\begin{figure}[H]
-	\centerline{\includegraphics[scale=0.5]{Matchstiq_Z1_net_bias}}
-	\caption{Successful Network Mode Execution}
-	\label{fig:netBias}
-\end{figure}
-
-=======
 \begin{verbatim}
 % ocpirun -v -t 1 -d -m bias=hdl bias.xml
 Available containers are:  0: PL:0 [model: hdl os:  platform:
@@ -814,7 +562,6 @@
 %	\label{fig:netBias}
 %\end{figure}
 
->>>>>>> 2c15f070
 \pagebreak
 Run the following command to view the input. It should look like Figure~\ref{fig:inBias1}: \\
 \begin{verbatim}
@@ -884,17 +631,10 @@
 \section{Intermittent Errors}
 Some tests have had ``Segmentation Faults'' or ``Alignment Errors'' in certain scenarios on the Z1. This seems to happen when both USB ports are used to simultaneously transmit a large amount of data, \textit{e.g.} high log-level output to a USB serial console as well as NFS-mounted output files over a USB-to-Ethernet adapter. The default test setup avoids triggering this by limiting output that is fed to the user, but users should be aware of this issue if non-default test scenarios are attempted. If \texttt{ssh} is used to have all data routed through the USB-to-Ethernet adapter, this failure mode is avoided.
 \section{Using ISE instead of Vivado with the Matchstiq-Z1}
-<<<<<<< HEAD
-It is recommended that you use the default toolset (Xilinx Vivado) to build Matchstiq-Z1 bitstreams with OpenCPI. However, if you wish to use ISE instead, reference the README file in \path{assets/hdl/platforms/matchstiq_z1/}, and perform the following steps:
-\begin{enumerate}
-\item{Modify the target part in \path{assets/hdl/platforms/matchstiq_z1/matchstiq_z1.mk} to use the ISE alias:
-\subitem \code{HdlPart\_matchstiq\_z1=xc7z\_ise\_alias\_020-1-clg484}}
-=======
 It is recommended that you use the default toolset (Xilinx Vivado) to build Matchstiq-Z1 bitstreams with OpenCPI. However, if you wish to use ISE instead, reference the README file in \path{assets/hdl/platforms/matchstiq_z1/ise_constraints/}, and perform the following steps:
 \begin{enumerate}
 \item{Modify the target part in \path{assets/hdl/platforms/matchstiq_z1/matchstiq_z1.mk} to use the ISE alias:
 \subitem \code{HdlPart\_matchstiq\_z1=xc7z020\_ise\_alias-1-clg484}}
->>>>>>> 2c15f070
 \item{Export the ISE constraints files found in \path{<assets/>hdl/platforms/matchstiq_z1/ise_constraints/} by modifying \code{ExportFiles} variable in \path{assets/hdl/platforms/matchstiq_z1/Makefile}:
 \subitem \code{ExportFiles=ise\_constraints/matchstiq\_z1.ucf ise\_constraints/matchstiq\_z1.ut matchstiq\_z1.mk}}
 \end{enumerate}
