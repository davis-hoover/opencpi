--- conflicted
+++ resolved
@@ -1,49 +1,14 @@
-<<<<<<< HEAD
-% Generated on Fri Oct  5 08:46:01 2018
-=======
 % Generated on Tue Apr 30 11:24:21 2019
->>>>>>> 2c15f070
 
 % It is best to wrap this table in \begin{landscape} and \end{landscape} in its including doc
 \begin{tiny}
     \begin{longtable}[l]{* {9}{|c}|}
     \captionsetup{justification=raggedright,singlelinecheck=false}
-<<<<<<< HEAD
-    \caption{Resource Utilization Table for hdl-platform: zed}\\
-=======
     \caption{Resource Utilization Table for hdl-platform "zed"}\\
->>>>>>> 2c15f070
         \hline
         \rowcolor{blue}
             Configuration                           & OCPI Target & Tool   & Version & Device          & Registers (Typ) & LUTs (Typ) & Fmax (MHz) (Typ) & Memory/Special Functions \\
             \hline
-<<<<<<< HEAD
-            base                                    & zynq        & Vivado & 2017.1  & xc7z020clg484-1 & 2321            & 2761       & N/A              & \begin{tabular}{@{}l@{}}BUFG: 1 \\ BUFGCTRL: 1\end{tabular} \\
-            \hline
-            cfg\_0rx\_1tx\_fmcomms\_2\_3\_lpc\_lvds & zynq        & Vivado & 2017.1  & xc7z020clg484-1 & 2794            & 3293       & N/A              & \begin{tabular}{@{}l@{}}RAMB18E1: 1 \\ BUFR: 2 \\ BUFG: 1 \\ ODDR: 8 \\ BUFGCTRL: 1\end{tabular} \\
-            \hline
-            cfg\_0rx\_2tx\_fmcomms\_2\_3\_lpc\_lvds & zynq        & Vivado & 2017.1  & xc7z020clg484-1 & 3029            & 3518       & N/A              & \begin{tabular}{@{}l@{}}RAMB18E1: 2 \\ BUFR: 2 \\ BUFG: 1 \\ ODDR: 8 \\ BUFGCTRL: 1\end{tabular} \\
-            \hline
-            cfg\_1rx\_0tx\_fmcomms\_2\_3\_lpc\_lvds & zynq        & Vivado & 2017.1  & xc7z020clg484-1 & 2828            & 3199       & N/A              & \begin{tabular}{@{}l@{}}RAMB18E1: 1 \\ BUFR: 2 \\ BUFG: 1 \\ ODDR: 1 \\ BUFGCTRL: 1\end{tabular} \\
-            \hline
-            cfg\_1rx\_1tx\_fmcomms\_2\_3\_lpc\_lvds & zynq        & Vivado & 2017.1  & xc7z020clg484-1 & 3157            & 3513       & N/A              & \begin{tabular}{@{}l@{}}RAMB18E1: 2 \\ BUFR: 3 \\ BUFG: 1 \\ ODDR: 8 \\ BUFGCTRL: 1\end{tabular} \\
-            \hline
-            cfg\_1rx\_2tx\_fmcomms\_2\_3\_lpc\_lvds & zynq        & Vivado & 2017.1  & xc7z020clg484-1 & 3392            & 3738       & N/A              & \begin{tabular}{@{}l@{}}RAMB18E1: 3 \\ BUFR: 3 \\ BUFG: 1 \\ ODDR: 8 \\ BUFGCTRL: 1\end{tabular} \\
-            \hline
-            cfg\_2rx\_0tx\_fmcomms\_2\_3\_lpc\_lvds & zynq        & Vivado & 2017.1  & xc7z020clg484-1 & 3016            & 3332       & N/A              & \begin{tabular}{@{}l@{}}RAMB18E1: 2 \\ BUFR: 2 \\ BUFG: 1 \\ ODDR: 1 \\ BUFGCTRL: 1\end{tabular} \\
-            \hline
-            cfg\_2rx\_1tx\_fmcomms\_2\_3\_lpc\_lvds & zynq        & Vivado & 2017.1  & xc7z020clg484-1 & 3345            & 3646       & N/A              & \begin{tabular}{@{}l@{}}RAMB18E1: 3 \\ BUFR: 3 \\ BUFG: 1 \\ ODDR: 8 \\ BUFGCTRL: 1\end{tabular} \\
-            \hline
-            cfg\_2rx\_2tx\_fmcomms\_2\_3\_lpc\_lvds & zynq        & Vivado & 2017.1  & xc7z020clg484-1 & 3580            & 3871       & N/A              & \begin{tabular}{@{}l@{}}RAMB18E1: 4 \\ BUFR: 3 \\ BUFG: 1 \\ ODDR: 8 \\ BUFGCTRL: 1\end{tabular} \\
-            \hline
-            gp1                                     & zynq        & Vivado & 2017.1  & xc7z020clg484-1 & 2321            & 2761       & N/A              & \begin{tabular}{@{}l@{}}BUFG: 1 \\ BUFGCTRL: 1\end{tabular} \\
-            \hline
-            zed\_zipper\_fmc\_rx                    & zynq        & Vivado & 2017.1  & xc7z020clg484-1 & 2595            & 2914       & N/A              & \begin{tabular}{@{}l@{}}RAMB36E1: 3 \\ BUFG: 2 \\ BUFGCTRL: 2\end{tabular} \\
-            \hline
-            zed\_zipper\_fmc\_rx\_tx                & zynq        & Vivado & 2017.1  & xc7z020clg484-1 & 2914            & 3323       & N/A              & \begin{tabular}{@{}l@{}}RAMB18E1: 1 \\ RAMB36E1: 3 \\ BUFG: 3 \\ BUFGCTRL: 3\end{tabular} \\
-            \hline
-            zed\_zipper\_fmc\_tx                    & zynq        & Vivado & 2017.1  & xc7z020clg484-1 & 2640            & 3170       & N/A              & \begin{tabular}{@{}l@{}}RAMB18E1: 1 \\ BUFG: 2 \\ BUFGCTRL: 2\end{tabular} \\
-=======
             base                                    & zynq        & Vivado & 2017.1  & xc7z020clg484-1 & 2289            & 2740       & N/A              & \begin{tabular}{@{}l@{}}BUFGCTRL: 1 \\ BUFG: 1\end{tabular} \\
             \hline
             cfg\_0rx\_1tx\_fmcomms\_2\_3\_lpc\_lvds & zynq        & Vivado & 2017.1  & xc7z020clg484-1 & 2831            & 3367       & N/A              & \begin{tabular}{@{}l@{}}BUFGCTRL: 1 \\ BUFG: 1 \\ ODDR: 8 \\ BUFR: 2 \\ RAMB18E1: 1\end{tabular} \\
@@ -69,7 +34,6 @@
             zed\_zipper\_fmc\_rx\_tx                & zynq        & Vivado & 2017.1  & xc7z020clg484-1 & 2980            & 3457       & N/A              & \begin{tabular}{@{}l@{}}BUFGCTRL: 3 \\ BUFG: 3 \\ RAMB36E1: 3 \\ RAMB18E1: 1\end{tabular} \\
             \hline
             zed\_zipper\_fmc\_tx                    & zynq        & Vivado & 2017.1  & xc7z020clg484-1 & 2677            & 3240       & N/A              & \begin{tabular}{@{}l@{}}BUFGCTRL: 2 \\ BUFG: 2 \\ RAMB18E1: 1\end{tabular} \\
->>>>>>> 2c15f070
             \hline
         \end{longtable}
 \end{tiny}