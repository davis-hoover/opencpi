# This file is protected by Copyright. Please refer to the COPYRIGHT file
# distributed with this source distribution.
#
# This file is part of OpenCPI <http://www.opencpi.org>
#
# OpenCPI is free software: you can redistribute it and/or modify it under the
# terms of the GNU Lesser General Public License as published by the Free
# Software Foundation, either version 3 of the License, or (at your option) any
# later version.
#
# OpenCPI is distributed in the hope that it will be useful, but WITHOUT ANY
# WARRANTY; without even the implied warranty of MERCHANTABILITY or FITNESS FOR
# A PARTICULAR PURPOSE. See the GNU Lesser General Public License for more
# details.
#
# You should have received a copy of the GNU Lesser General Public License along
# with this program. If not, see <http://www.gnu.org/licenses/>.

## Development files for building for this platform
+<platform-dir>/zed.xdc
+<platform-dir>/zed_bit.xdc

# Udev rules for runtime on dev host
# They are always placed in the udev-rules subdir in the runtime packages
=<platform-dir>/98-zedboard.rules udev-rules/98-zedboard.rules

# Assume that all the boot files are in the software platforms for now
# So there are no deployment exports
<<<<<<< HEAD
@<rcc-platform-dir>/hdl/zed/boot/*
=======
>>>>>>> bd37d0ce
<|MERGE_RESOLUTION|>--- conflicted
+++ resolved
@@ -25,8 +25,4 @@
 =<platform-dir>/98-zedboard.rules udev-rules/98-zedboard.rules
 
 # Assume that all the boot files are in the software platforms for now
-# So there are no deployment exports
-<<<<<<< HEAD
-@<rcc-platform-dir>/hdl/zed/boot/*
-=======
->>>>>>> bd37d0ce
+@<rcc-platform-dir>/hdl/zed/boot/*