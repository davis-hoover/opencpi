#!/bin/sh
# This file is protected by Copyright. Please refer to the COPYRIGHT file
# distributed with this source distribution.
#
# This file is part of OpenCPI <http://www.opencpi.org>
#
# OpenCPI is free software: you can redistribute it and/or modify it under the
# terms of the GNU Lesser General Public License as published by the Free
# Software Foundation, either version 3 of the License, or (at your option) any
# later version.
#
# OpenCPI is distributed in the hope that it will be useful, but WITHOUT ANY
# WARRANTY; without even the implied warranty of MERCHANTABILITY or FITNESS FOR
# A PARTICULAR PURPOSE. See the GNU Lesser General Public License for more
# details.
#
# You should have received a copy of the GNU Lesser General Public License along
# with this program. If not, see <http://www.gnu.org/licenses/>.

##########################################################################################
# Install or list required and available packages for Centos7
#
# The packages are really in four categories (and in 4 variables PKG{1,2,3,4}
# R. Simply required packages that can be yum-installed and rpm-required for runtime
#    -- note the driver package has separate requirements for driver rebuilding etc.
# D. Simply required packages that can be yum-installed and rpm-required for devel
# S. Convenience packages that will be yum-installed, but not rpm-required
#    -- Generally useful in a source installation, like rpmbuild, etc.
# E. Packages from other repos that are enabled as category #2 (e.g. use epel)
#    -- assumed needed for devel
#    -- thus they are installed after category #2 is installed

# 32 bit cross-architecture packages that, when rpm-required,
#    -- can only be rpm-required by mentioning some individual file in the package
#    -- we encode them as <package-name-for-yum>=<some-file-in-package-for-rpm>

##########################################################################################
# R. yum-installed and rpm-required for runtime - minimal
#    linux basics for general runtime scripts
PKGS_R+=(util-linux coreutils ed findutils initscripts)
#    for JTAG loading of FPGA bitstreams
#    AV-3053 libusb.so is required to communicate with Xilinx programming dongle
#    For some reason, that is only in the libusb-devel package in both C6 and C7
PKGS_R+=(libusb-devel)
#    for bitstream manipulation at least
PKGS_R+=(unzip)
#    for python and swig testing
PKGS_R+=(python)

##########################################################################################
# D. yum-installed and rpm-required for devel (when users are doing their development).
#    for ACI and worker builds (and to support our project workers using autotools :-( )
PKGS_D+=(make autoconf automake libtool gcc-c++)
#    for our development scripts
PKGS_D+=(which wget)
#    for development and solving the "/lib/cpp failed the sanity check" a long shot
PKGS_D+=(glibc-static glibc-devel binutils)
#    for various building scripts for timing commands
PKGS_D+=(time)
#    for various project testing scripts - to allow users to use python2 - (we migrate to 3)
#    -- (AV-1261, AV-1299): still python 2 or just for users?
#    -- note that we also need python3 but that is from epel - below in $#4
PKGS_D+=(python-matplotlib scipy numpy)
#    enable other packages in the epel repo, some required for devel (e.g. python34)
PKGS_D+=(epel-release)
#    for various 32-bit software tools we end up supporting (e.g. modelsim) in devel (AV-567)
#    -- for rpm-required, we need a file-in-this-package too
PKGS_D+=(glibc.i686=/lib/ld-linux.so.2
         redhat-lsb-core.i686=/lib/ld-lsb.so.3
         ncurses-libs.i686=/usr/lib/libncurses.so.5
         libXft.i686=/usr/lib/libXft.so.2
         libXext.i686=/usr/lib/libXext.so.6)
#    for Quartus Pro 17 (AV-4318), we need specifically the 1.2 version of libpng
PKGS_D+=(libpng12)
#    to cleanup multiple copies of Linux kernel, etc. (AV-4802)
PKGS_D+=(hardlink)
# docker container missing this	libXdmcp.i686=/lib/libXdmcp.so.6) # AV-3645
#    for bash completion - a noarch package  (AV-2398)
PKGS_D+=(bash-completion=/etc/profile.d/bash_completion.sh)
#    Needed to build gdb
PKGS_D+=(bison)
#    Needed to build gdb
PKGS_D+=(flex)
<<<<<<< HEAD
#    Needed to build gpsd
PKGS_D+=(scons)
=======

>>>>>>> 5e62bce8
##########################################################################################
# S. yum-installed and but not rpm-required - conveniences or required for source environment
# While some manual installations require git manually installed before this,
# in other scenarios (bare docker containers), the git clone happens outside the container
# and thus we need to explicitly ask for git inside the container
PKGS_S+=(git)
#    for prerequisite downloading and building:
PKGS_S+=(patch)
#    for building kernel drivers (separate from driver RPM)
PKGS_S+=(kernel-devel)
#    for "make rpm":
PKGS_S+=(rpm-build)
#    for creating swig
PKGS_S+=(swig python-devel)
#    for general configuration/installation flexibility
PKGS_S+=(nfs-utils)
#    for the inode64 prerequisite build (from source)
PKGS_S+=(glibc-devel.i686)

##########################################################################################
# E. installations that have to happen after we run yum-install once, and also rpm-required
#    for devel.  For RPM installations we somehow rely on the user pre-installing epel.
python3_ver=python34
#    for ocpidev
PKGS_E+=(${python3_ver} ${python3_ver}-jinja2)
#    for various testing scripts
#    AV-5478: If the minor version changes here, fix script below
PKGS_E+=(${python3_ver}-numpy)
#    for building init root file systems for embedded systems (enabled in devel?)
PKGS_E+=(fakeroot)
#    for OpenCL support (the switch for different actual drivers that are not installed here)
PKGS_E+=(ocl-icd)
#    Needed to build gpsd
PKGS_E+=(python2-scons)

# functions to deal with arrays with <pkg>=<file> syntax
function rpkgs {
  eval echo \${$1[@]/#*=}
}

function ypkgs {
  eval echo \${$1[@]/%=*}
}

function bad {
  echo Error: $* >&2
  exit 1
}

# The list for RPMs: first line
[ "$1" = list ] && rpkgs PKGS_R && rpkgs PKGS_D && rpkgs PKGS_S && rpkgs PKGS_E && exit 0
[ "$1" = yumlist ] && ypkgs PKGS_R && ypkgs PKGS_D && ypkgs PKGS_S && ypkgs PKGS_E && exit 0

# Docker doesn't have sudo installed by default and we run as root inside
# a container anyway
SUDO=
if [ "$(whoami)" != root ]; then
  SUDO=$(command -v sudo)
  [ $? -ne 0 ] && bad "\
Could not find 'sudo' and you are not root. Installing packages requires root
permissions."
fi

# Install required packages, packages needed for development, and packages
# needed for building from source
$SUDO yum -y install $(ypkgs PKGS_R) $(ypkgs PKGS_D) $(ypkgs PKGS_S) --setopt=skip_missing_names_on_install=False
[ $? -ne 0 ] && bad "Installing required packages failed"

# Now those that depend on epel
$SUDO yum -y install $(ypkgs PKGS_E) --setopt=skip_missing_names_on_install=False
[ $? -ne 0 ] && bad "Installing EPEL packages failed"

exit 0<|MERGE_RESOLUTION|>--- conflicted
+++ resolved
@@ -81,12 +81,7 @@
 PKGS_D+=(bison)
 #    Needed to build gdb
 PKGS_D+=(flex)
-<<<<<<< HEAD
-#    Needed to build gpsd
-PKGS_D+=(scons)
-=======
 
->>>>>>> 5e62bce8
 ##########################################################################################
 # S. yum-installed and but not rpm-required - conveniences or required for source environment
 # While some manual installations require git manually installed before this,
