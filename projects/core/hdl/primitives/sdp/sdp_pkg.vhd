--- conflicted
+++ resolved
@@ -96,11 +96,7 @@
 function payload_in_dws(hdr : header_t) return unsigned;
 function payload_in_dws(dw : dword_t) return unsigned;
 function header2dws(h : header_t) return header_dwords_t;
-<<<<<<< HEAD
-function dws2header(dws : dword_array_t(0 to sdp_header_ndws-1)) return header_t;
-=======
 function dws2header(dws : header_dwords_t) return header_t;
->>>>>>> b2f70830
 function count_in_dws(header : header_t) return unsigned;
 -- Get the DW count from the first DW of the header
 function count_in_dws(dw : dword_t) return unsigned;
