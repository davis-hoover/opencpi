
/*
  This file is included to define an AXI interface package, based on some parameters.
  We use the AW, W, B, AR, R channels per the AXI spec.
  We define the A pseudo-channel as the globalsignal channel since the AXI spec uses the A prefix 
  for these global signals.

  Parameters:
    NAME the name of this interface and the name of the package which will be in the axi library
    ADDR_WIDTH applies to AR and AW channels
    ID_WIDTH applies to AR, AW, B, R channels (do we need different onces for 
    DATA_WIDTH applies to the W, and R channels
    CLOCK_FROM_MASTER says the master drives the clock as opposed to the slave
    RESET_FROM_MASTER says the master drives the reset as opposed to the slave
    AXI4 set to non-zero enables the AXI 4 signals and widths, otherwise AXI3 defaults are used
    USER_WIDTH is the width of the AXI4 USER signals for all channels unless overridden by:
    USER_WIDTH_<channel> is the width of the AXI4 USER signal for a specific channel
    The USER_WIDTH signals can be set to 0 to suppress them even if AXI4 is set.
*/
#ifndef USER_WIDTH
#define USER_WIDTH 4
#endif
#ifndef USER_WIDTH_AW
#define USER_WIDTH_AW USER_WIDTH
#endif
#ifndef USER_WIDTH_W
#define USER_WIDTH_W USER_WIDTH
#endif
#ifndef USER_WIDTH_B
#define USER_WIDTH_B USER_WIDTH
#endif
#ifndef USER_WIDTH_AR
#define USER_WIDTH_AR USER_WIDTH
#endif
#ifndef USER_WIDTH_R
#define USER_WIDTH_R USER_WIDTH
#endif
#ifndef AXI4
#define AXI4 0
#endif
#ifndef AXI4_LITE
#define AXI4_LITE 0
#endif
#if AXI4
#define LEN_WIDTH 8
#else
#define LEN_WIDTH 4
#endif
#define CPP_CAT_(a,b) a##b
#define CPP_CAT(a,b) CPP_CAT_(a,b)
#define CONTROL_NAME CPP_CAT(axi2cp_,NAME)
#define SDP_NAME CPP_CAT(sdp2axi_,NAME)
#define NULL_NAME CPP_CAT(axinull_,NAME)
#define RAW_NAME CPP_CAT(raw2axi_,NAME)

library IEEE; use IEEE.std_logic_1164.all, ieee.numeric_std.all;
library sdp, platform, ocpi; use ocpi.types.all;
package NAME is
#if !AXI4_LITE
  subtype axi_id_t is std_logic_vector(ID_WIDTH-1 downto 0);
#endif
  ------------------------------------------------------------
  -- The global signals, which from a prefix point of view is called the A channel
  -- Which of CLK and RESETn is driven by which side varies
#if CLOCK_FROM_MASTER || RESET_FROM_MASTER
  type a_m2s_t is record
#if CLOCK_FROM_MASTER
    CLK : std_logic;
#endif
#if RESET_FROM_MASTER
    RESETn : std_logic;
#endif
  end record a_m2s_t;
#endif
#if !CLOCK_FROM_MASTER || !RESET_FROM_MASTER
  type a_s2m_t is record
#if !CLOCK_FROM_MASTER
    CLK : std_logic;
#endif
#if !RESET_FROM_MASTER
    RESETn : std_logic;
#endif
  end record a_s2m_t;
#endif
  ------------------------------------------------------------
  -- The write address channel, a.k.a. the AW channel
  type aw_m2s_t is record
    ADDR   : std_logic_vector(ADDR_WIDTH-1 downto 0);
    VALID  : std_logic;
    PROT   : std_logic_vector(2 downto 0);
    #if !AXI4_LITE
    ID     : axi_id_t;
    LEN    : std_logic_vector((LEN_WIDTH)-1 downto 0);
    BURST  : std_logic_vector(1 downto 0);
    LOCK   : std_logic_vector(1 downto 0);
    CACHE  : std_logic_vector(3 downto 0);
    SIZE   : std_logic_vector(2 downto 0);
    #if AXI4
    QOS    : std_logic_vector(3 downto 0);
    REGION : std_logic_vector(3 downto 0);
    #if USER_WIDTH_AW
    USER   : std_logic_vector(USER_WIDTH_AW-1 downto 0);
    #endif
// clang bug needs this line
    #endif
// clang bug needs this line
    #endif
  end record aw_m2s_t;
  type aw_s2m_t is record
    READY : std_logic;
  end record aw_s2m_t;

  -- The write data channel, a.k.a. the W channel
  type w_m2s_t is record
    DATA   : std_logic_vector(DATA_WIDTH-1 downto 0);
    STRB   : std_logic_vector((DATA_WIDTH/8)-1 downto 0);
    VALID  : std_logic;
    #if !AXI4_LITE
    #if !AXI4
    ID     : axi_id_t;
    #endif
    LAST   : std_logic;
    #if AXI4 && USER_WIDTH_W
    USER   : std_logic_vector(USER_WIDTH_W-1 downto 0);
    #endif
    #endif
  end record w_m2s_t;
  type w_s2m_t is record
    READY : std_logic;
  end record w_s2m_t;

  -- The write response channel, a.k.a. the B channel
  type b_m2s_t is record
    READY : std_logic;
  end record b_m2s_t;
  type b_s2m_t is record
    #if !AXI4_LITE
    ID     : axi_id_t;
    #endif
    RESP   : std_logic_vector(1 downto 0);
    VALID  : std_logic;
    #if AXI4 && USER_WIDTH_B
    USER   : std_logic_vector(USER_WIDTH_B-1 downto 0);
    #endif
  end record b_s2m_t;

  ------------------------------------------------------------
  -- The read address channel, a.k.a. the AR channel
  type ar_m2s_t is record
    ADDR   : std_logic_vector(ADDR_WIDTH-1 downto 0);
    VALID  : std_logic;
    PROT   : std_logic_vector(2 downto 0);
    #if !AXI4_LITE
    ID     : axi_id_t;
    LEN    : std_logic_vector((LEN_WIDTH)-1 downto 0);
    SIZE   : std_logic_vector(2 downto 0);
    BURST  : std_logic_vector(1 downto 0);
    LOCK   : std_logic_vector(1 downto 0);
    CACHE  : std_logic_vector(3 downto 0);
    #if AXI4
    QOS    : std_logic_vector(3 downto 0);
    REGION : std_logic_vector(3 downto 0);
    #if USER_WIDTH_AR
    USER   : std_logic_vector(USER_WIDTH_AR-1 downto 0);
    #endif
// clang 12.0 bug needs this line
    #endif
// clang 12.0 bug needs this line
    #endif
  end record ar_m2s_t;
  type ar_s2m_t is record
    READY : std_logic;
  end record ar_s2m_t;

  -- The read data channel, a.k.a. the R channel
  type r_m2s_t is record
    READY : std_logic;
  end record r_m2s_t;
  type r_s2m_t is record
    DATA   : std_logic_vector(DATA_WIDTH-1 downto 0);
    RESP   : std_logic_vector(1 downto 0);
    VALID  : std_logic;
    #if !AXI4_LITE
    ID     : axi_id_t;
    LAST   : std_logic;
    #if AXI4 && USER_WIDTH_R
    USER   : std_logic_vector(USER_WIDTH_R-1 downto 0);
    #endif
// clang bug needs this line
#endif

  end record r_s2m_t;

  -- The bundles of signals m2s, and s2m
  type axi_m2s_t is record
#if CLOCK_FROM_MASTER || RESET_FROM_MASTER
    a  : a_m2s_t;
#endif
    aw : aw_m2s_t;
    ar : ar_m2s_t;
    w : w_m2s_t;
    r : r_m2s_t;
    b : b_m2s_t;
  end record axi_m2s_t;
  type axi_m2s_array_t is array (natural range <>) of axi_m2s_t;
  type axi_s2m_t is record
#if !CLOCK_FROM_MASTER || !RESET_FROM_MASTER
    a  : a_s2m_t;
#endif
    aw : aw_s2m_t;
    ar : ar_s2m_t;
    w : w_s2m_t;
    r : r_s2m_t;
    b : b_s2m_t;
  end record axi_s2m_t;
  type axi_s2m_array_t is array (natural range <>) of axi_s2m_t;

  ------------------------------------------------------------
  -- The control plane adaptation for this interface
  component CONTROL_NAME is
    port(
      clk     : in std_logic;
      reset   : in bool_t;
      axi_in  : in  axi_m2s_t;
      axi_out : out axi_s2m_t;
      cp_in   : in  platform.platform_pkg.occp_out_t;
      cp_out  : out platform.platform_pkg.occp_in_t
      );
  end component CONTROL_NAME;

  ------------------------------------------------------------
  -- The data plane adaptation for this interface
  component SDP_NAME is
    generic(
      ocpi_debug : boolean;
      sdp_width  : natural);
    port(
      clk          : in  std_logic;
      reset        : in  bool_t;
      sdp_in       : in  sdp.sdp.s2m_t;
      sdp_in_data  : in  dword_array_t(0 to sdp_width-1);
      sdp_out      : out sdp.sdp.m2s_t;
      sdp_out_data : out dword_array_t(0 to sdp_width-1);
      axi_in       : in  axi_s2m_t;
      axi_out      : out axi_m2s_t;
      axi_error    : out bool_t;
      dbg_state    : out ulonglong_t;
      dbg_state1   : out ulonglong_t;
      dbg_state2   : out ulonglong_t
     );
  end component SDP_NAME;
  ------------------------------------------------------------
  -- The null termination of this interface
  component NULL_NAME is
    port(clk          : in  std_logic;
         reset        : in  bool_t;
         axi_in       : in  axi_s2m_t;
         axi_out      : out axi_m2s_t);
  end component NULL_NAME;
  component RAW_NAME is
    port(clk     : in std_logic;
         reset   : in bool_t;
         raw_in  : in ocpi.wci.raw_in_t;
<<<<<<< HEAD
         raw_out : in ocpi.wci.raw_out_t;
         axi_in  : in  axi_m2s_t;
         axi_out : out axi_s2m_t);
=======
         raw_out : out ocpi.wci.raw_out_t;
         axi_in  : in  axi_s2m_t;
         axi_out : out axi_m2s_t);
>>>>>>> 15346588
  end component RAW_NAME;
end package NAME;
<|MERGE_RESOLUTION|>--- conflicted
+++ resolved
@@ -261,14 +261,8 @@
     port(clk     : in std_logic;
          reset   : in bool_t;
          raw_in  : in ocpi.wci.raw_in_t;
-<<<<<<< HEAD
-         raw_out : in ocpi.wci.raw_out_t;
-         axi_in  : in  axi_m2s_t;
-         axi_out : out axi_s2m_t);
-=======
          raw_out : out ocpi.wci.raw_out_t;
          axi_in  : in  axi_s2m_t;
          axi_out : out axi_m2s_t);
->>>>>>> 15346588
   end component RAW_NAME;
 end package NAME;
