# This file is protected by Copyright. Please refer to the COPYRIGHT file
# distributed with this source distribution.
#
# This file is part of OpenCPI <http://www.opencpi.org>
#
# OpenCPI is free software: you can redistribute it and/or modify it under the
# terms of the GNU Lesser General Public License as published by the Free
# Software Foundation, either version 3 of the License, or (at your option) any
# later version.
#
# OpenCPI is distributed in the hope that it will be useful, but WITHOUT ANY
# WARRANTY; without even the implied warranty of MERCHANTABILITY or FITNESS FOR
# A PARTICULAR PURPOSE. See the GNU Lesser General Public License for more
# details.
#
# You should have received a copy of the GNU Lesser General Public License along
# with this program. If not, see <http://www.gnu.org/licenses/>.

# We depend on sdp because we need to build the converter here due to parameterization
Libraries=ocpi platform fixed_float sdp util
SourceFiles=axi_pkg.vhd
#SourceFiles=axi_pkg.vhd axi2cp.vhd axinull.vhd unoc2axi_rd.vhd unoc2axi_wd.vhd unoc2axi.vhd

################################################################################
# Generate per-interface VHDL packages and per-interface AXI modules
AxiInterfaces=$(patsubst axi_interface_%.h,%,$(wildcard axi_interface_*.h))
#  Assume all non-pkg VHDL files here need to be parameterized per interface
AxiModules=axi2cp sdp2axi_rd sdp2axi_wd sdp2axi axinull raw2axi
AxiInterfacePackages=$(AxiInterfaces:%=gen/%_pkg.vhd)
AxiInterfaceModules=$(foreach i,$(AxiInterfaces),\
                      $(foreach m,$(or $(AxiModules_$i),$(AxiModules)),\
                        gen/$m_$i.vhd))

<<<<<<< HEAD
SourceFiles+= $(AxiInterfacePackages) $(AxiInterfaceModules)

# Here we can get picky about which modules are built for which interface.
AxiModules_lite32=raw2axi

$(infox AI:$(AxiInterfaces) AM:$(AxiModules) AIM: $(AxiInterfaceModules))
=======
>>>>>>> b2f70830
SourceFiles+= $(AxiInterfacePackages) $(AxiInterfaceModules)

# Here we can get picky about whichh modules are built for which interface.
AxiModules_lite32=raw2axi

$(infox AI:$(AxiInterfaces) AM:$(AxiModules) AIM: $(AxiInterfaceModules))

# Create the module per interface by simply prepending the package reference
# $(call doInterfaceModule,module,interface)
all:


define doInterfacePackage
gen/$1_pkg.vhd: axi_interface_$1.h axi_interface.h | gen
	$$(AT)cpp -DNAME=$1 --include axi_interface_$1.h -std=c99 -xc -P  axi_interface.h | \
             sed '/^ *$$$$/d' > $$@
SourceFiles+=gen/$1_pkg.vhd
endef

define doInterfaceModule
$(infox DIM:$1:$2)
gen/$1_$2.vhd: gen/$2_pkg.vhd $1.vhd | gen
	$$(AT)tr "'" "~" < $1.vhd | cpp -P --include axi_interface_$2.h \
                  - | sed -e "s/AXI_INTERFACE/$2/" -e "s/~/'/g" > $$@
SourceFiles+=gen/$1_$2.vhd
endef

$(foreach i,$(AxiInterfaces),\
  $(eval $(call doInterfacePackage,$i))\
  $(foreach m,$(or $(AxiModules_$i),$(AxiModules)),$(eval $(call doInterfaceModule,$m,$i))))
all: $(SourceFiles)
$(infox S:$(SourceFiles))

include $(OCPI_CDK_DIR)/include/hdl/hdl-lib.mk<|MERGE_RESOLUTION|>--- conflicted
+++ resolved
@@ -31,15 +31,13 @@
                       $(foreach m,$(or $(AxiModules_$i),$(AxiModules)),\
                         gen/$m_$i.vhd))
 
-<<<<<<< HEAD
 SourceFiles+= $(AxiInterfacePackages) $(AxiInterfaceModules)
 
 # Here we can get picky about which modules are built for which interface.
 AxiModules_lite32=raw2axi
 
 $(infox AI:$(AxiInterfaces) AM:$(AxiModules) AIM: $(AxiInterfaceModules))
-=======
->>>>>>> b2f70830
+
 SourceFiles+= $(AxiInterfacePackages) $(AxiInterfaceModules)
 
 # Here we can get picky about whichh modules are built for which interface.
