--- conflicted
+++ resolved
@@ -333,7 +333,6 @@
     q_r : out std_logic);
 end component set_clr;
 
-<<<<<<< HEAD
 component lfsr
   generic (
     POLYNOMIAL : std_logic_vector;
@@ -343,7 +342,8 @@
     RST      : in std_logic; -- synchronous, active high
     EN       : in std_logic; -- synchronous, active high
     REG      : out std_logic_vector(POLYNOMIAL'length-1 downto 0));
-=======
+end component;
+
 component reset_detector is
   port(
     clk                     : in  std_logic;
@@ -361,7 +361,6 @@
     din               : in  std_logic;  -- input
     rising_pulse      : out std_logic;  -- rising edge pulse
     falling_pulse     : out std_logic); -- falling edge pulse
->>>>>>> 9c571d77
 end component;
 
 end package util;