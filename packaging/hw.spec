# This file is protected by Copyright. Please refer to the COPYRIGHT file
# distributed with this source distribution.
#
# This file is part of OpenCPI <http://www.opencpi.org>
#
# OpenCPI is free software: you can redistribute it and/or modify it under the
# terms of the GNU Lesser General Public License as published by the Free
# Software Foundation, either version 3 of the License, or (at your option) any
# later version.
#
# OpenCPI is distributed in the hope that it will be useful, but WITHOUT ANY
# WARRANTY; without even the implied warranty of MERCHANTABILITY or FITNESS FOR
# A PARTICULAR PURPOSE. See the GNU Lesser General Public License for more
# details.
#
# You should have received a copy of the GNU Lesser General Public License along
# with this program. If not, see <http://www.gnu.org/licenses/>.

%global         prefix0 /opt/opencpi
%global         deploy_dir cdk
%global         prefix1 /etc
# Since this package is for files that will be pushed to another platform
# We do not need error out to arch packages and we also do not need
# to generate dependices on the so files we have
%define _binaries_in_noarch_packages_terminate_build   0
%define __strip %{RPM_CROSS_COMPILE}strip
AutoReqProv: no
Name:           %{RPM_NAME}
Requires(pre,postun):  opencpi = %{RPM_VERSION}
Requires:               opencpi = %{RPM_VERSION}
Requires:         opencpi-devel = %{RPM_VERSION}
Requires(post): hardlink
BuildArch:      noarch
Version:        %{RPM_VERSION}
Release:        %{RPM_RELEASE}%{?dist}
Prefix:         %{prefix0}
Prefix:         %{prefix1}
Summary: OpenCPI's hw-platform-%{RPM_PLATFORM} Support Project

Group:          Applications/Engineering
License:        LGPLv3+
Source0:        %{RPM_PLATFORM}
Vendor:         OpenCPI
Packager:       OpenCPI <discuss@lists.opencpi.org>
<<<<<<< HEAD
=======
URL:            https://opencpi.org
>>>>>>> ed84dedd

%description
Contains the content needed to deploy opencpi to %{RPM_PLATFORM}

%if "x%{?RPM_HASH}" != "x"
Release ID: %{RPM_HASH}
%endif

%prep
# Empty; rpmlint recommends it is present anyway

%build
# Empty; rpmlint recommends it is present anyway

%install
%{__mkdir_p} %{buildroot}%{prefix0}/%{deploy_dir}/%{RPM_PLATFORM}
%{__mv} %{SOURCE0} %{buildroot}%{prefix0}/%{deploy_dir}/

%clean
%{__rm} -rf --preserve-root %{buildroot}

%post
hardlink ${prefix0}/%{deploy_dir}/ || :
shopt -s nullglob
[ "$RPM_INSTALL_PREFIX0" != "%{prefix0}" ] \
  && path0=$RPM_INSTALL_PREFIX0/%{RPM_PLATFORM}/host-udev-rules \
  || path0=%{prefix0}/%{deploy_dir}/%{RPM_PLATFORM}/host-udev-rules
[ "$RPM_INSTALL_PREFIX1" != "%{prefix1}" ] \
  && path1=$RPM_INSTALL_PREFIX1 \
  || path1=%{prefix1}
for link in $path0/*; do
  mkdir -p $path1/udev/rules.d
  ln -s -f $link $path1/udev/rules.d/$(basename $link)
done
# CentOS7 doesn't use inotify any more with systemd's udev, and this is harmless on C6:
udevadm control --reload-rules || :

%postun
# Uninstall any broken links left in udev rules (e.g. ones installed in %%post but now deleted)
shopt -s nullglob
[ "$RPM_INSTALL_PREFIX1" != "%{prefix1}" ] \
  && path1=$RPM_INSTALL_PREFIX1 \
  || path1=%{prefix1}
for link in $path1/udev/rules.d/*; do
  [ ! -e "$link" ] && rm $link || :
done
udevadm control --reload-rules || :
# Always exit with a good status
:

%files
%defattr(644,opencpi,opencpi,755)
%dir %{prefix0}/%{deploy_dir}/%{RPM_PLATFORM}
%{prefix0}/%{deploy_dir}/%{RPM_PLATFORM}/*<|MERGE_RESOLUTION|>--- conflicted
+++ resolved
@@ -42,10 +42,7 @@
 Source0:        %{RPM_PLATFORM}
 Vendor:         OpenCPI
 Packager:       OpenCPI <discuss@lists.opencpi.org>
-<<<<<<< HEAD
-=======
 URL:            https://opencpi.org
->>>>>>> ed84dedd
 
 %description
 Contains the content needed to deploy opencpi to %{RPM_PLATFORM}
