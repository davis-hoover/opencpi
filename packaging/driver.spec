# This file is protected by Copyright. Please refer to the COPYRIGHT file
# distributed with this source distribution.
#
# This file is part of OpenCPI <http://www.opencpi.org>
#
# OpenCPI is free software: you can redistribute it and/or modify it under the
# terms of the GNU Lesser General Public License as published by the Free
# Software Foundation, either version 3 of the License, or (at your option) any
# later version.
#
# OpenCPI is distributed in the hope that it will be useful, but WITHOUT ANY
# WARRANTY; without even the implied warranty of MERCHANTABILITY or FITNESS FOR
# A PARTICULAR PURPOSE. See the GNU Lesser General Public License for more
# details.
#
# You should have received a copy of the GNU Lesser General Public License along
# with this program. If not, see <http://www.gnu.org/licenses/>.

##########################################################################################
# This RPM spec is for a package that contains the kernel driver source code and the various
# scripting around it so that it is built on the system it is install on (for the running
# kernel at the of installation) *AND* is automatically rebuilt whenever the kernel on the
# installed system is upgraded.
Name:      %{RPM_NAME}-driver
Version:   %{RPM_VERSION}
Release:   %{RPM_RELEASE}%{?dist}
BuildArch: noarch
%global    prefix0 /opt/opencpi
Prefix:    %{prefix0}
%global    prefix1 %{_initddir}
Prefix:    %{prefix1}

Summary:   The OpenCPI Linux Kernel Driver
Group:     System Environment/Kernel

License:   LGPLv3+
Vendor:    OpenCPI
Packager:  OpenCPI <discuss@lists.opencpi.org>
<<<<<<< HEAD
=======
URL:       https://opencpi.org
>>>>>>> ed84dedd

# BuildRoot is deprecated, but maybe this was for OLD rpmbuild in centos6?
BuildRoot: %{_tmppath}/%{name}-%{version}-%{release}-buildroot
# You can't say "kernel-devel" = "your installed kernel" (AV-2407)
Requires: gcc-c++ kernel-devel
Requires: chkconfig initscripts
Requires(post): gcc-c++ kernel-devel
Requires(post,preun): chkconfig initscripts
Requires(pre): perl shadow-utils

%description
This package installs the source files for the kernel driver and puts a
startup script that will rebuild the driver as needed.

%{?RPM_HASH:ReleaseID: %{RPM_HASH}}

%prep
# Empty; rpmlint recommends it is present anyway

%build
# Empty; rpmlint recommends it is present anyway

%install
cd %{RPM_OPENCPI}
set -e
rm -r -f %{buildroot}%{prefix0}
./packaging/prepare-rpm-files.sh driver %{RPM_PLATFORM} "%{?RPM_CROSS:1}" \
                                        %{buildroot} %{prefix0} %{_builddir}

# Do the global installation parts
%{__mkdir_p} %{buildroot}/%{prefix1}
# This will be re-done at installation if relocated
%{__ln_s} -f %{prefix0}/driver/opencpi-driver-check %{buildroot}/%{prefix1}/opencpi-driver-check
echo %%{prefix1}/opencpi-driver-check >> %{_builddir}/driver-files

%files -f driver-files
#%%doc %%{_prefix0}/README
#%%doc %%{_prefix0}/COPYRIGHT
#%%doc %%{_prefix0}/LICENSE.txt

%pretrans
# Check if the driver is currently loaded/running
if [ -n "$(lsmod | grep opencpi | grep -v ' 0')" ]; then
  echo ERROR: Cannot install or upgrade driver RPM until the current driver is no longer in use. >&2
  exit 1
fi

# This is exact copy from opencpi.spec; if changed, change there as well.
%pre
# Check if somebody is installing on the wrong platform (AV-721)
if [ -n "%{dist}" ]; then
  PKG_VER=`echo %{dist} | perl -ne '/el(\d)/ && print $1'`
  THIS_VER=`perl -ne '/release (\d)/ && print $1' /etc/redhat-release`
  if [ -n "${PKG_VER}" -a -n "${THIS_VER}" ]; then
    if [ ${PKG_VER} -ne ${THIS_VER} ]; then
      for i in `seq 20`; do echo ""; done
      echo "WARNING: This RPM is for CentOS${PKG_VER}, but you seem to be running CentOS${THIS_VER}" >&2
      echo "You might want to uninstall these RPMs immediately and get the CentOS${THIS_VER} version." >&2
      for i in `seq 5`; do echo "" >&2; done
    fi
  fi
fi

# Recipe from https://fedoraproject.org/wiki/Packaging:UsersAndGroups
# -M is don't create home dir, -r is system account, -s is shell
# -c is comment, -n is don't create group, -g is group name/id
getent group opencpi >/dev/null || groupadd -r opencpi
getent passwd opencpi >/dev/null || \
  useradd -M -r -s /sbin/nologin \
    -c "OpenCPI System Account" -n -g opencpi opencpi > /dev/null

%post
# Delete first in case their runlevels have changed in an upgrade (safe to do if doesn't exist):
/sbin/chkconfig --del opencpi-driver-check
# Adding will automatically turn on:
/sbin/chkconfig --add opencpi-driver-check
# SELinux fixes (not sure if actually needed)
chcon system_u:object_r:initrc_exec_t:s0 %{prefix1}/opencpi-driver-check || :
chcon -h system_u:object_r:initrc_exec_t:s0 %{prefix1}/opencpi-driver-check || :
rm -rf %{prefix0}/driver/`uname -r` 2>/dev/null || :
%{prefix1}/opencpi-driver-check start || :
touch /tmp/opencpi_driver_just_installed

%preun
%{prefix1}/opencpi-driver-check stop || :
if [ -n "`lsmod | grep opencpi`" ]; then
  echo ERROR: Cannot uninstall driver RPM until the current driver is no longer in use.
  exit 1
fi
# 0 means totally uninstalled (not an update)
if [ "$1" == "0" ]; then
  /sbin/chkconfig opencpi-driver-check off
  /sbin/chkconfig --del opencpi-driver-check
fi

%postun
# 0 means totally uninstalled (not an update)
if [ "$1" == "0" ]; then
  rm -rf %{prefix0}/driver || :
fi

%triggerin -- kernel
if [ -e /tmp/opencpi_driver_just_installed ]; then
  rm /tmp/opencpi_driver_just_installed
else
  echo New kernel detected - OpenCPI drivers should be rebuilt on next reboot.
  echo If they do not, manually run "sudo %{prefix1}/opencpi-driver-check start"
fi

%verifyscript
# AV-2407
set -e
>&2 %{prefix1}/opencpi-driver-check check
>&2 %{prefix1}/opencpi-driver-check status<|MERGE_RESOLUTION|>--- conflicted
+++ resolved
@@ -36,10 +36,7 @@
 License:   LGPLv3+
 Vendor:    OpenCPI
 Packager:  OpenCPI <discuss@lists.opencpi.org>
-<<<<<<< HEAD
-=======
 URL:       https://opencpi.org
->>>>>>> ed84dedd
 
 # BuildRoot is deprecated, but maybe this was for OLD rpmbuild in centos6?
 BuildRoot: %{_tmppath}/%{name}-%{version}-%{release}-buildroot
