--- conflicted
+++ resolved
@@ -62,11 +62,7 @@
     if (OF::exists(whole, &isDir) && isDir)
       list.push_back(whole);
     else if (check)
-<<<<<<< HEAD
       return OU::esprintf("in %s, \"%s\" is not a directory", envname, whole.c_str());
-=======
-      return OU::esprintf("in %s, \"%s\" is not a directory", env, whole.c_str());
->>>>>>> 5ee3eb00
   }
   return NULL;
 }
