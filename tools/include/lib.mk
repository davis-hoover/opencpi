# This file is protected by Copyright. Please refer to the COPYRIGHT file
# distributed with this source distribution.
#
# This file is part of OpenCPI <http://www.opencpi.org>
#
# OpenCPI is free software: you can redistribute it and/or modify it under the
# terms of the GNU Lesser General Public License as published by the Free
# Software Foundation, either version 3 of the License, or (at your option) any
# later version.
#
# OpenCPI is distributed in the hope that it will be useful, but WITHOUT ANY
# WARRANTY; without even the implied warranty of MERCHANTABILITY or FITNESS FOR
# A PARTICULAR PURPOSE. See the GNU Lesser General Public License for more
# details.
#
# You should have received a copy of the GNU Lesser General Public License along
# with this program. If not, see <http://www.gnu.org/licenses/>.

# A component library, consisting of different models built for different targets
# The expectation is that a library has spec XML in the top level "specs" dir,
# and subdirectories for each implementation.
# Active implementations are lists in the Implementations variable
# Thus this makefile just names the library and lists implementations to be built.
# The name of an implementation subdirectory includes its authoring model as the
# file extension.
# We also list the targets per model.
$(if $(wildcard $(OCPI_CDK_DIR)),,$(error OCPI_CDK_DIR environment variable not set properly.))

include $(OCPI_CDK_DIR)/include/util.mk
# Include library settings for this library, which are available here and for workers
# Thus library settings can depend on project settings
ifeq ($(filter speclinks workersfile clean%,$(MAKECMDGOALS)),)
$(OcpiIncludeAssetAndParent)
endif
ifneq ($(origin Workers),undefined)
  ifneq ($(origin Implementations),undefined)
    $(error You cannot set both Workers and Implementations variables.)
  else
    Implementations := $(Workers)
  endif
endif
unexport Workers
ifeq ($(origin Implementations),undefined)
Implementations=$(filter-out $(ExcludeWorkers),$(foreach m,$(Models),$(wildcard *.$m)))
endif
ifeq ($(filter clean%,$(MAKECMDGOALS)),)
$(shell mkdir -p lib; \
        workers_content="$(filter-out %.test, $(Implementations))"; \
        if [[ ! -e $(LibDir)/workers || "$$workers_content" != "$$(cat lib/workers)" ]]; then \
          echo $$workers_content > lib/workers; \
        fi)
endif
ifneq ($(filter speclinks workersfile,$(MAKECMDGOALS)),)
# We define this empty make rule so that workers can generate the "workers" file
# by calling "make workersfile -C ../". Doing so will trigger the code block above
# which is executed for all make rules except clean%
workersfile:
	$(AT): # nothing - just suppress message
speclinks:
	$(AT)mkdir -p $(OutDir)lib
	$(AT)$(foreach f,$(wildcard specs/*.xml *.comp/*-spec.xml),$(call MakeSymLink,$f,lib);)
else
HdlInstallDir=lib
include $(OCPI_CDK_DIR)/include/hdl/hdl-make.mk
$(eval $(HdlPreprocessTargets))
$(infox HP2:$(HdlPlatform) HPs:$(HdlPlatforms) HT:$(HdlTarget) HTs:$(HdlTargets):$(CURDIR))
include $(OCPI_CDK_DIR)/include/rcc/rcc-make.mk
ifeq ($(OCPI_HAVE_OPENCL),1)
  include $(OCPI_CDK_DIR)/include/ocl/ocl-make.mk
endif
ifndef LibName
LibName=$(CwdName)
endif
# we need to factor the model-specifics our of here...
XmImplementations=$(filter %.xm,$(Implementations))
RccImplementations=$(filter %.rcc,$(Implementations))
HdlImplementations=$(filter %.hdl,$(Implementations))
ifeq ($(OCPI_HAVE_OPENCL),1)
OclImplementations=$(filter %.ocl,$(Implementations))
endif
TestImplementations=$(filter %.test,$(Implementations))
AssyImplementations=$(filter %.assy,$(Implementations))

# if no tests are in the explicit workers list...
# must eval here hence ifeq
ifeq ($(TestImplementations),)
  ifeq ($(origin Tests),undefined)
    TestImplementations:=$(filter-out $(ExcludeTests),$(patsubst %/,%,$(dir $(wildcard *.test/*-test.xml))))
  else
    TestImplementations:=$(filter-out $(ExcludeTests),$(Tests))
  endif
endif
override LibDir=$(OutDir)lib
override GenDir=$(OutDir)gen
# In case this library is a subdirectory that might receive XmlIncludeDirs from the
# parent (e.g. when a platform directory has a "devices" library as a subdirectory
override XmlIncludeDirs+=$(XmlIncludeDirsInternal)

# Utility to show what WOULD be built (e.g. for packaging)
.PHONY:  showxm showrcc showhdl showocl showtest showassy showall workersfile
.SILENT: showxm showrcc showhdl showocl showtest showassy showall workersfile
showxm:
	echo $(XmImplementations)

showrcc:
	echo $(RccImplementations)

showhdl:
	echo $(HdlImplementations)

showocl:
	echo $(OclImplementations)

showtest:
	echo $(TestImplementations)

showassy:
	echo $(AssyImplementations)

# Do NOT sort these or proxies may be out-of-order:
showall:
	echo $(XmImplementations) $(RccImplementations) $(HdlImplementations) $(OclImplementations) $(TestImplementations) $(AssyImplementations)

# default is what we are running on

build_targets := speclinks

ifneq "$(XmTargets)" ""
build_targets += xm
endif

ifneq ($(RccImplementations),)
build_targets += hdl rcc
endif

ifeq ($(OCPI_HAVE_OPENCL),1)
ifneq ($(OclImplementations),)
build_targets += ocl
endif
endif

ifneq ($(HdlImplementations),)
build_targets += hdl
endif

ifneq ($(AssyImplementations),)
build_targets += assy
endif

#ifneq ($(TestImplementations),)
#build_targets += test
#endif

$(call OcpiDbgVar,build_targets)
# function to build the targets for an implemention.
#  First arg is model
#  second is implementation directory
ifdef OCPI_OUTPUT_DIR
PassOutDir=OCPI_OUTPUT_DIR=$(call AdjustRelative,$(OutDir:%/=%))
endif
MyMake=$(MAKE) --no-print-directory
#BuildImplementation=\
#    set -e; \
#    tn="$(call Capitalize,$(1))Targets"; \
#    t="$(or $($(call Capitalize,$1)Target),$($(call Capitalize,$(1))Targets))"; \
#    $(ECHO) =============Building $(call ToUpper,$(1)) implementation $(2) for targets: $$t; \
#    $(MyMake) -C $(2) OCPI_CDK_DIR=$(call AdjustRelative,$(OCPI_CDK_DIR)) \
#               $$tn="$$t" \

HdlLibrariesCommand=$(call OcpiAdjustLibraries,$(HdlLibraries))
RccLibrariesCommand=$(call OcpiAdjustLibraries,$(RccLibraries))
TestTargets:=$(call Unique,$(HdlPlatforms) $(HdlTargets) $(RccTargets))
# set the directory flag to make, and use the desired Makefile
GoWorker=$(infox GW:$1:$(wildcard $1/Makefile))-C $1 $(if $(wildcard $1/Makefile),,\
                 -f $(OCPI_CDK_DIR)/include/$(if $(filter %.test,$(notdir $1)),test,worker).mk)
BuildImplementation=$(infox BI:$1:$2:$(call HdlLibrariesCommand):$(call GoWorker,$2)::)\
    set -e; \
    if [ $1 = hdl -a  -z "$3$(HdlTarget)$(HdlTargets)$(HdlPlatform)$(HdlPlatforms)" ] ; then \
      echo "=============Skipping building $2 since no HDL targets or platforms specified."; exit 0; fi; \
    t="$(foreach t,$(or $($(call Capitalize,$1)Target),$($(call Capitalize,$1)Targets)),\
         $(call $(call Capitalize,$1)TargetDirTail,$t))";\
    $(ECHO) =============$(if $3,Performing \"$3\" for,Building) $(call ToUpper,$(1)) implementation $(2) for target'(s)': $$t; \
    $(MyMake) $(call GoWorker,$2) OCPI_CDK_DIR=$(call AdjustRelative,$(OCPI_CDK_DIR)) \
	       LibDir=$(call AdjustRelative,$(LibDir)/$(1)) \
	       GenDir=$(call AdjustRelative,$(GenDir)/$(1)) \
	       $(PassOutDir) \
	       $(and $(OCPI_PROJECT_REL_DIR),OCPI_PROJECT_REL_DIR=../$(OCPI_PROJECT_REL_DIR)) \
	       ComponentLibrariesInternal="$(call OcpiAdjustLibraries,$(ComponentLibraries))" \
	       $(call Capitalize,$1)LibrariesInternal="$(call OcpiAdjustLibraries,$($(call Capitalize,$1)Libraries))" \
	       $(call Capitalize,$1)IncludeDirsInternal="$(call AdjustRelative,$($(call Capitalize,$1)IncludeDirs))" \
               XmlIncludeDirsInternal="$(call AdjustRelative,$(XmlIncludeDirs))" $3;\

BuildModel=\
$(AT)set -e;\
  $(foreach i,$($(call Capitalize,$(1))Implementations),\
    if test ! -d $i; then \
      echo Implementation \"$i\" has no directory here.; \
      exit 1; \
    else \
      $(call BuildImplementation,$(1),$i,$2) \
    fi;)\

CleanModel=$(infox CLEANING MODEL $1)\
  $(AT)$(if $($(call Capitalize,$1)Implementations), \
	 $(foreach i,$($(call Capitalize,$1)Implementations),\
	   if test -d $$i; then \
	     tn="$(call Capitalize,$1)Targets"; \
	     t="$(or $(CleanTarget),$($(call Capitalize,$1)Targets))"; \
             $(ECHO) Cleaning $(call ToUpper,$1) implementation $i for targets: $$t; \
	     $(MyMake) $(call GoWorker,$i) $(PassOutDir) $$tn="$$t" clean; \
          fi;),:)\
	  rm -r -f lib/$1 gen/$1

<<<<<<< HEAD
all: workers
=======
all: declare workers
>>>>>>> 15346588
workers: $(build_targets)

$(OutDir)lib:
	$(AT)mkdir $@
speclinks: | $(OutDir)lib
	$(AT)$(call OcpiSpecLinks,.,$(OutDir)lib)

$(Models:%=$(OutDir)lib/%): | $(OutDir)lib
	$(AT)mkdir $@

$(Models:%=$(OutDir)gen/%): | $(OutDir)gen
	$(AT)mkdir $@

xm: speclinks $(XmImplementations)

rcc: speclinks $(RccImplementations)

test: speclinks $(TestImplementations)

checkocl:
	$(AT)if ! test -x $(ToolsDir)/ocpiocltest || ! $(ToolsDir)/ocpiocltest test; then echo Error: OpenCL is not available; exit 1; fi

ifeq ($(OCPI_HAVE_OPENCL),1)
ocl: checkocl speclinks $(OclImplementations)
else
ocl:
	$(AT)echo No OpenCL installed so no OCL workers built.
endif

.PHONY: hdl
hdl: speclinks $(HdlImplementations)
	$(AT)for i in $(HdlTargets); do mkdir -p lib/hdl/$$i; done

assy: speclinks $(AssyImplementations)
	$(AT)for i in $(HdlTargets); do mkdir -p lib/hdl/$$i; done

cleanxm:
	$(call CleanModel,xm)

cleanassy:
	$(call CleanModel,assy)

cleanrcc:
	$(call CleanModel,rcc)

cleantest:
	$(call CleanModel,test)

cleanocl:
	$(call CleanModel,ocl)

cleanhdl:
	$(call CleanModel,hdl)

clean:: cleanocl

clean:: cleanxm cleanrcc cleanhdl cleantest
	$(AT)echo Cleaning \"$(CwdName)\" component library directory for all targets.
	$(AT)find . -depth -name gen -exec rm -r -f "{}" ";"
	$(AT)find . -depth -name "target-*" -exec rm -r -f "{}" ";"
	$(AT)rm -fr $(OutDir)lib $(OutDir)gen $(OutDir)

$(HdlImplementations): | $(OutDir)lib/hdl $(OutDir)gen/hdl
	$(AT)$(call BuildImplementation,hdl,$@)

$(RccImplementations): | $(OutDir)lib/rcc
	$(AT)$(call BuildImplementation,rcc,$@)

$(TestImplementations): | $(OutDir)/$@
	$(AT)$(call BuildImplementation,test,$@)

$(OclImplementations): | $(OutDir)lib/ocl
	$(AT)$(call BuildImplementation,ocl,$@)

$(XmImplementations): | $(OutDir)lib/xm
	$(AT)$(call BuildImplementation,xm,$@)

$(AssyImplementations): | $(OutDir)lib/assy
	$(AT)$(call BuildImplementation,assy,$@)

.PHONY: $(XmImplementations) $(RccImplementations) $(TestImplementations) $(OclImplementations) $(HdlImplementations) $(AssyImplementations) speclinks hdl

# Worker should only be specified when the target is "new".
ifeq ($(origin Device),command line)
  ifdef Worker
    $(error You can not set both the Worker and the Device variables.)
  endif
  Worker:=$(Device)
else
  ifdef Worker
    ifneq ($(origin Worker),command line)
      $(error Worker definition is invalid: it can only be on the command line with "new")
    endif
  endif
endif
ifdef Worker
  ifneq ($(MAKECMDGOALS),new)
    $(error You cannot set the "Worker" variable unless the make goal/target is "new")
  endif
  Words:=$(subst ., ,$(Worker))
  $(if $(or $(word 3,$(Words)),$(strip \
            $(if $(word 2,$(Words)),,ok))), \
     $(error The Worker must be of the form "Worker=name.model"))
  Model:=$(call ToLower,$(word 2,$(Words)))
  ifeq ($(findstring $(Model),$(Models)),)
    $(error The suffix of "$(Worker)", which is "$(Model)" does not match any known model.)
  endif
  ifneq ($(wildcard $(Worker)),)
    $(error The worker "$(Worker)" already exists)
  endif
  Name:=$(word 1,$(Words))
  UCModel=$(call ToUpper,$(Model))
  ifeq ($(origin SpecFile),command line)
    ifdef Emulate
      $(error Cannot specify Emulate= variable with SpecFile);
    endif
    ifeq ($(SpecFile),none)
      OcpiSpecFile:=
    else
      ifeq ($(filter %.xml,$(SpecFile)),)
        override SpecFile:=$(SpecFile).xml
      endif
      ifeq ($(wildcard $(SpecFile)),)
        ifneq ($(if $(filter /%,$(SpecFile)),,$(wildcard specs/$(SpecFile))),)
          override SpecFile:=specs/$(SpecFile)
        else
          $(error The indicated spec file for the new worker: "$(SpecFile)" does not exist.)
        endif
      endif
      ifneq ($(filter specs/$(Name)-spec.xml specs/$(Name)_spec.xml $(Name)-spec.xml $(Name)_spec.xml,$(SpecFile)),)
        OcpiSpecFile:=$(notdir $(SpecFile))
      else
        ifeq ($(dir $(SpecFile)),specs/)
          OcpiSpecFile:=$(notdir $(SpecFile))
        else
          ifeq ($(wildcard $(dir $(SpecFile))../lib/package-id),)
            $(error The given spec file, "$(SpecFile)" must be in a built component library)
          endif
          OcpiSpecFile:=$(call AdjustRelative,$(SpecFile))
        endif
      endif
    endif
  else ifdef Emulate
    ifeq ($(wildcard $(Emulate)),)
      $(error There is no worker named '$(Emulate)' as specified in the Emulate variable.)
    endif
    ifndef Device
      Device:=$(Worker)
    endif
    OcpiSpecFile:=emulator-spec
  else
    # the default will be using an underscore or hypen, whichever exists
    MySpecFile:=$(or $(wildcard specs/$(Name)_spec.xml),specs/$(Name)-spec.xml)
    ifeq ($(wildcard $(MySpecFile)),)
      $(error The spec file: specs/$(Name)-spec.xml does not exist. Create it or use SpecFile=<file>)
    endif
    OcpiSpecFile:=$(notdir $(MySpecFile))
  endif
  OcpiLanguage:=
  ifdef Language
    OcpiLanguage:=$(call ToLower,$(Language))
    ifndef Suffix_$(Model)_$(OcpiLanguage)
      $(error Language "$(Language)" not supported for the $(Model) model.)
    endif
    ifeq ($(OcpiLanguage),$(Language_$(Model)))
      ifeq ($(Languages_$(Model)),)
        OcpiLanguage:=
      endif
    endif
  else
    ifeq ($(Languages_$(Model)),)
      OcpiLanguage:=$(Language_$(Model))
    else
      $(error Must specify Language=<lang> for worker using the $(Model) model.  Choices are: $(Languages_$(Model)))
    endif
  endif
  ifdef OcpiLanguage
    LangAttr:=language="$(OcpiLanguage)"
  endif
else ifdef Worker
  $(error Worker definition is invalid: it can only be on the command line with "new")
endif

# On creating a worker, the OWD is automatically generated here
# if it has non-default content: a non-default spec file or
# a non-default language.  Otherwise it is NOT created,
# which means it acts like the skeleton does:
# - A default version is created in the gen directory under "make skeleton"
# - This version is copied up to the top level (like the code skeleton)
# - This version is nuked upon make clean.

new:
	$(AT)$(if $(Worker),,\
	       $(error The "Worker=" or "Device=" variable must be specified when "new" is specified.)) \
	     echo Creating worker subdirectory named $(Worker).
	$(AT)mkdir -p $(Worker) && \
	     (\
              echo \# Put Makefile customizations for worker $(Worker) here:; \
              echo;\
	      echo include '$$(OCPI_CDK_DIR)/include/worker.mk' \
	     ) > $(Worker)/Makefile
	$(AT)$(and $(OcpiSpecFile)$(OcpiLanguage)$(Device)$(Emulate), \
	     (\
	      echo '<$(if $(Device),HdlDevice,$(CapModel)Worker)$(and $(LangAttr),'' $(LangAttr))$(and $(OcpiSpecFile),'' spec="$(OcpiSpecFile)")$(and $(Emulate),'' emulate="$(Emulate)" spec="emulator")>'; \
	      $(if $(OcpiSpecFile),,echo '  <componentspec$(and $(Emulate),'' nocontrol="1")/>';) \
              echo '  <!-- Insert any other implementation-specific information here -->'; \
              echo '</$(if $(Device),HdlDevice,$(CapModel)Worker)>' \
	     ) > $(Worker)/$(Name).xml)
	$(AT)echo Running \"make skeleton\" to make initial skeleton in $(Worker)/$(Name).$(Suffix_$(Model)_$(or $(OcpiLanguage),$(Language_$(Model))))
	$(AT)$(MAKE) --no-print-directory -C $(Worker) \
		OCPI_CDK_DIR=$(call AdjustRelative,$(OCPI_CDK_DIR)) \
                XmlIncludeDirsInternal="$(call AdjustRelative,$(XmlIncludeDirs)) ../lib/hdl"\
		Worker= Workers= \
		skeleton; \
	     if test $$? != 0; then echo You should probably do: rm -r -f $(Worker); fi


cleanall:
	$(AT)find . -depth -name gen -exec rm -r -f "{}" ";"
	$(AT)find . -depth -name "target-*" -exec rm -r -f "{}" ";"
	$(AT)rm -r -f lib
endif # else of workersfile<|MERGE_RESOLUTION|>--- conflicted
+++ resolved
@@ -211,11 +211,7 @@
           fi;),:)\
 	  rm -r -f lib/$1 gen/$1
 
-<<<<<<< HEAD
-all: workers
-=======
 all: declare workers
->>>>>>> 15346588
 workers: $(build_targets)
 
 $(OutDir)lib:
