# This file is protected by Copyright. Please refer to the COPYRIGHT file
# distributed with this source distribution.
#
# This file is part of OpenCPI <http://www.opencpi.org>
#
# OpenCPI is free software: you can redistribute it and/or modify it under the
# terms of the GNU Lesser General Public License as published by the Free
# Software Foundation, either version 3 of the License, or (at your option) any
# later version.
#
# OpenCPI is distributed in the hope that it will be useful, but WITHOUT ANY
# WARRANTY; without even the implied warranty of MERCHANTABILITY or FITNESS FOR
# A PARTICULAR PURPOSE. See the GNU Lesser General Public License for more
# details.
#
# You should have received a copy of the GNU Lesser General Public License along
# with this program. If not, see <http://www.gnu.org/licenses/>.

# This file contains utilities related to searching for primitive cores/libraries,
# component libraries and associated cores, and XML directories for workers.
# it is included by hdl-make but is a separate file to collect all the search-related functions
# in one place
ifndef __HDL_SEARCH_MK__
__HDL_SEARCH_MK__=x

################################################################################
# Project concept.
# While component libraries and primitive libraries (or cores) are each in their own
# world, and the HDL build process can provide lists of dependencies at each level,
# and now can also provide a search path for each to "find the library somewhere in this path",
# there is value in having a higher level *thing* that encompasses a package of
# open-cpi-related deliverables that you might depend on.
# Also, projects have both source and exported vertions, but we will only look for
# the expported stuff from projects
# The shape of a project is like the CDK.
#
# Component library place within an exported project/cdk: for lib xxx
#    binary:  lib/xxx (specs) and lib/xxx/hdl (workers)
# Primitive library place within an exported project/cdk
#    binary   lib/hdl/xxx/ttt


################################################################################
# Component Library searching
#  Component libraries are searched for 2 reasons:
#  1. To find the XML associated with HDL workers: to find if the worker is there at all,
#     and information about it, and its parameter/build configurations.
#  2. To find the binary artifact(s) for the worker for a given target family and 
#     parameter configuration
#
#  The ComponentLibraries user Makefile variable contains a list of libraries, with two types of
#  elements in the list:
#  1. names (no slashes anywhere),
#  2. paths (slashes).
#  For type 1 (names, no slashes), the name means:
#   Search for the named library in all places indicated in
#   OCPI_COMPONENT_LIBRARY_PATH (colon separated) and then look
#   for the named library in all the frameworks indicated in
#   OCPI_PROJECT_PATH (colon separated), then finally look in the framework at
#   OCPI_CDK_DIR.  Essentially the OCPI_CDK_DIR is always the last framework in the path.
#  This means that one name in the ComponentLibraries list
#   expands to a list of same-named libraries where earlier ones can
#   shadow later ones.
#  Rationale for OCPI_COMPONENT_LIBRARY_PATH:
#   allows for a place to contain a batch of libraries, without being a whole framework
#   allows complete ignorance of the notion of frameworks
#  Rational for OCPI_PROJECT_PATH
#   allows convenient use of the place for a batch of built stuff that is the same
#   structure as the delivered core (which may or may not have built FPGA stuff).
#  For type 2 (slashes, whether relative or absolute), this path simply means:
#   Search the library that lives at this path, whether a source library or an exported/installed
#   library.
#  This search structure supports shadowing (where earlier libraries in the path can supply
#  workers that also appear in later libraries).
#  Shadowing is simple-minded - you don't keep searching
#  past libraries that have the worker XML but aren't built for the target, or have the worker,
#  but not the desired parameter configuration.
#  
#  Pattern matching at targeted locations.
#  When a location is examined as a component library, it can be either a source component
#  library, where:
#   - the export subdirectory is called "lib" (where specs live), and
#   - lib/hdl subdirectory is where HDL worker XML and build files live, and 
#   - lib/hdl/<target> where target-specific built artifacts live.
#
#  Alternatively, when a library is exported, its directory (whose name is the library name),
#  acts the same as the "lib" subdirectory in the source library.  Thus in this case the
#  hdl and hdl/<target> diretories are used.
#
#  A final special case in ComponentLibraries is when the path contains target-% which indicates
#  a target-specific directory of a single worker.  This is mostly used internally, but can
#  be useful in very simple cases where there is no library - just a worker's directory by
#  itself.

# Return the list of exported HDL subdirectories of component libraries that have anything built for HDL
HdlComponentLibraries=$(foreach d,$(call OcpiComponentLibraries),$(call HdlExists,$d/hdl))

# Return list of target directories in all possible component libraries
# For example, return a list of all component-library "target" directories.
#              Of the form: <library>/lib/hdl/<target>
# These locations are useful for locating HDL cores/workers
HdlTargetComponentLibraries=$(infox HTCL:$1:$(OcpiComponentLibraries):$(ComponentLibraries):$2)\
  $(or $(strip $(foreach f,$(call HdlGetFamily,$1),\
                  $(foreach d,$(call OcpiComponentLibraries),$(infox HTCL1:$d:$f)\
                     $(call HdlExists,$d/hdl/$f)))),\
      $(error No component libraries were found for target $1.  Perhaps not built yet?))

# Return the list of XML search directories for component libraries
# This also includes any top level specs directories in the project path,
# since the search order must be project oriented.
# HdlXmlComponentLibraries=$(infox HXC)\
#   $(eval HdlTempDirs:= $(strip \
#     $(foreach c,$(OcpiComponentLibraries),$c $c/hdl))) \
#   $(infox HdlXmlComponentLibraries returned: $(HdlTempDirs))\
#   $(HdlTempDirs)

################################################################################
# Primitive Library searching (actually primitive library and/or core searching)
#  Primitive libraries are searched to find a (usually) precompiled library or core
#  when building higher level entities
#  Primitive libraries and cores (collectively: primitives) differ in that cores are incorporated
#  whole when used, whereas libraries are collections of modules that are only used and instanced
#  if iindividually instanced at a higher level.
#
#  The "Libraries" or "HdlLibraries" or "PrimitiveLibraries" variables provide a list of
#  libraries that should be available to the code at the level they are specified.
#  Similarly the "Cores" variable provides a list of primitive cores that should be available
#  for instantiation.
#
# These variables may be set in the appropriate Makefiles for workers (including device workers
#  and platform workers), and assemblies (application, platform configuration, and container).
#
# The Libraries and Cores variables are used like the ComponentLibraries variable
# to provide a list of either paths (with slashes) or names (without slashes).
# Similarly, the OCPI_HDL_PRIMITIVE_PATH is used to provide an ordered list of places to find
# the libraries and cores mentioned in the Libraries and Cores variable (those items without slashes).

define HdlPrimitiveSearchError
The primitive core/library "$1" was not found in any of these locations: $(call OcpiCheckLinks,$2)
Internal Project Path is: $(OcpiGetProjectPath)
OCPI_CDK_DIR is: $(OCPI_CDK_DIR)
HdlLibraries is: $(HdlLibraries) $(Libraries) $(PrimitiveLibraries)
PWD is: $(CURDIR)
Remember that a project-qualified library (a.b.c) must be referenced with its qualified name
endef
<<<<<<< HEAD
# Search for a primitive library/core by name, independent of target
# This is not used for primitive libraries/cores specified by location (with slashes)
# $(call HdlSearchPrimitivePath,lib,non-existent-ok,from)
HdlSearchPrimitivePath=$(infox HSPP:$1:$2:$3)\
  $(eval HdlTempPlaces:=$(strip\
       $(OCPI_PROJECT_REL_DIR)/hdl/primitives/lib \
       $(foreach d,$(OcpiGetProjectPath),$d/lib/hdl)))\
  $(eval HdlTempDirs:=$(firstword $(strip\
    $(foreach p,$(HdlTempPlaces),$(infos HTPS:$(HdlTempPlaces):$1)\
       $(foreach d,$p/$1,$(infox HTPSD:$d:$(call HdlExists,$d))$(call HdlExists,$d))))))\
  $(or $(HdlTempDirs)$(infox HTD:$(HdlTempDirs)),\
    $(if $(filter clean,$(MAKECMDGOALS))$2,,$(error $(call HdlPrimitiveSearchError,$1,$(HdlTempPlaces)))))
=======
# Search for a primitive library/core by name (maybe qualified), independent of target
# $(call HdlSearchPrimitivePath,lib,non-existent-ok,from-tag)
# What is returned is the path to the library (local or remote/exported) followed by
# the VHDL library name which may be fully qualified for usage by VHDL.
# This format: <path-to-lib>:libname means that AdjustRelative still works.
HdlSearchPrimitivePath=$(infox HSPP:$1:$2:$3)$(strip\
  $(if $(if $(findstring /,$1),,$(findstring .,$1)),\
    $(- what we are looking for is qualified by project)\
    $(foreach l,$(lastword $(subst ., ,$1)),\
      $(foreach p,$(1:%.$l=%),\
        $(foreach d,$(if $(filter $(OCPI_PROJECT_PACKAGE),$p),\
                      $(OCPI_PROJECT_REL_DIR)/hdl/primitives/lib/$l,\
                      $(OCPI_PROJECT_REL_DIR)/imports/$p/exports/lib/hdl/$l),\
          $(or $(and $(call OcpiExists,$d),$d:$(subst .,_,$1)$(infox DDD:$d)),\
            $(info Error:  When looking for HDL library $1 at $d:)\
            $(if $(filter $(OCPI_PROJECT_PACKAGE),$p),\
              $(if $(call OcpiExists,$(OCPI_PROJECT_REL_DIR)/hdl/primitives/$l),\
                 $(error it looks like the $l library in this project has not been built),\
                 $(error it looks like the $l library in this project does not exist)),\
              $(error it looks like the $l library was not built and exported from the $p project)))))),\
    $(- now we are doing a global search, and we need to ignore qualified libraries unless local)\
    $(eval HdlTempPlaces:=$(strip\
                            $(OCPI_PROJECT_REL_DIR)/hdl/primitives/lib \
                            $(foreach p,$(OcpiGetProjectDependencies),$p/exports/lib/hdl)))\
    $(infox HTLTEMP:$(HdlTempPlaces))\
    $(or $(firstword\
           $(foreach p,$(HdlTempPlaces),$(infox HTPS:$p:$1)\
             $(foreach f,$(call OcpiExists,$p/$1/$1.libs),\
               $(foreach q,$(firstword $(call HdlGrepExcludeComments,$f)),$(infox QQQ:$q:$f)\
                 $(if $(filter qualified,$q),\
                   $(and $(findstring $(OCPI_PROJECT_REL_DIR)/hdl/primitives,$p),\
                     $p/$1:$(subst .,_,$(OCPI_PROJECT_PACKAGE))_$1),\
                   $p/$1:$1))))),\
      $(error $(call HdlPrimitiveSearchError,$1,$(HdlTempPlaces))))))
>>>>>>> ed84dedd

#                 $p/$1:$(if $(filter qualified,$q),$(subst .,_,$(OCPI_PROJECT_PACKAGE))_$1,$1))))),\
#                 $(if $(findstring $(OCPI_PROJECT_REL_DIR)/hdl/primitives,$p),\
#                   $p/$1:$(if $(filter qualified,$q),$(subst .,_,$(OCPI_PROJECT_PACKAGE))_$1,$1),\

################################################################################
# $(call HdlLibraryRefDir,location-dir,target)
# $(call HdlCoreRef,location-dir,target)
# These functions take a user-specified (friendly, target-independent) library
# or core location and a target name.  They return the actual directory of that
# library/core that the tool wants to see for that target.
# These are not for component libraries, but a primitive libraries and cores
# HdlLibraryRefDir=$(infox HLRD:$1:$2)$(foreach i,$(call HdlLibraryRefFile,$1,$2),$i)

# The first attempt is:
# If there is a suffix or there is a "target" path component or a component matches the target,
# Then try the path itself with the suffix

# Try to match the alternative HdlBins to the suffix of $1
HdlSuffixContainsAlternativeBin=$(strip $(infox HDSCAB:$1,$2)\
  $(if $(word 1,$2),\
    $(or $(filter $(word 1,$2),$(suffix $1)),\
      $(call HdlSuffixContainsAlternativeBin,$1,$(filter-out $(word 1,$2),$2)))))

# Check whether $1 contains a suffix (either HdlBin or one in
# HdlBinAlternatives_<tool>. Return the suffix of $1 if it
# matches an HdlBin option
HdlSuffixContainsHdlBin=$(strip \
  $(or $(filter $(HdlBin),$(suffix $1)),\
    $(call HdlSuffixContainsAlternativeBin,$1,$(HdlBinAlternatives_$(HdlToolSet)))))

# Iterate through $2 - the list of possible HdlBin suffices
# Return $1 with a suffix appended (the first in $2 that exists)
HdlChooseHdlBinThatExists=$(strip $(infox HCHBTE:$1:$2)\
  $(if $2,\
    $(or $(call HdlExists,$1$(word 1,$2)),$(call HdlChooseHdlBinThatExists,$1,$(filter-out $(word 1,$2),$2)))))

# Check if $1$(HdlBin) exists. If not, try each alternative HdlBin value.
# Return the first one that exists
HdlBinExists=\
  $(call HdlChooseHdlBinThatExists,$1,$(HdlBin) $(HdlBinAlternatives_$(HdlToolSet)))

HdlCRF=$(strip \
 $(foreach p,$(word 1,$(subst :, ,$1)),\
  $(foreach r,\
    $(or $(and $(HdlBin),$(call HdlSuffixContainsHdlBin,$p),$(call HdlExists,$p)),$(strip \
         $(infox ff:$(filter $2 target-%,$(subst /, ,$1)):$1$(call HdlSuffixContainsHdlBin,$1):$(call HdlBinExists,$1))\
         $(and $(or $(HdlBin),$(filter $2 target-%,$(subst /, ,$p))),$(call HdlBinExists,$p))),$(strip \
         $(infox ff1:$(filter $2 target-%,$(subst /, ,$1)):$1$(call HdlSuffixContainsHdlBin,$1))\
         $(call HdlBinExists,$p/target-$2/$3)),$(strip \
         $(call HdlBinExists,$p/$3)),$(strip \
         $(call HdlBinExists,$p/$2/$3)),\
	 $p/$2),\
     $(infox HCRF:$1,$2,$3->$r,bin:$(call HdlSuffixContainsHdlBin,$1),t:$(HdlTarget))$r)))

# Check for given target or family target
HdlCoreRef1=$(strip \
  $(foreach c,$(notdir $1),\
    $(infox checking $c)\
    $(or $(call HdlExists,$(call HdlCRF,$1,$2,$c)),$(strip\
         $(and $2,$(call HdlExists,$(call HdlCRF,$1,$(call HdlGetFamily,$2),$c$(infox HdlCoreRef1 returning '$c'for '$1' and '$2'))))))))

# Look everywhere (including component libraries in some modes), return an error if not found
HdlCoreRef=$(infox HCR:$1:$2:$3:$(HdlMode))$(strip \
  $(or $(strip\
     $(if $(findstring /,$1),\
        $(call HdlCoreRef1,$1,$2),\
        $(warning UNEXPECTED UNSLASH CORE)\
        $(firstword \
          $(and $(filter assembly config container,$(HdlMode)),\
                $(foreach l,$(call HdlTargetComponentLibraries,$2,HCR),\
                    $(call HdlCoreRef1,$l/$1,)))\
          $(and $(filter worker container platform,$(HdlMode)),\
                $(foreach l,$(call HdlSearchPrimitivePath,$1,,HCR),$(infox HCR.l:$l)\
                    $(call HdlCoreRef1,$l,$2)))))),\
     $(error No core found for "$1" on target "$2"))\
)

# $(call HdlCoreRefMaybeTargetSpecificFile,core-path-or-name,target)
# Check whether arg 1 is actually a path to a core. This check is done
#   by checking if the string contains '/', if the filename itself
#   contains a '.', and if the path to the file actually exists.
#   This is not foolproof, but gives us a good idea of whether arg 1
#   is a path to a core that should be left as is. If so, return it.
# If arg 1 is NOT a path that should be left alone, determine the
#   tool-specific path to the core.
HdlCoreRefMaybeTargetSpecificFile=$(infox HCRMTSF=$1=$2)$(strip \
  $(foreach c,$1,\
    $(if $(and $(findstring /,$c),$(findstring .,$(basename $c)),$(call HdlExists,$c)),\
      $c,\
      $(call HdlCoreRef,$(call HdlToolCoreRef,$c),$2,HCRMTSF))))

################################################################################
# $(call HdlLibraryRefFile,location-dir,target)
# This function takes a user-specified (friendly, target-independent) library
# or core location and a target name.  It returns the actual pathname of that
# library/core file or directory for "make" dependencies.
# We rely on the underlying tool for the actual filename, if it is not just
# the directory

HdlLRF=$(infox HdlLRF=$1=$2=$3)$(strip \
  $(foreach p,$(word 1,$(subst :, ,$1)),\
    $(foreach l,$(word 2,$(subst :, ,$1)),\
      $(foreach r,\
        $(if $(call HdlExists,$p/target-$2),\
           $p/target-$2/$(call HdlToolLibraryBuildFile,$l),\
           $(if $(findstring /hdl/$2/,$p),$p,$p/$2)),\
           $(infox LRF Result:$r)$r))))

# Look everywhere (including component libraries in some modes), return an error if not found
HdlLibraryRefDir=$(infox HLRD:$1:$2:$4:$(HdlMode))$(strip \
  $(or $(strip\
     $(if $(findstring /,$1),\
        $(call HdlLRF,$1,$2,slash),\
        $(warning UNEXPECTED UNSLASH LIBRARY)\
        $(firstword \
          $(and $(filter assembly config container,$(HdlMode)),\
                $(foreach l,$(call HdlTargetComponentLibraries,$2,HLR),\
                    $(call HdlLRF,$l/$1,,assy)))\
          $(and $(filter worker container platform,$(HdlMode)),\
                $(foreach l,$(call HdlSearchPrimitivePath,$1,x,LRF),$(infox HLR.l:$l)\
                    $(call HdlLRF,$l,$2,wkr)))))),\
     $(if $3,,$(error No library found for "$1" on target "$2")))\
)

endif # of ifndef __HDL_SEARCH_MK__<|MERGE_RESOLUTION|>--- conflicted
+++ resolved
@@ -143,20 +143,6 @@
 PWD is: $(CURDIR)
 Remember that a project-qualified library (a.b.c) must be referenced with its qualified name
 endef
-<<<<<<< HEAD
-# Search for a primitive library/core by name, independent of target
-# This is not used for primitive libraries/cores specified by location (with slashes)
-# $(call HdlSearchPrimitivePath,lib,non-existent-ok,from)
-HdlSearchPrimitivePath=$(infox HSPP:$1:$2:$3)\
-  $(eval HdlTempPlaces:=$(strip\
-       $(OCPI_PROJECT_REL_DIR)/hdl/primitives/lib \
-       $(foreach d,$(OcpiGetProjectPath),$d/lib/hdl)))\
-  $(eval HdlTempDirs:=$(firstword $(strip\
-    $(foreach p,$(HdlTempPlaces),$(infos HTPS:$(HdlTempPlaces):$1)\
-       $(foreach d,$p/$1,$(infox HTPSD:$d:$(call HdlExists,$d))$(call HdlExists,$d))))))\
-  $(or $(HdlTempDirs)$(infox HTD:$(HdlTempDirs)),\
-    $(if $(filter clean,$(MAKECMDGOALS))$2,,$(error $(call HdlPrimitiveSearchError,$1,$(HdlTempPlaces)))))
-=======
 # Search for a primitive library/core by name (maybe qualified), independent of target
 # $(call HdlSearchPrimitivePath,lib,non-existent-ok,from-tag)
 # What is returned is the path to the library (local or remote/exported) followed by
@@ -191,7 +177,6 @@
                      $p/$1:$(subst .,_,$(OCPI_PROJECT_PACKAGE))_$1),\
                    $p/$1:$1))))),\
       $(error $(call HdlPrimitiveSearchError,$1,$(HdlTempPlaces))))))
->>>>>>> ed84dedd
 
 #                 $p/$1:$(if $(filter qualified,$q),$(subst .,_,$(OCPI_PROJECT_PACKAGE))_$1,$1))))),\
 #                 $(if $(findstring $(OCPI_PROJECT_REL_DIR)/hdl/primitives,$p),\
