--- conflicted
+++ resolved
@@ -130,11 +130,7 @@
        $(foreach l,$(ComponentLibraries_$(Platform)),\
          $(if $(filter /%,$l),$l,$d$l)))\
       $(foreach pp,$(call HdlProjectDepsFromPlatformDir,$p),\
-<<<<<<< HEAD
-        $(foreach dd,$(realpath $(OCPI_PROJECT_REL_DIR)/imports)/$(pp),$(info HH:$(dd))\
-=======
         $(foreach dd,$(realpath $(OCPI_PROJECT_REL_DIR)/imports)/$(pp),\
->>>>>>> 15346588
           $(wildcard $(dd)/exports/lib/devices $(dd)/exports/lib/cards))))\
    devices cards)
 override LibDir=$(HdlAssembly)/lib/hdl
