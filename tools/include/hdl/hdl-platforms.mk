# This file is protected by Copyright. Please refer to the COPYRIGHT file
# distributed with this source distribution.
#
# This file is part of OpenCPI <http://www.opencpi.org>
#
# OpenCPI is free software: you can redistribute it and/or modify it under the
# terms of the GNU Lesser General Public License as published by the Free
# Software Foundation, either version 3 of the License, or (at your option) any
# later version.
#
# OpenCPI is distributed in the hope that it will be useful, but WITHOUT ANY
# WARRANTY; without even the implied warranty of MERCHANTABILITY or FITNESS FOR
# A PARTICULAR PURPOSE. See the GNU Lesser General Public License for more
# details.
#
# You should have received a copy of the GNU Lesser General Public License along
# with this program. If not, see <http://www.gnu.org/licenses/>.

include $(OCPI_CDK_DIR)/include/util.mk
$(OcpiIncludeAssetAndParent)

# FIXME: create an hdl-platforms.mk template to share among platform developers.
# This variable specifies the local list of platforms that are active here.
HdlMyPlatforms?=$(foreach d,$(filter-out %.txt %.mk %.xml test Makefile common README README.txt lib specs old,$(wildcard *)),$(and $(wildcard $d/$d.xml),$d))
include $(OCPI_CDK_DIR)/include/hdl/hdl-make.mk
ifeq ($(HdlPlatforms)$(filter-out undefined,$(origin HdlPlatforms))),)
  ifndef HdlPlatform
    ifeq ($(MAKECMDGOALS),clean)
      HdlPlatforms=$(HdlMyPlatforms)
    else
      HdlPlatforms:=$(OCPI_HDL_PLATFORM)
    endif
  else
    HdlPlatforms:=$(HdlPlatform)
  endif
endif
#Can't preclude platforms since we might be building some test stuff for sim platforms etc.
#$(foreach p,$(HdlPlatforms),$(if $(wildcard $p),,\
#  $(warning Platform $p not present in this platforms directory, not building it here.)\
#  $(eval override HdlPlatforms:=$(filter-out $p,$(HdlPlatforms)))))

.PHONY: $(HdlMyPlatforms)

all: $(HdlMyPlatforms)

<<<<<<< HEAD
ifneq ($(filter declarehdl,$(MAKECMDGOALS)),)
=======
ifneq ($(filter declare,$(MAKECMDGOALS)),)
>>>>>>> 15346588
  HdlGoal=declare
  HdlMessage=Declaring (make usable in proxies)
  MAKEOVERRIDES+=HdlPlatforms= HdlPlatform= 
else
  HdlGoal=
  HdlMessage=Building
endif
<<<<<<< HEAD
declarehdl: $(HdlMyPlatforms)
=======
declare: $(HdlMyPlatforms)
>>>>>>> 15346588

PF=$(if $(wildcard $1/Makefile),,-f $(OCPI_CDK_DIR)/include/hdl/hdl-platform.mk)
$(HdlMyPlatforms):
	$(AT)echo "=============$(HdlMessage) platform $@"
	$(AT)$(MAKE) OCPI_PROJECT_REL_DIR=../$(OCPI_PROJECT_REL_DIR) --no-print-directory -C $@ \
             $(call PF,$@) $(HdlGoal)

clean::
	$(AT)for p in $(HdlMyPlatforms); do \
	      echo Cleaning platform $$p; \
	      $(MAKE) --no-print-directory -C $$p $(call PF,$p) clean; \
	     done
	$(AT)rm -r -f lib

cleanall:
	$(AT)find . -depth -name gen -exec rm -r -f "{}" ";"
	$(AT)find . -depth -name "target-*" -exec rm -r -f "{}" ";"
	$(AT)rm -r -f lib

ifdef ShellPlatformsVars
showplatforms:
	$(info HdlPlatforms="$(HdlMyPlatforms)";)
endif<|MERGE_RESOLUTION|>--- conflicted
+++ resolved
@@ -43,11 +43,7 @@
 
 all: $(HdlMyPlatforms)
 
-<<<<<<< HEAD
-ifneq ($(filter declarehdl,$(MAKECMDGOALS)),)
-=======
 ifneq ($(filter declare,$(MAKECMDGOALS)),)
->>>>>>> 15346588
   HdlGoal=declare
   HdlMessage=Declaring (make usable in proxies)
   MAKEOVERRIDES+=HdlPlatforms= HdlPlatform= 
@@ -55,11 +51,7 @@
   HdlGoal=
   HdlMessage=Building
 endif
-<<<<<<< HEAD
-declarehdl: $(HdlMyPlatforms)
-=======
 declare: $(HdlMyPlatforms)
->>>>>>> 15346588
 
 PF=$(if $(wildcard $1/Makefile),,-f $(OCPI_CDK_DIR)/include/hdl/hdl-platform.mk)
 $(HdlMyPlatforms):
