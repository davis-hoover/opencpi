# This file is protected by Copyright. Please refer to the COPYRIGHT file
# distributed with this source distribution.
#
# This file is part of OpenCPI <http://www.opencpi.org>
#
# OpenCPI is free software: you can redistribute it and/or modify it under the
# terms of the GNU Lesser General Public License as published by the Free
# Software Foundation, either version 3 of the License, or (at your option) any
# later version.
#
# OpenCPI is distributed in the hope that it will be useful, but WITHOUT ANY
# WARRANTY; without even the implied warranty of MERCHANTABILITY or FITNESS FOR
# A PARTICULAR PURPOSE. See the GNU Lesser General Public License for more
# details.
#
# You should have received a copy of the GNU Lesser General Public License along
# with this program. If not, see <http://www.gnu.org/licenses/>.

# Makefile fragment for HDL primitives, cores, and workers etc.
# 'pre' means should be included before anything else
# This file is target and tool independent: LET's KEEP IT THAT WAY
# This file will be included at the start of:
#  primitive libraries
#  imported cores
#  workers
#  device workers
#  platforms
#  assemblies
#  containers

ifndef __HDL_PRE_MK__
__HDL_PRE_MK__=x
include $(OCPI_CDK_DIR)/include/hdl/hdl-make.mk

# Default for everything
ifndef ParamConfigurations
ParamConfigurations=0
endif
################################################################################
# Determine the Worker Name very early, and the name of its XML file, and its
# language, in all the modes that are worker
ifneq ($(filter platform assembly worker,$(HdlMode)),)
  ifdef Workers
    ifneq ($(words $(Workers)),1)
      $(error Only one HDL worker can be built here.  Workers is: $(Workers).  Use "Worker=")
    endif
  endif
#  HdlXmlFile:=$(Worker_$(Worker)_xml)
endif
#$(call OcpiDbgVar,HdlXmlFile)
$(call OcpiDbgVar,Worker)
#$(call OcpiDbgVar,Worker_$(Worker)_xml)

################################################################################
# Determine the language and suffix, which might mean looking in the xml file
#
HdlVerilogSuffix:=.v
HdlVerilogIncSuffix:=.vh
HdlVHDLSuffix:=.vhd
HdlVHDLIncSuffix:=.vhd

#ifndef OcpiLanguage
#  $(error NO LANGUAGE)
#endif # HdlLanguage not initially defined (probably true)

HdlLanguage:=$(OcpiLanguage)
$(call OcpiDbgVar,HdlLanguage)
ifeq ($(HdlLanguage),verilog)
HdlSourceSuffix:=$(HdlVerilogSuffix)
HdlIncSuffix:=$(HdlVerilogIncSuffix)
HdlOtherSourceSuffix:=$(HdlVHDLSuffix)
HdlOtherIncSuffix:=$(HdlVHDLIncSuffix)
HdlOtherLanguage:=vhdl
else
HdlSourceSuffix:=$(HdlVHDLSuffix)
HdlIncSuffix:=$(HdlVHDLIncSuffix)
HdlOtherSourceSuffix:=$(HdlVerilogSuffix)
HdlOtherIncSuffix:=$(HdlVerilogIncSuffix)
HdlOtherLanguage:=verilog
endif
$(call OcpiDbgVar,HdlSourceSuffix)

# This is redundant with what is in worker.mk, when that file is included, but sometimes it isn't
override HdlExplicitLibraries:=$(call Unique,$(HdlLibraries) $(Libraries) $(HdlExplicitLibraries))
####################################################################################################
# Construct (deferred) the list of all HDL primitive libraries needed for this asset.
# This includes searching for explicitly requested libraries (what the source code needs),
# and built-in/default libraries that are always needed. Note this is evaluated deferred in a
# context when HdlTarget is set, but can also just supply it as $1.  The returned list is of the
# form <path>:<lib>, where if the library is in the global namespace <lib> is the same as basename
# <path>, but when the library is in the qualified namespace it is qualified
override HdlLibrariesInternal=$(infox HLI:$1:$(HdlTarget):$(HdlExplicitLibraries))$(strip \
$(if $(findstring clean,$(MAKECMDGOALS)),,\
$(foreach l,$(call Unique,\
<<<<<<< HEAD
               $(HdlPrimitiveLibraries) \
               $(if $(HdlNoLibraries),,\
	          $(foreach f,$(call HdlGetFamily,$(or $(HdlTarget),$1)),\
		    $(foreach v,$(call HdlGetTop,$f),$(infox VVV:$v)\
	              $(if $(filter library,$(HdlMode)),,\
			$(foreach p,$(foreach x,$(filter-out $(LibName),fixed_float ocpi util bsv cdc protocol),$(infox XXX:$x)$(call HdlSearchPrimitivePath,$x,,HLI)),$(infox PPP:$p)\
			  $(if $(wildcard $(call HdlLibraryRefDir,$p,$f,,HLI)),$p,\
			    $(error Primitive library "$p" non-existent or not built for $f [$(call HdlLibraryRefDir,$p,$f,x,HLI2)])))))))),\
    $(infox HLI:returning $l)$l))
=======
              $(- first process explicitly supplied libraries)\
              $(foreach p,$(HdlExplicitLibraries),\
                $(if $(findstring /,$p),\
                  $(info Warning:  HDL primitive libraries specified with pathnames is deprecated:$p)\
                  $(or $(and $(call HdlExists,$p),$p:$(notdir $p)),\
                       $(error Primitive library $p (from HdlLibraries or Libraries) not found.)),\
                  $(call HdlSearchPrimitivePath,$p,,HPLHLI)))\
              $(- second, unless suppressed, add the libraries that are automatically included all the time)\
              $(if $(HdlNoLibraries),,\
	        $(if $(filter library core,$(HdlMode)),,\
                  $(foreach f,$(call HdlGetFamily,$(or $(HdlTarget),$1)),\
                    $(foreach v,$(call HdlGetTop,$f),$(infox VVV:$v)\
	              $(foreach x,$(filter-out $(LibName),fixed_float ocpi ocpi.core.bsv cdc),\
                        $(call HdlSearchPrimitivePath,$x,,HLI))))))),\
  $(infox HLI:returning $l)$l)))
>>>>>>> ed84dedd

# For use by some tools
define HdlSimNoLibraries
HdlToolPost=$$(HdlSimPost)
HdlToolLinkFiles=$$(call Unique,\
  $$(HdlToolFiles) \
  $$(foreach f,$$(DefsFile) $$(ImplHeaderFiles),\
     $$(call FindRelative,$$(TargetDir),$$(f))))
endef

################################################################################
# Target processing.
$(call OcpiDbgVar,HdlTarget)
$(call OcpiDbgVar,HdlTargets)
$(call OcpiDbgVar,HdlPlatform)
$(call OcpiDbgVar,HdlPlatforms)
$(eval $(HdlPreprocessTargets))
$(call OcpiDbgVar,HdlTarget)
$(call OcpiDbgVar,HdlTargets)
$(call OcpiDbgVar,HdlPlatform)
$(call OcpiDbgVar,HdlPlatforms)

ifneq ($(xxfilter platform container,$(HdlMode)),)
  HdlPlatform:=$(or $(HdlMyPlatform),$(CwdName))
  ifdef HdlPlatforms
    ifeq ($(filter $(HdlPlatform),$(HdlPlatforms)),)
      $(info Skipping this platform ($(HdlPlatform)) since it is not in HdlPlatforms ($(HdlPlatforms)))
      HdlSkip:=1
    endif
  endif
  HdlPlatforms:=$(HdlPlatform)
  HdlExactPart:=$(HdlPart_$(HdlPlatform))
  override HdlTarget:=$(call HdlGetFamily,$(HdlPlatform))
  override HdlActualTargets:=$(HdlTarget)
else # now for builds that accept platforms and targets as inputs
  ifneq ($(MAKECMDGOALS),clean)
    # Make sure all the platforms are present
    $(foreach p,$(HdlPlatforms) $(HdlPlatform),\
      $(if $(filter $p,$(HdlAllPlatforms)),,$(error $p not an available HDL platform)))
  endif
# The general pattern is:
# If Target is specified, build for that target.
# If Targets is specified, build for all, BUT, if they need
# different toolsets, we recurse into make for each set of targets that has a common
# set of tools

$(call OcpiDbgVar,OnlyTargets)
# Map "all" and top level targets down into "families"
HdlActualTargets:=$(strip \
  $(call Unique,\
    $(foreach t,$(HdlTargets),\
              $(if $(findstring $t,all)$(findstring $t,$(HdlTopTargets)),\
                   $(call HdlGetFamily,$t,x),\
                   $t))))
$(call OcpiDbgVar,HdlActualTargets)
# Map "only" targets down to families too
HdlOnlyTargets:=$(strip \
  $(call Unique,\
     $(foreach t,\
               $(or $(OnlyTargets),all),\
               $(if $(findstring $(t),all)$(findstring $(t),$(HdlTopTargets)),\
                    $(call HdlGetFamily,$(t),x),\
                    $(t)))))
$(call OcpiDbgVar,HdlOnlyTargets)
# Now prune to include only targets mentioned in OnlyTargets
# Question is:  for each target, is it in onlytargets?
# We know that we all at the family level or the part level
# So we have several cases, other than pure matches
# target is family, only is part
#  -- replace with part.
# target is part, only is family
#  -- replace with part
HdlPreExcludeTargets:=$(HdlActualTargets)
$(call OcpiDbgVar,HdlPreExcludeTargets,Before only: )
HdlActualTargets:=$(call Unique,\
              $(foreach t,$(HdlActualTargets),\
		 $(or $(filter $(t),$(HdlOnlyTargets)), \
                   $(and $(filter $(t),$(HdlAllFamilies)), \
		     $(foreach o,$(HdlOnlyTargets), \
		       $(if $(filter $(t),$(call HdlGetFamily,$(o))),$(o)))), \
                   $(foreach o,$(HdlOnlyTargets),\
		      $(if $(filter $(o),$(call HdlGetFamily,$(t))),$(t))))))
$(call OcpiDbgVar,HdlActualTargets,After only: )
# Now prune to exclude targets mentioned in ExcludeTargets
# We don't expand families into constituents, but we do
# convert a family into its parts if some of the parts are excluded
$(call OcpiDbgVar,ExcludeTargets,Makefile exclusions: )
$(call OcpiDbgVar,OCPI_EXCLUDE_TARGETS,Environment exclusions: )
ExcludeTargetsInternal:=\
$(call Unique,$(foreach t,$(ExcludeTargets) $(OCPI_EXCLUDE_TARGETS),\
         $(if $(and $(findstring $t,$(HdlTopTargets)),$(HdlTargets_$t)),\
             $(HdlTargets_$t),$t)))

$(call OcpiDbgVar,ExcludeTargetsInternal)
HdlActualTargets:=$(call Unique,\
 $(foreach t,$(HdlActualTargets),\
   $(if $(findstring $t,$(ExcludeTargetsInternal)),,\
      $(if $(findstring $t,$(HdlAllFamilies)),\
	  $(if $(filter $(HdlTargets_$t),$(ExcludeTargetsInternal)),\
	      $(filter-out $(ExcludeTargetsInternal),$(HdlTargets_$t)),\
              $(t)),\
          $(if $(findstring $(call HdlGetFamily,$t),$(ExcludeTargetsInternal)),,\
               $t)))))
$(call OcpiDbgVar,HdlActualTargets,After exclusion: )
override HdlTargets:=$(HdlActualTargets)

endif # End of else of platform-specific modes

ifndef HdlSkip
HdlFamilies=$(call HdlGetFamilies,$(HdlActualTargets))
$(call OcpiDbgVar,HdlFamilies)

HdlToolSets=$(call Unique,$(foreach t,$(HdlFamilies),$(call HdlGetToolSet,$t)))
# We will already get an error if there are no toolsets.
$(call OcpiDbgVar,HdlToolSets)
ifneq ($(HdlMode),worker)
# In all non-worker cases, if SourceFiles is not specified in the Makefile,
# we look for any relevant
$(call OcpiDbgVar,SourceFiles,Before searching: )
ifneq ($(origin SourceFiles),undefined)
AuthoredSourceFiles:=$(SourceFiles)
else
AuthoredSourceFiles:=$(call OcpiPullPkgFiles,$(wildcard *.[vV]) $(wildcard *.vhd) $(wildcard *.vhdl))
endif
$(call OcpiDbgVar,AuthoredSourceFiles,After searching: )
endif

################################################################################
# Now we decide whether to recurse, and run a sub-make per toolset, or, if we
# have only one toolset for all our targets, we just build for those targets in
# this make process.
ifneq ($(word 2,$(HdlToolSets)),)
################################################################################
# So here we recurse.  Note we are recursing for targets and NOT platforms.
$(call OcpiDbg,=============Recursing with all: HdlToolSets=$(HdlToolSets))
all: $(HdlToolSets)
install: $(HdlToolSets:%=install_%)
stublibrary: $(HdlToolSets:%=stublibrary_%)
define HdlDoToolSet
$(1):
	$(AT)$(MAKE) -L --no-print-directory \
	   HdlPlatforms="$(call HdlGetTargetsForToolSet,$(1),$(HdlPlatforms))" HdlTarget= \
           HdlTargets="$(call HdlGetTargetsForToolSet,$(1),$(HdlActualTargets))"

stublibrary_$(1):
	$(AT)$(MAKE) -L --no-print-directory HdlPlatforms= HdlTarget= \
           HdlTargets="$(call HdlGetTargetsForToolSet,$(1),$(HdlActualTargets))" \
	   stublibrary

install_$(1):
	$(AT)$(MAKE) -L --no-print-directory HdlPlatforms= HdlTarget= \
           HdlTargets="$(call HdlGetTargetsForToolSet,$(1),$(HdlActualTargets))" \
           install
endef
$(foreach ts,$(HdlToolSets),$(eval $(call HdlDoToolSet,$(ts))))
# this "skip" tells the file that included this file, that it shouldn't do anything
# after including this file, and thus "skip" the rest of its makefile.
HdlSkip:=1

################################################################################
# Here is where we ended up with nothing to do due to filtering
else ifeq ($(HdlToolSets)$(filter skeleton,$(MAKECMDGOALS)),)
$(call OcpiDbg,=============No tool sets at all, skipping)
ifneq ($(MAKECMDGOALS),clean)
  ifdef HdlPreExcludeTargets
    $(info Not building $(HdlMode) for these filtered (only/excluded) HDL targets: $(HdlPreExcludeTargets))
  else
    $(infox No HDL targets to build for.  Perhaps you want to set OCPI_HDL_PLATFORM for a default?)
  endif
endif
HdlSkip:=1
install:
else
################################################################################
# Here we are NOT recursing, but simply build targets for one toolset in this
# make.
$(call OcpiDbg,=============Performing for one tool set: $(HdlToolSets).)
HdlSkip=
HdlToolSet=$(HdlToolSets)
$(call OcpiDbgVar,HdlToolSet)

ifneq ($(HdlToolSet),)
include $(OCPI_CDK_DIR)/include/hdl/$(HdlToolSet).mk
#ifneq ($(findstring platform,$(HdlMode)),)
#HdlToolNeedBB:=
#endif
ifneq ($(findstring $(HdlToolSet),$(HdlSimTools)),)
HdlSimTool=yes
endif
endif # we have a tool set
endif # for multiple tool sets.

################################################################################
# These are rules for both recursive and non-recursive cases.
clean:: cleanfirst
	$(AT)$(if $(findstring $(HdlMode),worker),,\
		echo Cleaning HDL $(HdlMode) `pwd` for all targets.;)\
	rm -r -f $(OutDir)target-* $(OutDir)gen

cleanfirst::
cleanimports::
	rm -r -f imports

ImportsDir=imports

endif # include this once
endif # top level skip<|MERGE_RESOLUTION|>--- conflicted
+++ resolved
@@ -92,17 +92,6 @@
 override HdlLibrariesInternal=$(infox HLI:$1:$(HdlTarget):$(HdlExplicitLibraries))$(strip \
 $(if $(findstring clean,$(MAKECMDGOALS)),,\
 $(foreach l,$(call Unique,\
-<<<<<<< HEAD
-               $(HdlPrimitiveLibraries) \
-               $(if $(HdlNoLibraries),,\
-	          $(foreach f,$(call HdlGetFamily,$(or $(HdlTarget),$1)),\
-		    $(foreach v,$(call HdlGetTop,$f),$(infox VVV:$v)\
-	              $(if $(filter library,$(HdlMode)),,\
-			$(foreach p,$(foreach x,$(filter-out $(LibName),fixed_float ocpi util bsv cdc protocol),$(infox XXX:$x)$(call HdlSearchPrimitivePath,$x,,HLI)),$(infox PPP:$p)\
-			  $(if $(wildcard $(call HdlLibraryRefDir,$p,$f,,HLI)),$p,\
-			    $(error Primitive library "$p" non-existent or not built for $f [$(call HdlLibraryRefDir,$p,$f,x,HLI2)])))))))),\
-    $(infox HLI:returning $l)$l))
-=======
               $(- first process explicitly supplied libraries)\
               $(foreach p,$(HdlExplicitLibraries),\
                 $(if $(findstring /,$p),\
@@ -118,7 +107,6 @@
 	              $(foreach x,$(filter-out $(LibName),fixed_float ocpi ocpi.core.bsv cdc),\
                         $(call HdlSearchPrimitivePath,$x,,HLI))))))),\
   $(infox HLI:returning $l)$l)))
->>>>>>> ed84dedd
 
 # For use by some tools
 define HdlSimNoLibraries
