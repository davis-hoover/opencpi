# This file is protected by Copyright. Please refer to the COPYRIGHT file
# distributed with this source distribution.
#
# This file is part of OpenCPI <http://www.opencpi.org>
#
# OpenCPI is free software: you can redistribute it and/or modify it under the
# terms of the GNU Lesser General Public License as published by the Free
# Software Foundation, either version 3 of the License, or (at your option) any
# later version.
#
# OpenCPI is distributed in the hope that it will be useful, but WITHOUT ANY
# WARRANTY; without even the implied warranty of MERCHANTABILITY or FITNESS FOR
# A PARTICULAR PURPOSE. See the GNU Lesser General Public License for more
# details.
#
# You should have received a copy of the GNU Lesser General Public License along
# with this program. If not, see <http://www.gnu.org/licenses/>.

# This file is the make file for a group of component libraries

include $(OCPI_CDK_DIR)/include/util.mk

ifndef Libraries
  Libraries=$(call OcpiFindSubdirs,library)
endif

DoLibGoal=$(AT)\
  set -e; \
  $(foreach l,$(Libraries),\
    echo ====== Entering library $l for goal: $@; \
    $(MAKE) -C $l $(if $(wildcard $l/Makefile),,-f $(OCPI_CDK_DIR)/include/library.mk) \
            OCPI_PROJECT_REL_DIR=../$(OCPI_PROJECT_REL_DIR) $@ &&):

<<<<<<< HEAD
Goals=run all declarehdl clean $(Models) $(Models:%=clean%) $(OcpiTestGoals)
=======
Goals=run all declare clean $(Models) $(Models:%=clean%) $(OcpiTestGoals)
>>>>>>> 15346588

.PHONY: $(Goals)

$(Goals):
	$(call DoLibGoal,$(MAKE))
<|MERGE_RESOLUTION|>--- conflicted
+++ resolved
@@ -31,11 +31,7 @@
     $(MAKE) -C $l $(if $(wildcard $l/Makefile),,-f $(OCPI_CDK_DIR)/include/library.mk) \
             OCPI_PROJECT_REL_DIR=../$(OCPI_PROJECT_REL_DIR) $@ &&):
 
-<<<<<<< HEAD
-Goals=run all declarehdl clean $(Models) $(Models:%=clean%) $(OcpiTestGoals)
-=======
 Goals=run all declare clean $(Models) $(Models:%=clean%) $(OcpiTestGoals)
->>>>>>> 15346588
 
 .PHONY: $(Goals)
 
