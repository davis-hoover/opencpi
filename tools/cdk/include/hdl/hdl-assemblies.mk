#
#  This file is part of OpenCPI (www.opencpi.org).
#     ____                   __________   ____
#    / __ \____  ___  ____  / ____/ __ \ /  _/ ____  _________ _
#   / / / / __ \/ _ \/ __ \/ /   / /_/ / / /  / __ \/ ___/ __ `/
#  / /_/ / /_/ /  __/ / / / /___/ ____/_/ / _/ /_/ / /  / /_/ /
#  \____/ .___/\___/_/ /_/\____/_/    /___/(_)____/_/   \__, /
#      /_/                                             /____/
#
#  OpenCPI is free software: you can redistribute it and/or modify
#  it under the terms of the GNU Lesser General Public License as published
#  by the Free Software Foundation, either version 3 of the License, or
#  (at your option) any later version.
#
#  OpenCPI is distributed in the hope that it will be useful,
#  but WITHOUT ANY WARRANTY; without even the implied warranty of
#  MERCHANTABILITY or FITNESS FOR A PARTICULAR PURPOSE.  See the
#  GNU Lesser General Public License for more details.
#
#  You should have received a copy of the GNU Lesser General Public License
#  along with OpenCPI.  If not, see <http://www.gnu.org/licenses/>.
#
########################################################################### #
# This makefile is for building a set of assemblies, each in their own subdirectory

# Capture whatever is in the current file, allowing more to be reset in the project file
override ComponentLibrariesInternal:=$(ComponentLibrariesInternal) $(ComponentLibraries)
override HdlLibrariesInternal:=$(HdlLibrariesInternal) $(HdlLibraries) $(Libraries)
ComponentLibraries=
HdlLibraries=
Libraries=
include $(OCPI_CDK_DIR)/include/util.mk
$(OcpiIncludeProject)
include $(OCPI_CDK_DIR)/include/hdl/hdl-make.mk

# We make this sort of like building a component library because
# for each application we are indeed making a "worker", and then we go
# on to make bitstreams for platforms.
LibDir=$(OutDir)lib
GenDir=$(OutDir)gen
ifndef OutDir
ifdef OCPI_OUTPUT_DIR 
PassOutDir=OutDir=$(call AdjustRelative,$(OutDir:%/=%))/$@
endif
endif
# We use the "internal" versions of variables to allow subsidiary makefiles to
# simply set those variables again
ifeq ($(origin Assemblies),undefined)
  $(warning No 'Assemblies' set - building ALL. Set 'Assemblies=' to disable.)
  ifndef ExcludeAssemblies
    $(warning No 'ExcludeAssemblies' set - building ALL. Set 'ExcludeAssemblies' to a list of assemblies NOT to build by default.)
  endif
  Assemblies:=$(shell for i in *; do if test -d $$i; then echo $$i; fi; done)
endif
override Assemblies:=$(filter-out $(ExcludeAssemblies),$(Assemblies))
all: $(Assemblies)

.PHONY: $(Assemblies) $(Platforms) $(Targets) clean

ifdef Assemblies
ComponentLibrariesInternal+=$(ComponentLibraries)
HdlLibrariesInternal+=$(HdlLibraries) $(Libraries)
$(Assemblies):
	$(AT)echo =============Building assembly $@
	$(AT)$(MAKE) -L -C $@ \
               $(HdlPassTargets) \
	       LibDir=$(call AdjustRelative,$(LibDir)) \
	       GenDir=$(call AdjustRelative,$(GenDir)) \
<<<<<<< HEAD
	       ComponentLibrariesInternal="$(call OcpiAdjustLibraries,$(ComponentLibrariesInternal))" \
	       HdlLibrariesInternal="$(call OcpiAdjustLibraries,$(HdlLibrariesInternal))" \
=======
	       ComponentLibrariesInternal="$(call OcpiAdjustLibraries,$(ComponentLibraries) $(ComponentLibrariesInternal))" \
	       HdlLibrariesInternal="$(call OcpiAdjustLibraries,$(HdlLibraries))" \
>>>>>>> b3eb255e
               XmlIncludeDirsInternal="$(call AdjustRelative,$(XmlIncludeDirs))" \
	       $(PassOutDir)
endif

clean:
	$(AT)set -e;for a in $(Assemblies); do \
		echo Cleaning $$a ; \
		$(MAKE) -C $$a clean; \
		done
	$(AT)rm -r -f $(LibDir) $(GenDir)
<|MERGE_RESOLUTION|>--- conflicted
+++ resolved
@@ -66,13 +66,8 @@
                $(HdlPassTargets) \
 	       LibDir=$(call AdjustRelative,$(LibDir)) \
 	       GenDir=$(call AdjustRelative,$(GenDir)) \
-<<<<<<< HEAD
-	       ComponentLibrariesInternal="$(call OcpiAdjustLibraries,$(ComponentLibrariesInternal))" \
-	       HdlLibrariesInternal="$(call OcpiAdjustLibraries,$(HdlLibrariesInternal))" \
-=======
 	       ComponentLibrariesInternal="$(call OcpiAdjustLibraries,$(ComponentLibraries) $(ComponentLibrariesInternal))" \
-	       HdlLibrariesInternal="$(call OcpiAdjustLibraries,$(HdlLibraries))" \
->>>>>>> b3eb255e
+	       HdlLibrariesInternal="$(call OcpiAdjustLibraries,$(HdlLibraries) $(HdlLibrariesInternal))" \
                XmlIncludeDirsInternal="$(call AdjustRelative,$(XmlIncludeDirs))" \
 	       $(PassOutDir)
 endif
