--- conflicted
+++ resolved
@@ -68,11 +68,7 @@
             $$(foreach d,$$(call HdlTargetComponentLibraries,$$(HdlTarget),HSW),\
                $$(call HdlExists,$$d/$$w$$(HdlBin))))),\
           $$(call FindRelative,.,$$f)),\
-<<<<<<< HEAD
-	),$$(if $$(filter-out ocscp ocscp_rv metadata metadata_rv time_client time_client_rv,$$w),$$(warning Warning: Worker $$w was not found in any of the component libraries)))))\
-=======
 	),$$(if $$(filter-out ocscp ocscp_rv metadata metadata_rv time_client time_client_rv unoc_node unoc_node_rv,$$w),$$(warning Warning: Worker $$w was not found in any of the component libraries)))))
->>>>>>> 2af6c03b
    $$(infox Cores SubCores_$$(HdlTarget) is $$(origin SubCores_$$(HdlTarget)) $$(flavor SubCores_$$(HdlTarget)):$$(SubCores_$$(HdlTarget)))
 
 endef
