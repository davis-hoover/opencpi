--- conflicted
+++ resolved
@@ -287,11 +287,7 @@
        HdlBuiltPlatforms="$(HdlBuiltPlatforms)";\
        HdlAllTargets="$(HdlAllTargets)";\
        HdlTargets="$(foreach t,$(HdlTopTargets),$(or $(HdlTargets_$t),$t))";\
-<<<<<<< HEAD
-       $(foreach p,$(HdlAllPlatforms),HdlPart_$p=$(HdlPart_$p);)\
-=======
        $(foreach p,$(HdlAllPlatforms),HdlPart_$p=$(HdlPart_$p); HdlPlatformDir_$p=$(HdlPlatformDir_$p);)\
->>>>>>> 8ca5c571
        $(foreach f,$(HdlAllTargets),\
          $(if $(HdlTargets_$f),HdlTargets_$f="$(HdlTargets_$f)";)\
          $(if $(HdlToolSet_$f),HdlToolSet_$f="$(HdlToolSet_$f)";)\
