#
#  This file is part of OpenCPI (www.opencpi.org).
#     ____                   __________   ____
#    / __ \____  ___  ____  / ____/ __ \ /  _/ ____  _________ _
#   / / / / __ \/ _ \/ __ \/ /   / /_/ / / /  / __ \/ ___/ __ `/
#  / /_/ / /_/ /  __/ / / / /___/ ____/_/ / _/ /_/ / /  / /_/ /
#  \____/ .___/\___/_/ /_/\____/_/    /___/(_)____/_/   \__, /
#      /_/                                             /____/
#
#  OpenCPI is free software: you can redistribute it and/or modify
#  it under the terms of the GNU Lesser General Public License as published
#  by the Free Software Foundation, either version 3 of the License, or
#  (at your option) any later version.
#
#  OpenCPI is distributed in the hope that it will be useful,
#  but WITHOUT ANY WARRANTY; without even the implied warranty of
#  MERCHANTABILITY or FITNESS FOR A PARTICULAR PURPOSE.  See the
#  GNU Lesser General Public License for more details.
#
#  You should have received a copy of the GNU Lesser General Public License
#  along with OpenCPI.  If not, see <http://www.gnu.org/licenses/>.
#
########################################################################### #

# This file has the HDL tool details for modelsim

################################################################################
# $(call HdlToolLibraryFile,target,libname)
# Function required by toolset: return the file to use as the file that gets
# built when the library is built.
# In modelsim the result is a library directory that is always built all at once, and is
# always removed entirely each time it is built.  It is so fast that there is no
# point in fussing over "incremental" mode.
# So there not a specific file name we can look for
HdlToolLibraryFile=$2
################################################################################
# Function required by toolset: given a list of targets for this tool set
# Reduce it to the set of library targets.
HdlToolLibraryTargets=modelsim
################################################################################
# Variable required by toolset: HdlBin
# What suffix to give to the binary file result of building a core
# Note we can't build cores for further building, only simulatable "tops"
HdlBin=
################################################################################
# Variable required by toolset: HdlToolRealCore
# Set if the tool can build a real "core" file when building a core
# I.e. it builds a singular binary file that can be used in upper builds.
# If not set, it implies that only a library containing the implementation is
# possible
HdlToolRealCore=
################################################################################
# Variable required by toolset: HdlToolNeedBB=yes
# Set if the tool set requires a black-box library to access a core
HdlToolNeedBB=

################################################################################
# Function required by toolset: $(call HdlToolCoreRef,coreref)
# Modify a stated core reference to be appropriate for the tool set
HdlToolCoreRef=$(call HdlRmRv,$1)
HdlToolCoreRef_modelsim=$(call HdlRmRv,$1)

ModelsimFiles=\
  $(foreach f,$(HdlSources),\
     $(call FindRelative,$(TargetDir),$(dir $(f)))/$(notdir $(f)))
$(call OcpiDbgVar,ModelsimFiles)


ModelsimVlogLibs=

ModelSimVlogIncs=\
  $(foreach d,$(VerilogDefines),+define+$d) \
  $(foreach d,$(VerilogIncludeDirs),+incdir+$(call FindRelative,$(TargetDir),$d))

ModelsimArgs=-pedanticerrors -work $(WorkLib) -modelsimini modelsim.ini

HdlToolCompile=\
  (echo '; This file is generated for building this '$(LibName)' library.';\
   echo '[library]' ; \
   $(foreach l,$(HdlLibrariesInternal),$(infox LLL:$l)\
      echo $(lastword $(subst -, ,$(notdir $l)))=$(strip \
        $(call FindRelative,$(TargetDir),$(strip \
           $(call HdlLibraryRefDir,$l,$(HdlTarget),,modelsim))));) \
   $(foreach c,$(call HdlCollectCores,modelsim),\
      echo $(call HdlRmRv,$(notdir $(c)))=$(call FindRelative,$(TargetDir),$(strip \
          $(call HdlCoreRef,$(call HdlRmRv,$c),modelsim)));) \
   echo others=$(OCPI_MODELSIM_DIR)/modelsim.ini \
   ) > modelsim.ini ; \
   export LM_LICENSE_FILE=$(OCPI_MODELSIM_LICENSE_FILE); \
   rm -r -f $(WorkLib); \
   $(if $(filter work,$(LibName)),,$(OCPI_MODELSIM_DIR)/bin/vlib $(WorkLib) &&) \
   $(and $(filter %.v,$(ModelsimFiles)),\
    $(OCPI_MODELSIM_DIR)/bin/vlog $(ModelSimVlogIncs) $(VlogLibs) $(ModelsimArgs) $(filter %.v, $(ModelsimFiles)) ;) \
   $(and $(filter %.vhd,$(ModelsimFiles)),\
    $(OCPI_MODELSIM_DIR)/bin/vcom -preserve $(if $(HdlNoElaboration),,-bindAtCompile) -error 1253 $(ModelsimArgs) $(filter %.vhd,$(ModelsimFiles)))

# Since there is not a singular output, make's builtin deletion will not work
HdlToolPost=\
  if test $$HdlExit != 0; then \
    rm -r -f $(WorkLib); \
  else \
    touch $(WorkLib);\
  fi;

BitFile_modelsim=$1.tar

define HdlToolDoPlatform_modelsim

# Generate bitstream
$1/$3.tar:
<<<<<<< HEAD
	$(AT)echo Building modelsim simulation executable: "$$@" with details in $1/$3.out
=======
	$(AT)echo Building modelsim simulation executable: "$$@" with details in $1/$3-modelsim.out
>>>>>>> 660e8522
	$(AT)(set -e ; cd $1 && \
	     echo -L $3 $$$$(grep = modelsim.ini | grep -v others= | sed 's/=.*//' | sed 's/^/-L /') > vsim.args && \
	     export LM_LICENSE_FILE=$(OCPI_MODELSIM_LICENSE_FILE) && \
	     echo 'log -r /*; archive write vsim.dbar -wlf vsim.wlf -include_src ; quit' | \
	     $(OCPI_MODELSIM_DIR)/bin/vsim -c $3.$3 -modelsimini modelsim.ini \
	       -f vsim.args && \
             echo vsim exited successfully, now creating archive: $$@ && \
             tar -cf $$(notdir $$@) -h vsim.dbar vsim.args metadatarom.dat \
	       $$(foreach i,$$(shell grep = $1/modelsim.ini | grep -v others=),\
                 $$(foreach l,$$(firstword $$(subst =, ,$$i)),\
                   $$(foreach p,$$(word 2,$$(subst =, ,$$i)),\
		     --xform=s=$$(subst ../,,$$p)=$$l= $$p ))) $3 ) > $1/$3.out 2>&1

endef
<|MERGE_RESOLUTION|>--- conflicted
+++ resolved
@@ -108,11 +108,7 @@
 
 # Generate bitstream
 $1/$3.tar:
-<<<<<<< HEAD
-	$(AT)echo Building modelsim simulation executable: "$$@" with details in $1/$3.out
-=======
 	$(AT)echo Building modelsim simulation executable: "$$@" with details in $1/$3-modelsim.out
->>>>>>> 660e8522
 	$(AT)(set -e ; cd $1 && \
 	     echo -L $3 $$$$(grep = modelsim.ini | grep -v others= | sed 's/=.*//' | sed 's/^/-L /') > vsim.args && \
 	     export LM_LICENSE_FILE=$(OCPI_MODELSIM_LICENSE_FILE) && \
