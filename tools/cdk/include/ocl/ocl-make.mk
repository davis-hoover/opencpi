--- conflicted
+++ resolved
@@ -44,25 +44,12 @@
     OclTargets:=all
   endif
 endif
-<<<<<<< HEAD
 ifeq ($(OclTargets),all)
   override OclTargets:=$(shell $(ToolsDir)/ocpiocl targets)
 endif
 
 $(call OcpiDbgVar,OclTarget)
 $(call OcpiDbgVar,OclTargets)
-
-=======
-
-ifndef OclTarget
-OclTarget:=intel-cpu
-endif
-
-$(call OcpiDbgVar,OclTarget)
-ifndef OclTargets
-OclTargets=$(OclTarget)
-endif
->>>>>>> 54ed34ba
 OclOs=opencl
 OclOsVersion=$(word 1,$(subst -, ,$1))
 OclArch=$(word 2,$(subst -, ,$1))
