
/*
 *  Copyright (c) Mercury Federal Systems, Inc., Arlington VA., 2009-2010
 *
 *    Mercury Federal Systems, Incorporated
 *    1901 South Bell Street
 *    Suite 402
 *    Arlington, Virginia 22202
 *    United States of America
 *    Telephone 703-413-0781
 *    FAX 703-413-0784
 *
 *  This file is part of OpenCPI (www.opencpi.org).
 *     ____                   __________   ____
 *    / __ \____  ___  ____  / ____/ __ \ /  _/ ____  _________ _
 *   / / / / __ \/ _ \/ __ \/ /   / /_/ / / /  / __ \/ ___/ __ `/
 *  / /_/ / /_/ /  __/ / / / /___/ ____/_/ / _/ /_/ / /  / /_/ /
 *  \____/ .___/\___/_/ /_/\____/_/    /___/(_)____/_/   \__, /
 *      /_/                                             /____/
 *
 *  OpenCPI is free software: you can redistribute it and/for modify
 *  it under the terms of the GNU Lesser General Public License as published
 *  by the Free Software Foundation, either version 3 of the License, or
 *  (at your option) any later version.
 *
 *  OpenCPI is distributed in the hope that it will be useful,
 *  but WITHOUT ANY WARRANTY; without even the implied warranty of
 *  MERCHANTABILITY or FITNESS FOR A PARTICULAR PURPOSE.  See the
 *  GNU Lesser General Public License for more details.
 *
 *  You should have received a copy of the GNU Lesser General Public License
 *  along with OpenCPI.  If not, see <http://www.gnu.org/licenses/>.
 */

#include <stdio.h>
#include <string.h>
#include <stdlib.h>
#include <assert.h>
#include <ctype.h>
#include <uuid/uuid.h>
// FIXME: integrate this into our UUID utility properly
#ifndef _UUID_STRING_T
#define _UUID_STRING_T
typedef char uuid_string_t[50]; // darwin has 37 - lousy unsafe interface
#endif
#include "HdlOCCP.h"
#include "wip.h"

/*
 * todo
 * generate WIP attribute constants for use by code (widths, etc.)
 * sthreadbusyu alias?
 */
static const char *wipNames[] = {"Unknown", "WCI", "WSI", "WMI", "WDI", "WMemI", 0};

const char *pattern(Worker *w, Port *p, int n, unsigned wn, bool in, bool master, char **suff) {
  const char *pat = p->pattern ? p->pattern : w->pattern;
  if (!pat) {
    *suff = strdup("");
    return 0;
  }
  char c, *s = (char *)malloc(strlen(p->name) + strlen(w->pattern) * 3 + 10);
  *suff = s;
  while ((c = *pat++)) {
    if (c != '%')
      *s++ = c;
    else if (!*pat)
      *s++ = '%';
    else {
      bool myMaster = master;
      bool noOrdinal = false;
      if (*pat == '!') {
	myMaster = !master;
	pat++;
      }
      if (*pat == '*') {
	noOrdinal = true;
	pat++;
      }
      switch (*pat++) {
      case '%':
	*s++ = '%';
	break;
      case 'm':
	*s++ = myMaster ? 'm' : 's';
	break;
      case 'M':
	*s++ = myMaster ? 'M' : 'S';
	break;
      case '0': // zero origin ordinal-within-profile
      case '1':
	sprintf(s, "%d", wn + (pat[-1] - '0'));
	while (*s) s++;
	break;
#if 1
      case 'i':
	*s++ = in ? 'i' : 'o';
	break;
      case 'I':
	*s++ = in ? 'i' : 'o';
	break;
      case 'n':
	strcpy(s, in ? "in" : "out");
	while (*s)
	  s++;
	break;
      case 'N':
	strcpy(s, in ? "In" : "Out");
	while (*s)
	  s++;
	break;
#endif
      case 's': // interface name as is
      case 'S': // capitalized interface name
	strcpy(s, p->name);
	if (pat[-1] == 'S')
	  *s = toupper(*s);
	while (*s)
	  s++;
	if (p->count > 1)
	  switch (n) {
	  case -1:
	    *s++ = '%';
	    *s++ = 'd';
	    break;
	  case -2:
	    break;
	  default:
	    sprintf(s, "%d", n);
	    while (*s)
	      s++;
	  }
	break;
      case 'W': // capitalized profile name
	strcpy(s, wipNames[p->type]);
	s++;
        while (*s) {
	  *s = tolower(*s);
	  s++;
	}
	break;
      case 'w': // lower case profile name
	strcpy(s, wipNames[p->type]);
        while (*s) {
	  *s = tolower(*s);
	  s++;
	}
	break;
      default:
	return esprintf("Invalid pattern rule: %s", w->pattern);
      }
    }
  }
  *s++ = 0;
  return 0;
}



// Emit the file that can be used to instantiate the worker
 const char *
emitDefsHDL(Worker *w, const char *outDir, bool wrap) {
  const char *err;
  FILE *f;
  Language lang = wrap ? (w->language == VHDL ? Verilog : VHDL) : w->language;
  if ((err = openOutput(w->implName, outDir, "", DEFS, lang == VHDL ? VHD : ".vh", NULL, f)))
    return err;
  const char *comment = lang == VHDL ? "--" : "//";
  printgen(f, comment, w->file);
  fprintf(f,
	  "%s This file contains the %s declarations for the worker with\n"
	  "%s  spec name \"%s\" and implementation name \"%s\".\n"
	  "%s It is needed for instantiating the worker.\n"
	  "%s Interface signal names are defined with pattern rule: \"%s\"\n",
	  comment, lang == VHDL ? "VHDL" : "Verilog", comment, w->specName,
	  w->implName, comment, comment, w->pattern);
  if (lang == VHDL)
    fprintf(f,
	    "Library IEEE;\n"
	    "  use IEEE.std_logic_1164.all;\n"
	    "Library work;\n"
	    "  use work.wip_defs.all;\n"
	    "\n"
	    "package %s_defs is\n",
	    w->implName);
  // Generate record types for interfaces
  OcpSignalDesc *osd;
  if (lang == VHDL)
    for (unsigned i = 0; i < w->ports.size(); i++) {
      Port *p = w->ports[i];
      bool mIn = p->masterIn();
      fprintf(f,
	      "\n"
	      "-- These 2 records correspond to the input and output sides of the OCP bundle\n"
	      "-- for the \"%s\" worker's \"%s\" profile interface named \"%s\"\n",
	      w->implName, wipNames[p->type], p->name);
      fprintf(f,
	      "\n-- Record for the %s input (OCP %s) signals for port \"%s\" of worker \"%s\"\n",
	      wipNames[p->type], mIn ? "master" : "slave", p->name, w->implName);
      char *pin, *pout;
      if ((err = pattern(w, p, 0, 0, true, !mIn, &pin)) ||
	  (err = pattern(w, p, 0, 0, false, !mIn, &pout)))
	return err;
      fprintf(f, "type %s_t is record\n", pin);
      osd = ocpSignals;
      for (OcpSignal *os = p->ocp.signals; osd->name; os++, osd++)
	if ((osd->master == mIn && strcmp(osd->name, "Clk")) && os->value) {
	  fprintf(f, "    %-20s: ", osd->name);
	  if (osd->type)
	    fprintf(f, "%s_t", osd->name);
	  else if (osd->vector)
	    fprintf(f, "std_logic_vector(%u downto 0)", os->width - 1);
	  else
	    fprintf(f, "std_logic");
	  fprintf(f, ";\n");
	}
      fprintf(f, "end record %s_t;\n", pin);
      fprintf(f,
	      "\n-- Record for the %s output (OCP %s) signals for port \"%s\" of worker \"%s\"\n"
	      "type %s%s_t is record\n",
	      wipNames[p->type], mIn ? "slave" : "master",
	      p->name, w->implName, p->name, pout);
      osd = ocpSignals;
      for (OcpSignal *os = p->ocp.signals; osd->name; os++, osd++)
	if ((osd->master != mIn && strcmp(osd->name, "Clk")) && os->value) {
	  fprintf(f, "    %-20s: ", osd->name);
	  if (osd->type)
	    fprintf(f, "%s_t", osd->name);
	  else if (osd->vector)
	    fprintf(f, "std_logic_vector(%u downto 0)", os->width - 1);
	  else
	    fprintf(f, "std_logic");
	  fprintf(f, ";\n");
	}
      fprintf(f, "end record %s_t;\n", pout);
    }
  if (lang == VHDL)
    fprintf(f,
	    "\n\ncomponent %s is\n"
	    "  port (\n", w->implName);
  else
    fprintf(f,
	    "\n"
	    "`default_nettype none\n"
	    "`ifndef NOT_EMPTY_%s\n"
	    "(* box_type=\"user_black_box\" *)\n"
	    "`endif\n"
	    "module %s (\n", w->implName, w->implName);
  // port name is scoped by entity, just has to avoid record name
  // _in or _out
  // type conventions _t or _Typ or T or..
  // port signal (wsi consumer port foo):
  //  foo_s_out: out spec_impl.foo_s_t;
  Clock *c = w->clocks;
  bool first = true;
  for (unsigned i = 0; i < w->nClocks; i++, c++) {
    if (!c->port) {
      if (first)
	fprintf(f,
		"  // Clocks not associated with one specific interface:\n");
      first = false;
      fprintf(f, "  %s, %*s// input\n",
	      c->signal, (int)(22 - strlen(c->signal)), "");
    }
  }
  char *last = 0;
  for (unsigned i = 0; i < w->ports.size(); i++) {
    Port *p = w->ports[i];
    if (last) {
      fprintf(f, last, ',');
      last = 0;
    }
    bool mIn = p->masterIn();
    char *nbuf;
    asprintf(&nbuf, " %d", p->count);
    fprintf(f,
	    "\n  %s%s The%s %s %sinterface%s named \"%s\", with \"%s\" acting as OCP %s:\n",
	    lang == VHDL ? "  " : "", comment, p->count > 1 ? nbuf : "", wipNames[p->type],
	    p->type == WMIPort || p->type == WSIPort ?
	    (p->u.wdi.isProducer ? "producer " : "consumer ") : "",
	    p->count > 1 ? "s" : "", p->name, w->implName, mIn ? "slave" : "master");
    fprintf(f, "  // WIP attributes for this %s interface are:\n", wipNames[p->type]);
    if (p->clockPort)
      fprintf(f, "  //   Clock: uses the clock from interface named \"%s\"\n",
	      p->clockPort->name);
    else if (p->myClock)
      fprintf(f, "  //   Clock: this interface has its own clock, named \"%s\"\n",
	      p->clock->signal);
    else
      fprintf(f, "  //   Clock: this interface uses the worker's clock named \"%s\"\n",
	      p->clock->signal);
    switch (p->type) {
      case WCIPort:
	fprintf(f, "  //   SizeOfConfigSpace: %llu (0x%llx)\n",
		(unsigned long long)w->ctl.sizeOfConfigSpace,
		(unsigned long long)w->ctl.sizeOfConfigSpace);
	fprintf(f, "  //   WritableConfigProperties: %s\n", BOOL(w->ctl.writableConfigProperties));
	fprintf(f, "  //   ReadableConfigProperties: %s\n", BOOL(w->ctl.readableConfigProperties));
	fprintf(f, "  //   Sub32BitConfigProperties: %s\n", BOOL(w->ctl.sub32BitConfigProperties));
	fprintf(f, "  //   ControlOperations (in addition to the required \"start\"): ");
	{
	  bool first = true;
	  for (unsigned op = 0; op < NoOp; op++, first = false)
	    if (op != ControlOpStart &&
		w->ctl.controlOps & (1 << op))
	      fprintf(f, "%s%s", first ? "" : ",", controlOperations[op]);
	}
	fprintf(f, "\n");
	fprintf(f, "  //   ResetWhileSuspended: %s\n", BOOL(p->u.wci.resetWhileSuspended));
	break;
    case WSIPort:
    case WMIPort:
      // Do common WDI attributes first
      fprintf(f, "  //   DataValueWidth: %u\n", p->protocol->m_dataValueWidth);
      fprintf(f, "  //   DataValueGranularity: %u\n", p->protocol->m_dataValueGranularity);
      fprintf(f, "  //   DiverseDataSizes: %s\n", BOOL(p->protocol->m_diverseDataSizes));
      fprintf(f, "  //   MaxMessageValues: %u\n", p->protocol->m_maxMessageValues);
      fprintf(f, "  //   NumberOfOpcodes: %u\n", p->u.wdi.nOpcodes);
      fprintf(f, "  //   Producer: %s\n", BOOL(p->u.wdi.isProducer));
      fprintf(f, "  //   VariableMessageLength: %s\n", BOOL(p->protocol->m_variableMessageLength));
      fprintf(f, "  //   ZeroLengthMessages: %s\n", BOOL(p->protocol->m_zeroLengthMessages));
      fprintf(f, "  //   Continuous: %s\n", BOOL(p->u.wdi.continuous));
      fprintf(f, "  //   DataWidth: %u\n", p->dataWidth);
      fprintf(f, "  //   ByteWidth: %u\n", p->byteWidth);
      fprintf(f, "  //   ImpreciseBurst: %s\n", BOOL(p->impreciseBurst));
      fprintf(f, "  //   Preciseburst: %s\n", BOOL(p->preciseBurst));
      if (p->type == WSIPort) {
	fprintf(f, "  //   Abortable: %s\n", BOOL(p->u.wsi.abortable));
	fprintf(f, "  //   EarlyRequest: %s\n", BOOL(p->u.wsi.earlyRequest));
      } else if (p->type == WMIPort)
	fprintf(f, "  //   TalkBack: %s\n", BOOL(p->u.wmi.talkBack));
      break;
    case WTIPort:
      break;
    case WMemIPort:
      fprintf(f, "  //   DataWidth: %u\n", p->dataWidth);
      fprintf(f, "  //   ByteWidth: %u\n", p->byteWidth);
      fprintf(f, "  //   ImpreciseBurst: %s\n", BOOL(p->impreciseBurst));
      fprintf(f, "  //   Preciseburst: %s\n", BOOL(p->preciseBurst));
      fprintf(f, "  //   MemoryWords: %llu\n", (unsigned long long )p->u.wmemi.memoryWords);
      fprintf(f, "  //   MaxBurstLength: %u\n", p->u.wmemi.maxBurstLength);
      fprintf(f, "  //   WriteDataFlowControl: %s\n", BOOL(p->u.wmemi.writeDataFlowControl));
      fprintf(f, "  //   ReadDataFlowControl: %s\n", BOOL(p->u.wmemi.readDataFlowControl));
    default:
      ;
    }
    for (unsigned n = 0; n < p->count; n++) {
      if (last) {
	fprintf(f, last, ',');
	last = 0;
      }
      if (p->clock->port == p && n == 0) {
	if (lang == VHDL)
	  fprintf(f, "    %-20s: in  std_logic;\n", p->clock->signal);
	else
	  fprintf(f, "  %s, %*s// input\n",
		  p->clock->signal, (int)(22 - strlen(p->clock->signal)), "");
	p->ocp.Clk.signal = p->clock->signal;
      } else if (n == 0)
	fprintf(f,
		"  %s%s No Clk signal here. The \"%s\" interface uses \"%s\" as clock,\n",
		lang == VHDL ? "  " : "", comment, p->name, p->clock->signal);
      if (lang == VHDL)
	fprintf(f, "    %-20s: in  %s_t;\n",
		p->fullNameIn, p->fullNameIn);
      else {
	osd = ocpSignals;
	for (OcpSignal *os = p->ocp.signals; osd->name; os++, osd++)
	  if ((osd->master == mIn && strcmp(osd->name, "Clk")) && os->value) {
	    char *name;
	    asprintf(&name, os->signal, n);
	    fprintf(f, "  %s, %*s// input  ", name, (int)(22 - strlen(name)), "");
	    //if (osd->type)
	    //fprintf(f, "%s_t", osd->name);
	    //else
	    if (osd->vector)
	      fprintf(f, "[%3u:0]\n", os->width - 1);
	    else
	      fprintf(f, "\n");
	  }
      }
      if (lang == VHDL)
	fprintf(f, "    %-20s: out %s_t%s\n", p->fullNameOut, p->fullNameOut,
		i < w->ports.size() - 1 || p->count > n+1 ? ";" : "");
      else {
	osd = ocpSignals;
	for (OcpSignal *os = p->ocp.signals; osd->name; os++, osd++)
	  if ((osd->master != mIn && strcmp(osd->name, "Clk")) && os->value) {
	    if (last)
	      fprintf(f, last, ',');
	    char *name;
	    asprintf(&name, os->signal, n);
	    asprintf(&last, "  %s%%c %*s// output ", name,
		     (int)(22 - strlen(name)), "");
	    if (osd->vector)
	      asprintf(&last, "%s[%3u:0]\n", last, os->width - 1);
	    else
	      asprintf(&last, "%s\n", last);
	  }
      }
    }
  }
  if (w->nSignals) {
    if (last)
      fprintf(f, last, ',');
    last = 0;
    fprintf(f, "  // Extra signals not part of any WIP interface:\n");
    Signal *s = w->signals;
    for (unsigned n = 0; n < w->nSignals; n++, s++) {
      if (last)
	fprintf(f, last, ',');
      asprintf(&last, "  %s%%c %*s// %s ", s->name,
	       (int)(22 - strlen(s->name)), " ",
	       s->direction == Signal::IN ? "input " :
	       (s->direction == Signal::OUT ? "output" : "inout "));
      if (s->width)
	asprintf(&last, "%s[%3u:0]\n", last, s->width - 1);
      else
	asprintf(&last, "%s\n", last);
    }
  }
  if (lang == VHDL) {
    fprintf(f, "  );\n"
	    "end component %s;\n"
	    "end package %s_defs;\n", w->implName, w->implName);
  } else {
    if (last)
	fprintf(f, last, ' ');
    fprintf(f, ");\n");
    // Now we emit parameters.
    for (PropertiesIter pi = w->ctl.properties.begin(); pi != w->ctl.properties.end(); pi++)
      if ((*pi)->m_isParameter) {
	OU::Property *pr = *pi;
	if (w->language == VHDL) {
	  fprintf(f, "VHDL PARAMETERS HERE\n");
	} else {
	  int64_t i64 = 0;
	  if (pr->m_defaultValue)
	    switch (pr->m_baseType) {
#define OCPI_DATA_TYPE(s,c,u,b,run,pretty,storage) \
	      case OA::OCPI_##pretty:	   \
		i64 = (int64_t)pr->m_defaultValue->m_##pretty; break;
	      OCPI_PROPERTY_DATA_TYPES
#undef OCPI_DATA_TYPE
	  default:;
	  }
	  unsigned bits =
	    pr->m_baseType == OA::OCPI_Bool ?
	    1 : pr->m_nBits;
	  fprintf(f, "  parameter [%u:0] %s = %u'h%llx;\n",
		  bits - 1, pr->m_name.c_str(), bits, (long long)i64);
	}
      }
    // Now we emit the declarations (input, output, width) for each module port
    c = w->clocks;
    for (unsigned i = 0; i < w->nClocks; i++, c++)
      if (!c->port)
	fprintf(f, "  input          %s;\n", c->signal);
    for (unsigned i = 0; i < w->ports.size(); i++) {
      Port *p = w->ports[i];
      bool mIn = masterIn(p);
      for (unsigned n = 0; n < p->count; n++) {
	if (p->clock->port == p && n == 0)
	  fprintf(f, "  input          %s;\n", p->clock->signal);
#if 0
	char *pin, *pout;
	if ((err = pattern(w, p, n, 0, true, !mIn, &pin)) ||
	    (err = pattern(w, p, n, 0, false, !mIn, &pout)))
	  return err;
#endif
	osd = ocpSignals;
	for (OcpSignal *os = p->ocp.signals; osd->name; os++, osd++)
	  if ((osd->master == mIn && strcmp(osd->name, "Clk")) && os->value) {
	    char *name;
	    asprintf(&name, os->signal, n);
	    if (osd->vector)
	      fprintf(f, "  input  [%3u:0] %s;\n", os->width - 1, name);
	    else
	      fprintf(f, "  input          %s;\n", name);
	  }
	osd = ocpSignals;
	for (OcpSignal *os = p->ocp.signals; osd->name; os++, osd++)
	  if ((osd->master != mIn && strcmp(osd->name, "Clk")) && os->value) {
	    char *name;
	    asprintf(&name, os->signal, n);
	    if (osd->vector)
	      fprintf(f, "  output [%3u:0] %s;\n", os->width - 1, name);
	    else
	      fprintf(f, "  output         %s;\n", name);
	  }
      }
    }
    if (w->nSignals) {
      fprintf(f, "  // Extra signals not part of any WIP interface:\n");
      Signal *s = w->signals;
      for (unsigned n = 0; n < w->nSignals; n++, s++) {
	const char *dir =
	  s->direction == Signal::IN ? "input " :
	  (s->direction == Signal::OUT ? "output" : "inout ");
	if (s->width)
	  fprintf(f, "  %s [%3u:0] %s;\n", dir, s->width - 1, s->name);
	else
	  fprintf(f, "  %s         %s;\n", dir, s->name);
      }
    }
    // Suppress the "endmodule" when this should not be an empty module definition
    // When standalone, the file will be an empty module definition
    fprintf(f,
	    "\n"
	    "// NOT_EMPTY_%s is defined before including this file when implementing\n"
	    "// the %s worker.  Otherwise, this file is a complete empty definition.\n"
	    "`ifndef NOT_EMPTY_%s\n"
	    "endmodule\n"
	    "`endif\n",
	    w->implName, w->implName, w->implName);
  }
  fclose(f);
  return 0;
}
// Generate the readonly implementation file.
// What implementations must explicitly (verilog) or implicitly (VHDL) include.
 const char *
emitImplHDL(Worker *w, const char *outDir, const char *library) {
  const char *err;
  FILE *f;
  if ((err = openOutput(w->implName, outDir, "", IMPL, w->language == VHDL ? VHD : ".vh", NULL, f)))
    return err;
  const char *comment = w->language == VHDL ? "--" : "//";
  printgen(f, comment, w->file);
  fprintf(f,
	  "%s This file contains the implementation declarations for worker %s\n"
	  "%s Interface definition signal names defined with pattern rule: \"%s\"\n\n",
	  comment, w->implName, comment, w->pattern);
  if (w->language == VHDL)
    fprintf(f,
	    "library IEEE;\n"
	    "  use IEEE.std_logic_1164.all;\n"
	    "library %s;\n"
	    "  use %s.%s%s.all;\n\n"
	    "entity %s is\n"
	    "  port (\n",
	    library, library, w->implName, DEFS, w->implName);
  else
    // Verilog just needs the module declaration and any other associate declarations
    // required for the module declaration.
    fprintf(f,
	    "`define NOT_EMPTY_%s // suppress the \"endmodule\" in %s%s%s\n"
	    "`include \"%s%s%s\"\n"
	    "`include \"ocpi_wip_defs%s\"\n",
	    w->implName, w->implName, DEFS, VERH, w->implName, DEFS, VERH, VERH);

  // For VHDL we need to basically replicate the port declarations that are part of the
  // component: there is no way to just use what the component decl says.
  // For Verilog we just include the module declaration so don't need anything here.
  if (w->language == VHDL) {
    // port name is scoped by entity, just has to avoid record name
    // _in or _out
    // type conventions _t or _Typ or T or..
    // port signal (wsi consumer port foo):
    //  foo_s_out: out spec_impl.foo_s_t;
    for (unsigned i = 0; i < w->ports.size(); i++) {
      Port *p = w->ports[i];
      bool mIn = p->masterIn();
      char *nbuf;
      asprintf(&nbuf, " %d", p->count);
      fprintf(f,
	      "\n    %s For the %s%s %sinterface%s named \"%s\", with %s acting as OCP %s\n",
	      comment, p->count > 1 ? nbuf : "", wipNames[p->type],
	      p->type == WMIPort || p->type == WSIPort ?
	      (p->u.wdi.isProducer ? "producer " : "consumer ") : "",
	      p->count > 1 ? "s" : "", p->name,
	      w->implName, mIn ? "slave" : "master");
      for (unsigned n = 0; n < p->count; n++) {
	if (p->clock->port == p && n == 0)
	  fprintf(f, "    %-20s: in  std_logic;\n", p->clock->signal);
	else if (n == 0)
	  fprintf(f,
		  "    -- No Clk here. \"%s\" interface uses \"%s\" as clock,\n",
		  p->name, p->clock->signal);
	char *pin, *pout;
	if ((err = pattern(w, p, n, 0, true, !mIn, &pin)) ||
	    (err = pattern(w, p, n, 0, false, !mIn, &pout)))
	  return err;
	fprintf(f, "    %-20s: in  %s_t;\n",
		pin, pin);
	fprintf(f, "    %-20s: out %s_t%s\n", pout, pout,
		i < w->ports.size() - 1 || p->count > n+1 ? ";" : "");
      }
    }
    fprintf(f, "  );\n");
  }
  // Aliases for OCP signals
  for (unsigned i = 0; i < w->ports.size(); i++) {
    Port *p = w->ports[i];
    bool mIn = p->masterIn();
    for (unsigned n = 0; n < p->count; n++) {
      char *pin, *pout;
      if ((err = pattern(w, p, n, 0, true, !mIn, &pin)) ||
	  (err = pattern(w, p, n, 0, false, !mIn, &pout)))
	return err;
      switch (p->type) {
      case WCIPort:
	fprintf(f,
		"  %s Aliases for %s interface \"%s\"\n",
		comment, wipNames[p->type], p->name);
	if (w->language == VHDL)
	  fprintf(f,
		  "  alias %s_Terminate : std_logic is %s.MFlag(0);\n"
		  "  alias %s_Endian   : std_logic is %s.MFlag(1);\n"
		  "  alias %s_Config    : std_logic is %s.MAddrSpace(0);\n"
		  "  alias %s_Attention : std_logic is %s.SFlag(0);\n",
		  pin, pin, pin, pin, pin, pin, pout, pout);
	else {
	  fprintf(f,
		  "  wire %sTerminate = %sMFlag[0];\n"
		  "  wire %sEndian    = %sMFlag[1];\n"
                  "  wire [2:0] %sControlOp = %sMAddr[4:2];\n",
		  pin, pin, pin, pin, pin, pin);
	  if (w->ctl.sizeOfConfigSpace)
	    fprintf(f,
		    "  wire %sConfig    = %sMAddrSpace[0];\n"
		    "  wire %sIsCfgWrite = %sMCmd == OCPI_OCP_MCMD_WRITE &&\n"
		    "                           %sMAddrSpace[0] == OCPI_WCI_CONFIG;\n"
		    "  wire %sIsCfgRead = %sMCmd == OCPI_OCP_MCMD_READ &&\n"
		    "                          %sMAddrSpace[0] == OCPI_WCI_CONFIG;\n"
		    "  wire %sIsControlOp = %sMCmd == OCPI_OCP_MCMD_READ &&\n"
		    "                            %sMAddrSpace[0] == OCPI_WCI_CONTROL;\n",
		  pin, pin, pin, pin, pin, pin, pin, pin, pin,
		  pin, pin);
	  else
	    fprintf(f,
		    "  wire %sIsControlOp = %sMCmd == OCPI_OCP_MCMD_READ;\n", pin, pin);
	  fprintf(f,
		  "  assign %sSFlag[1] = 1; // indicate that this worker is present\n"
		  "  // This assignment requires that the %sAttention be used, not SFlag[0]\n"
		  "  reg %sAttention; assign %sSFlag[0] = %sAttention;\n",
		  pin, pout, pout, pout, pout);
	}
	if (w->ctl.properties.size() && n == 0) {
	  fprintf(f,
		  "  %s Constants for %s's property addresses\n",
		  comment, w->implName);
	  if (w->language == VHDL)
	    fprintf(f,
		  "  subtype Property_t is std_logic_vector(%d downto 0);\n",
		  p->ocp.MAddr.width - 1);
	  else
	    fprintf(f,
		    "  localparam %sPropertyWidth = %d;\n", pin, p->ocp.MAddr.width);
	  for (PropertiesIter pi = w->ctl.properties.begin(); pi != w->ctl.properties.end(); pi++)
	    if (!(*pi)->m_isParameter) {
	      OU::Property *pr = *pi;
	      if (w->language == VHDL) {
		fprintf(f,
			"  constant %-20s : Property_t := b\"", pr->m_name.c_str());
		for (int b = p->ocp.MAddr.width-1; b >= 0; b--)
		  fprintf(f, "%c", pr->m_offset & (1 << b) ? '1' : '0');
		fprintf(f, "\"; -- 0x%0*x\n",
			(int)roundup(p->ocp.MAddr.width, 4)/4, pr->m_offset);
	      } else
		fprintf(f, "  localparam [%d:0] %sAddr = %d'h%0*x;\n",
			p->ocp.MAddr.width - 1, pr->m_name.c_str(), p->ocp.MAddr.width,
			(int)roundup(p->ocp.MAddr.width, 4)/4, pr->m_offset);
	    }
	}
	break;
      case WSIPort:
	if (p->u.wsi.regRequest) {
	  fprintf(f,
		  "  %s Register declarations for request phase signals for interface \"%s\"\n",
		  comment, p->name);
	  OcpSignalDesc *osd = ocpSignals;
	  for (OcpSignal *os = p->ocp.signals; osd->name; os++, osd++)
	    if (osd->request && p->u.wdi.isProducer && p->u.wsi.regRequest && os->value &&
		strcmp("MReqInfo", osd->name)) // fixme add "aliases" attribute somewhere
	      fprintf(f, "  reg %s%s;\n", pout, osd->name);
	}
	fprintf(f,
		"  %s Aliases for interface \"%s\"\n", comment, p->name);
	if (p->ocp.MReqInfo.width) {
	  if (n == 0) {
	    if (w->language == VHDL)
	      fprintf(f,
		      "  subtype %s%s_OpCode_t is std_logic_vector(%d downto 0);\n",
		      p->name, mIn ? pin : pout, p->ocp.MReqInfo.width - 1);
	    else
	      fprintf(f,
		      "  localparam %sOpCodeWidth = %d;\n",
		      mIn ? pin : pout, p->ocp.MReqInfo.width);
          }
	  if (w->language == VHDL)
	    fprintf(f,
		    "  alias %s_Opcode: %sOpCode_t is %s.MReqInfo(%d downto 0);\n",
		    mIn ? pin : pout, mIn ? pin : pout,
		    mIn ? pin : pout, p->ocp.MReqInfo.width - 1);
	  else if (mIn)
	    fprintf(f,
		    "  wire [%d:0] %sOpcode = %sMReqInfo;\n",
		    p->ocp.MReqInfo.width - 1, pin, pin);
	  else
	    fprintf(f,
		    //"  wire [%d:0] %s_Opcode; always@(posedge %s) %s_MReqInfo = %s_Opcode;\n",
		    // p->ocp.MReqInfo.width - 1, pout, p->clock->signal, pout, pout);
		    "  %s [%d:0] %sOpcode; assign %sMReqInfo = %sOpcode;\n",
		    p->u.wsi.regRequest ? "reg" : "wire", p->ocp.MReqInfo.width - 1, pout, pout, pout);
	}
	if (p->ocp.MFlag.width) {
	  if (w->language == VHDL)
	    fprintf(f,
		    "  alias %sAbort : std_logic is %s.MFlag(0);\n",
		    mIn ? pin : pout, mIn ? pin : pout);
	  else if (mIn)
	    fprintf(f,
		    "  wire %sAbort = %sMFlag[0];\n",
		    pin, pin);
	  else
	    fprintf(f,
		    "  wire %sAbort; assign %sMFlag[0] = %sAbort;\n",
		    pout, pout, pout);
        }
	break;
      case WMIPort:
	fprintf(f,
		"  %s Aliases for interface \"%s\"\n", comment, p->name);
	if (w->language == VHDL)
	  fprintf(f,
		  "  alias %sNodata  : std_logic is %s.MAddrSpace(0);\n"
		  "  alias %sDone    : std_logic is %s.MReqInfo(0);\n",
		  pout, pout, pout, pout);
	else if (p->master) // if we are app
	  fprintf(f,
		  "  wire %sNodata; assign %sMAddrSpace[0] = %sNodata;\n"
		  "  wire %sDone;   assign %sMReqInfo[0] = %sDone;\n",
		  pout, pout, pout, pout, pout, pout);
	else // we are infrastructure
	  fprintf(f,
		  "  wire %sNodata = %sMAddrSpace[0];\n"
		  "  wire %sDone   = %sMReqInfo[0];\n",
		  pin, pin, pin, pin);
	if (p->u.wdi.nOpcodes > 1) {
	  if (w->language == VHDL) {
	    if (n == 0)
	      fprintf(f,
		      "  subtype %s%sOpCode_t is std_logic_vector(7 downto 0);\n",
		      p->name, p->u.wdi.isProducer ? pout : pin);
	    fprintf(f,
		    "  alias %sOpcode: %s%sOpCode_t is %s.%cFlag(7 downto 0);\n",
		    p->u.wdi.isProducer ? pout : pin,
		    p->name, p->u.wdi.isProducer ? pout : pin,
		    p->u.wdi.isProducer ? pout : pin,
		    p->u.wdi.isProducer ? 'M' : 'S');
	  } else {
	    if (p->u.wdi.isProducer) // opcode is an output
	      fprintf(f,
		      "  wire [7:0] %sOpcode; assign %s%cFlag[7:0] = %sOpcode;\n",
		      pout, pout, p->master ? 'M' : 'S', pout);
	    else
	      fprintf(f,
		      "  wire [7:0] %sOpcode = %s%cFlag[7:0];\n",
		      pin, pin, p->master ? 'S' : 'M');
	  }
	}
	if (p->protocol->m_variableMessageLength) {
	  if (w->language == VHDL) {
	    if (n == 0)
	      fprintf(f,
		      "  subtype %s%sLength_t is std_logic_vector(%d downto 8);\n",
		      p->name, p->u.wdi.isProducer ? pout : pin,
		      (p->u.wdi.isProducer ? p->ocp.MFlag.width : p->ocp.MFlag.width) - 1);
	    fprintf(f,
		    "  alias %sLength: %s%s_Length_t is %s.%cFlag(%d downto 0);\n",
		    p->u.wdi.isProducer ? pout : pin,
		    p->name, p->u.wdi.isProducer ? pout : pin,
		    p->u.wdi.isProducer ? pout : pin,
		    p->u.wdi.isProducer ? 'M' : 'S',
		    (p->u.wdi.isProducer ? p->ocp.MFlag.width : p->ocp.MFlag.width) - 9);
	  } else {
	    if (p->u.wdi.isProducer) { // length is an output
	      unsigned width =
		(p->master ? p->ocp.MFlag.width : p->ocp.SFlag.width) - 8;
	      fprintf(f,
		    "  wire [%d:0] %sLength; assign %s%cFlag[%d:8] = %sLength;\n",
		      width - 1, pout, pout, p->master ? 'M' : 'S', width + 7, pout);
	    } else {
	      unsigned width =
		(p->master ? p->ocp.SFlag.width : p->ocp.MFlag.width) - 8;
	      fprintf(f,
		    "  wire [%d:0] %sLength = %s%cFlag[%d:8];\n",
		      width - 1, pin, pin, p->master ? 'S' : 'M', width + 7);
	    }
	  }
	}
	break;
      default:
	;
      }
    }
  }
  // Emit properties
  if (w->language == VHDL)
    fprintf(f,
	    "end entity %s;\n",	w->implName);
  // no close for verilog since its included
  fclose(f);
  return 0;
}

const char *
openSkelHDL(Worker *w, const char *outDir, const char *suff, FILE *&f) {
  const char *err;
  if ((err = openOutput(w->implName, outDir, "", suff, w->language == VHDL ? VHD : VER, NULL, f)))
    return err;
  const char *comment = w->language == VHDL ? "--" : "//";
  printgen(f, comment, w->file, true);
  return 0;
}
const char*
emitSkelHDL(Worker *w, const char *outDir) {
  FILE *f;
  const char *err = openSkelHDL(w, outDir, SKEL, f);
  if (err)
    return err;
  if (w->language == VHDL)
    fprintf(f,
	    "-- This file contains the architecture skeleton for worker: %s\n\n"
	    "library IEEE;\n"
	    "  use IEEE.std_logic_1164.all;\n\n"
	    "architecture rtl of %s is\n"
	    "begin -- rtl\n\n\n\n"
	    "end rtl;\n",
	    w->implName, w->implName);
  else {
    fprintf(f,
	    "// This file contains the implementation skeleton for worker: %s\n\n"
	    "`include \"%s_impl%s\"\n\n",
	    w->implName, w->implName, VERH);
    for (unsigned i = 0; i < w->ports.size(); i++) {
      Port *p = w->ports[i];
      switch (p->type) {
      case WSIPort:
	if (p->u.wsi.regRequest)
	  fprintf(f,
		  "// GENERATED: OCP request phase signals for interface \"%s\" are registered\n",
		  p->name);
      default:
	;
      }
    }
    fprintf(f, "\n\nendmodule //%s\n",  w->implName);
  }
  fclose(f);
  return 0;
}

const char *
adjustConnection(InstancePort *consumer, InstancePort *producer) {
  // Check WDI compatibility
  Port *prod = producer->port, *cons = consumer->port;
  if (prod->protocol->m_dataValueWidth != cons->protocol->m_dataValueWidth)
    return "dataValueWidth incompatibility for connection";
  if (prod->protocol->m_dataValueGranularity < cons->protocol->m_dataValueGranularity ||
      prod->protocol->m_dataValueGranularity % cons->protocol->m_dataValueGranularity)
    return "dataValueGranularity incompatibility for connection";
  if (prod->protocol->m_maxMessageValues > cons->protocol->m_maxMessageValues)
    return "maxMessageValues incompatibility for connection";
  if (prod->u.wdi.nOpcodes > cons->u.wdi.nOpcodes)
    return "numberOfOpcodes incompatibility for connection";
  if (prod->protocol->m_variableMessageLength && !cons->protocol->m_variableMessageLength)
    return "variable length producer vs. fixed length consumer incompatibility";
  if (prod->protocol->m_zeroLengthMessages && !cons->protocol->m_zeroLengthMessages)
    return "zero length message incompatibility";
  if (prod->type != cons->type)
    return "profile incompatibility";
  if (cons->u.wdi.continuous && !prod->u.wdi.continuous)
    return "continuous incompatibility";
  if (prod->dataWidth != prod->dataWidth)
    return "dataWidth incompatibility";
  if (cons->u.wdi.continuous && !prod->u.wdi.continuous)
    return "producer is not continuous, but consumer requires it";
  // Profile-specific error checks and adaptations
  OcpAdapt *oa;
  switch (prod->type) {
  case WSIPort:
    // Bursting compatibility and adaptation
    if (prod->impreciseBurst && !cons->impreciseBurst)
      return "consumer needs precise, and producer may produce imprecise";
    if (cons->impreciseBurst) {
      if (!cons->preciseBurst) {
	// Consumer accepts only imprecise bursts
	if (prod->preciseBurst) {
	  // Convert any precise bursts to imprecise
	  oa = &consumer->ocp[OCP_MBurstLength];
	  oa->expr= "%s ? 1 : 2";
	  oa->other = OCP_MReqLast;
	  oa->comment = "Convert precise to imprecise";
	  oa = &producer->ocp[OCP_MBurstLength];
	  oa->expr = "";
	  oa->comment = "MBurstLength ignored for imprecise consumer";
	  if (prod->impreciseBurst) {
	    oa = &producer->ocp[OCP_MBurstPrecise];
	    oa->expr = "";
	    oa->comment = "MBurstPrecise ignored for imprecise-only consumer";
	  }
	}
      } else { // consumer does both
	// Consumer accept both, has MPreciseBurst Signal
	oa = &consumer->ocp[OCP_MBurstPrecise];
	if (!prod->impreciseBurst) {
	  oa->expr = "1";
	  oa->comment = "Tell consumer all bursts are precise";
	} else if (!prod->preciseBurst) {
	  oa = &consumer->ocp[OCP_MBurstPrecise];
	  oa->expr = "0";
	  oa->comment = "Tell consumer all bursts are imprecise";
	  oa = &consumer->ocp[OCP_MBurstLength];
	  oa->other = OCP_MBurstLength;
	  asprintf((char **)&oa->expr, "{%u'b0,%%s}", cons->ocp.MBurstLength.width - 2);
	  oa->comment = "Consumer only needs imprecise burstlength (2 bits)";
	}
      }
    }
    if (prod->preciseBurst && cons->preciseBurst &&
	prod->ocp.MBurstLength.width < cons->ocp.MBurstLength.width) {
      oa = &consumer->ocp[OCP_MBurstLength];
      asprintf((char **)&oa->expr, "{%u'b0,%%s}",
	       cons->ocp.MBurstLength.width - prod->ocp.MBurstLength.width);
      oa->comment = "Consumer takes bigger bursts than producer";
      oa->other = OCP_MBurstLength;
    }
    // Abortable compatibility and adaptation
    if (cons->u.wsi.abortable) {
      if (!prod->u.wsi.abortable) {
	oa = &consumer->ocp[OCP_MFlag];
	oa->expr = "0";
	oa->comment = "Tell consumer no frames are ever aborted";
      }
    } else if (prod->u.wsi.abortable)
      return "consumer cannot handle aborts from producer";
    // EarlyRequest compatibility and adaptation
    if (cons->u.wsi.earlyRequest) {
      if (!prod->u.wsi.earlyRequest) {
	oa = &consumer->ocp[OCP_MDataLast];
	oa->other = OCP_MReqLast;
	oa->expr = "%s";
	oa->comment = "Tell consumer last data is same as last request";
	oa = &consumer->ocp[OCP_MDataValid];
	oa->other = OCP_MCmd;
	oa->expr = "%s == OCPI_OCP_MCMD_WRITE ? 1 : 0";
	oa->comment = "Tell consumer data is valid when request is MCMD_WRITE";
      }
    } else if (prod->u.wsi.earlyRequest)
      return "producer emits early requests, but consumer doesn't support them";
    break;
  case WMIPort:
    break;
  default:
    return "unknown data port type";
  }
  return 0;
}


/*
 * Generate a file containing wrapped versions of all the workers in an assembly.
 * The wrapping is for normalization when the profiles don't match precisely.
 * The WCI connections are implicit.
 * The WDI and WMemI connections are explicit.
 * For WCI the issues are:
 * -- Config accesses may be disabled in the worker
 * -- Config accesses may have only one of read or write data paths
 * -- Byte enables may or may not be present
 * -- Address width of config properties may be different.
 * For WDI the issues are:
 * -- May have different profiles entirely (WSI vs. WMI).
 * -- May be generic infrastructure ports.
 * -- Basic protocol attributes must match.
 * -- May require repeaters
 * For WSI the issues are:
 * -- Width.
 */

// Verilog only for now
 const char *
emitAssyHDL(Worker *w, const char *outDir)
{
  FILE *f;
  const char *err = openSkelHDL(w, outDir, ASSY, f);
  if (err)
    return err;
  fprintf(f,
	  "// This confile contains the generated assembly implementation for worker: %s\n\n"
	  "`define NOT_EMPTY_%s // suppress the \"endmodule\" in %s%s%s\n"
	  "`include \"%s%s%s\"\n\n",
	  w->implName, w->implName, w->implName, DEFS, VERH, w->implName, DEFS, VERH);
  Assembly *a = &w->assembly;
  unsigned n;
  Connection *c;
  OcpSignalDesc *osd;
  OcpSignal *os;
  InstancePort *ip;
  fprintf(f, "// Define signals for connections that are not externalized\n\n");
  fprintf(f, "wire[255: 0] nowhere; // for passing output ports\n");
  // Define the inside-the-assembly signals, and also figure out the necessary tieoffs or
  // simple expressions when there is a simple adaptation.
  for (n = 0, c = a->connections; n < a->nConnections; n++, c++)
    if (c->nExternals == 0) {
      InstancePort *master = 0, *slave = 0, *producer = 0, *consumer = 0;
      for (ip = c->ports; ip; ip = ip->nextConn) {
	if (ip->port->master)
	  master = ip;
	else
	  slave = ip;
	if (ip->port->u.wdi.isProducer)
	  producer = ip;
	else
	  consumer = ip;
      }
      assert(master && slave && producer && consumer);
      asprintf((char **)&c->masterName, "%s_%s_2_%s_%s_",
	       master->instance->name, master->port->name,
	       slave->instance->name, slave->port->name);
      asprintf((char **)&c->slaveName, "%s_%s_2_%s_%s_",
	       slave->instance->name, slave->port->name,
	       master->instance->name, master->port->name);
      if ((err = adjustConnection(consumer, producer)))
	return esprintf("for connection from %s/%s to %s/%s: %s",
			producer->instance->name, producer->port->name,
			consumer->instance->name, consumer->port->name, err);
      // Generate signals when both sides has the signal configured.
      OcpSignal *osMaster, *osSlave;
      for (osd = ocpSignals, osMaster = master->port->ocp.signals, osSlave = slave->port->ocp.signals ;
	   osd->name; osMaster++, osSlave++, osd++)
	if (osMaster->value && osSlave->value) {
	  unsigned width = osMaster->width < osSlave->width ? osMaster->width : osSlave->width;
	  fprintf(f, "wire ");
	  if (osd->vector)
	    fprintf(f, "[%2d:%2d] ", width - 1, 0);
	  else
	    fprintf(f, "        ");
	  fprintf(f, "%s%s;\n", osd->master ? c->masterName : c->slaveName, osd->name);
	  // Fall through the switch to enable the signal
	}
    }
  // Create the instances
  Instance *i;
  for (n = 0, i = a->instances; n < a->nInstances; n++, i++) {
    fprintf(f, "%s", i->worker->implName);
    if (i->nValues) {
      bool any = false;
      unsigned n = 0;
      // Emit the compile-time properties (a.k.a. parameter properties).
      for (InstanceProperty *pv = i->properties; n < i->nValues; n++, pv++) {
	OU::Property *pr = pv->property;
	if (pr->m_isParameter) {
	  if (w->language == VHDL) {
	    fprintf(f, "VHDL PARAMETERS HERE\n");
	  } else {
	    fprintf(f, "%s", any ? ", " : " #(");
	    any = true;
	    int64_t i64 = 0;
	    switch (pr->m_baseType) {
#define OCPI_DATA_TYPE(s,c,u,b,run,pretty,storage)			\
	    case OA::OCPI_##pretty:				\
	      i64 = (int64_t)pv->value.m_##pretty;			\
	      break;
OCPI_PROPERTY_DATA_TYPES
#undef OCPI_DATA_TYPE
            default:;
	    }
	    unsigned bits =
	      pr->m_baseType == OA::OCPI_Bool ?
	      1 : pr->m_nBits;
	    fprintf(f, ".%s(%u'b%lld)",
		    pr->m_name.c_str(), bits, (long long)i64);
	  }
        }
      }
      if (any)
	fprintf(f, ")");
    }
    fprintf(f, " %s (\n",i->name);
    unsigned nn;
    // For the instance, define the clock signals that are defined separate from
    // any interface/port.
    Clock *c = i->worker->clocks;
    for (nn = 0; nn < i->worker->nClocks; nn++, c++) {
      if (!c->port) {
	fprintf(f, "  .%s(%s)\n", c->signal,
		i->clocks[c - i->worker->clocks]->signal);
      }
    }
    const char *last = "", *comment = "";
    OcpAdapt *oa;
    for (ip = i->ports, nn = 0; nn < i->worker->ports.size(); nn++, ip++)
      for (osd = ocpSignals, os = ip->port->ocp.signals, oa = ip->ocp;
	   osd->name; os++, osd++, oa++)
	// If the signal is in the interface
	if (os->value) {
	  char *signal = 0; // The signal to connect this port to.
	  const char *thisComment = "";
	  if (os == &ip->port->ocp.Clk)
	    signal = strdup(i->clocks[ip->port->clock - i->worker->clocks]->signal);
	  else if (ip->connection)
	    // If the signal is attached to a connection
	    if (ip->connection->nExternals == 0) {
	      // If it is internal
	      if (oa->expr) {
		const char *other;
		if (oa->other) {
		  asprintf((char **)&other, "%s%s",
			   ocpSignals[oa->other].master ?
			   ip->connection->masterName : ip->connection->slaveName,
			   ocpSignals[oa->other].name);
		} else
		  other = "";
		asprintf((char **)&signal, oa->expr, other);
	      } else
		asprintf((char **)&signal, "%s%s",
			 osd->master ?
			 ip->connection->masterName : ip->connection->slaveName,
			 osd->name);
	    } else {
	      // This port is connected to the external port of the connection
	      char *suff;
	      Port *p = ip->connection->external->port;
	      if ((err = pattern(w, p, 0, 0, p->u.wdi.isProducer, p->master, &suff)))
		return err;
	      asprintf((char **)&signal, "%s%s", suff, osd->name);
	    }
	  else if (ip->externalPort) {
	    // This port is indeed connected to an external, non-data-plane wip interface
	    OcpSignal *exf =
	      // was: &i->ports[ip->port - i->worker->ports].external->ocp.signals[os - ip->port->ocp.signals];
	      &ip->externalPort->ocp.signals[os - ip->port->ocp.signals];
	    const char *externalName;

	    asprintf((char **)&externalName, exf->signal, n);
	    // Ports with no data connection
	    switch (ip->port->type) {
	    case WCIPort:
	      switch (osd - ocpSignals) {
	      case OCP_MAddr:
		if (os->width < exf->width)
		  thisComment = "worker is narrower than external, which is OK";
		//asprintf((char **)&signal, "%s[%u:0]", externalName, os->width - 1);
		break;
	      }
	      break;
	    default:
	      ;
	    }
	    if (!signal)
	      signal = strdup(externalName);
	  } else {
	    // A truly unconnected port.  All we want is a tieoff if it is an input
	    // We can always use zero since that will assert reset
	    if (osd->master != ip->port->master)
	      asprintf(&signal,"%u'b0", os->width);
	  }
	  if (signal) {
	    fprintf(f, "%s%s%s%s  .%s(%s",
		    last, comment[0] ? " // " : "", comment, last[0] ? "\n" : "", os->signal, signal);
#if 0
	    if (osd->vector && !isdigit(*signal))
	      fprintf(f, "[%u:0]", width - 1);
#endif
	    fprintf(f, ")");
	    last = ",";
	    comment = oa->comment ? oa->comment : thisComment;
	  }
	}
    fprintf(f, ");%s%s\n", comment[0] ? " // " : "", comment);
  }
#if 0
  Worker *ww = a->workers;
  for (unsigned i = 0; i < a->nWorkers; i++, ww++) {
    fprintf(f, "instance: %s\n"
    // Define the signals that are not already established as external to the assembly.
    Port *p = ww->ports;
    for (unsigned i = 0; i < ww->nPorts; i++, p++) {
      if (!p->connection)
	continue;
      Port *other =
	p->connection->from == p ? p->connection->from : p->connection->to;
      bool otherMaster =
	other->worker->assembly ? !other->master : other->master;
      if (p->master == otherMaster)
	return "Connection with same master/slave role at both sides";

      switch (p->type) {
      case WCIPort:
	// MAddr
	// MAddrSpace
	// MByteEn
	// MData
	// SData
	// config at all? addrspace?
	// data per direction
	// byteen
	// config address width
      case WSIPort:
	// Deal with trivial adaptation cases, like precise->imprecise etc.
      case WMIPort:
      case WMemIPort:
      case WDIPort:
      case WTIPort:
      case NoPort:
	;
      }
    }
  }
#endif
  fprintf(f, "\n\nendmodule //%s\n",  w->implName);
  return 0;
}
#define BSV ".bsv"
const char *
emitBsvHDL(Worker *w, const char *outDir) {
  const char *err;
  FILE *f;
  if ((err = openOutput(w->implName, outDir, "I_", "", BSV, NULL, f)))
    return err;
  const char *comment = "//";
  printgen(f, comment, w->file);
  fprintf(f,
	  "%s This file contains the BSV declarations for the worker with\n"
	  "%s  spec name \"%s\" and implementation name \"%s\".\n"
	  "%s It is needed for instantiating the worker in BSV.\n"
	  "%s Interface signal names are defined with pattern rule: \"%s\"\n\n",
	  comment, comment, w->specName, w->implName, comment, comment, w->pattern);
  fprintf(f,
	  "package I_%s; // Package name is the implementation name of the worker\n\n"
	  "import OCWip::*; // Include the OpenOCPI BSV WIP package\n\n"
	  "import Vector::*;\n"
	  "// Define parameterized types for each worker port\n"
	  "//  with parameters derived from WIP attributes\n\n",
	  w->implName);
  unsigned n, nn;
  for (n = 0; n < w->ports.size(); n++) {
    Port *p = w->ports[n];
    const char *num;
    if (p->count == 1) {
      fprintf(f, "// For worker interface named \"%s\"", p->name);
      num = "";
    } else
      fprintf(f, "// For worker interfaces named \"%s0\" to \"%s%u\"",
	      p->name, p->name, p->count - 1);
    fprintf(f, " WIP Attributes are:\n");
    switch (p->type) {
    case WCIPort:
      fprintf(f, "// SizeOfConfigSpace: %llu (0x%llx)\fn",
	      (unsigned long long)w->ctl.sizeOfConfigSpace,
	      (unsigned long long)w->ctl.sizeOfConfigSpace);
      break;
    case WSIPort:
      fprintf(f, "// DataValueWidth: %u\n", p->protocol->m_dataValueWidth);
      fprintf(f, "// MaxMessageValues: %u\n", p->protocol->m_maxMessageValues);
      fprintf(f, "// ZeroLengthMessages: %s\n",
	      p->protocol->m_zeroLengthMessages ? "true" : "false");
      fprintf(f, "// NumberOfOpcodes: %u\n", p->u.wdi.nOpcodes);
      fprintf(f, "// DataWidth: %u\n", p->dataWidth);
      break;
    case WMIPort:
      fprintf(f, "// DataValueWidth: %u\n", p->protocol->m_dataValueWidth);
      fprintf(f, "// MaxMessageValues: %u\n", p->protocol->m_maxMessageValues);
      fprintf(f, "// ZeroLengthMessages: %s\n",
	      p->protocol->m_zeroLengthMessages ? "true" : "false");
      fprintf(f, "// NumberOfOpcodes: %u\n", p->u.wdi.nOpcodes);
      fprintf(f, "// DataWidth: %u\n", p->dataWidth);
      break;
    case WMemIPort:
      fprintf(f, "// DataWidth: %u\n// MemoryWords: %llu (0x%llx)\n// ByteWidth: %u\n",
	      p->dataWidth, (unsigned long long)p->u.wmemi.memoryWords,
	      (unsigned long long)p->u.wmemi.memoryWords, p->byteWidth);
      fprintf(f, "// MaxBurstLength: %u\n", p->u.wmemi.maxBurstLength);
      break;
    case WTIPort:
      break;
    default:
      ;
    }
    for (nn = 0; nn < p->count; nn++) {
      if (p->count > 1)
	asprintf((char **)&num, "%u", nn);
      switch (p->type) {
      case WCIPort:
	fprintf(f, "typedef Wci_Es#(%u) ", p->ocp.MAddr.width);
	break;
      case WSIPort:
	fprintf(f, "typedef Wsi_E%c#(%u,%u,%u,%u,%u) ",
		p->master ? 'm' : 's',
		p->ocp.MBurstLength.width, p->dataWidth, p->ocp.MByteEn.width,
		p->ocp.MReqInfo.width, p->ocp.MDataInfo.width);
	break;
      case WMIPort:
	fprintf(f, "typedef Wmi_Em#(%u,%u,%u,%u,%u,%u) ",
		p->ocp.MAddr.width, p->ocp.MBurstLength.width, p->dataWidth,
		p->ocp.MDataInfo.width,p->ocp.MDataByteEn.width,
		p->ocp.MFlag.width ? p->ocp.MFlag.width : p->ocp.SFlag.width);
	break;
      case WMemIPort:
	fprintf(f, "typedef Wmemi_Em#(%u,%u,%u,%u) ",
		p->ocp.MAddr.width, p->ocp.MBurstLength.width, p->dataWidth, p->ocp.MDataByteEn.width);
	break;
      case WTIPort:
      default:
	;
      }
      fprintf(f, "I_%s%s;\n", p->name, num);
    }
  }
  fprintf(f,
	  "\n// Define the wrapper module around the real verilog module \"%s\"\n"
	  "interface V%sIfc;\n"
	  "  // First define the various clocks so they can be used in BSV across the OCP interfaces\n",
	  w->implName, w->implName);
#if 0
  for (p = w->ports, n = 0; n < w->nPorts; n++, p++) {
    if (p->clock->port == p)
      fprintf(f, "  Clock %s;\n", p->clock->signal);
  }
#endif
  for (n = 0; n < w->ports.size(); n++) {
    Port *p = w->ports[n];
    const char *num = "";
    for (nn = 0; nn < p->count; nn++) {
      if (p->count > 1)
	asprintf((char **)&num, "%u", nn);
      fprintf(f, "  interface I_%s%s i_%s%s;\n", p->name, num, p->name, num);
    }
  }
  fprintf(f,
	  "endinterface: V%sIfc\n\n", w->implName);
  fprintf(f,
	  "// Use importBVI to bind the signal names in the verilog to BSV methods\n"
	  "import \"BVI\" %s =\n"
	  "module vMk%s #(",
	  w->implName, w->implName);
  // Now we must enumerate the various input clocks and input resets as parameters
  const char *last = "";
  for (n = 0; n < w->ports.size(); n++) {
    Port *p = w->ports[n];
    if (p->clock->port == p) {
      fprintf(f, "%sClock i_%sClk", last, p->name);
      last = ", ";
    }
  }
  // Now we must enumerate the various reset inputs as parameters
  for (n = 0; n < w->ports.size(); n++) {
    Port *p = w->ports[n];
    if (p->type == WCIPort && (p->master && p->ocp.SReset_n.value ||
			       !p->master && p->ocp.MReset_n.value)) {
      if (p->count > 1)
	fprintf(f, "%sVector#(%d,Reset) i_%sRst", last, p->count, p->name);
      else
	fprintf(f, "%sReset i_%sRst", last, p->name);
      last = ", ";
    }
  }
  fprintf(f,
	  ") (V%sIfc);\n\n"
	  "  default_clock no_clock;\n"
	  "  default_reset no_reset;\n\n"
	  "  // Input clocks on specific worker interfaces\n",
	  w->implName);

  for (n = 0; n < w->ports.size(); n++) {
    Port *p = w->ports[n];
    if (p->clock->port == p)
      fprintf(f, "  input_clock  i_%sClk(%s) = i_%sClk;\n",
	      p->name, p->clock->signal, p->name);
    else
      fprintf(f, "  // Interface \"%s\" uses clock on interface \"%s\"\n", p->name, p->clock->port->name);
  }
  fprintf(f, "\n  // Reset inputs for worker interfaces that have one\n");
  for (n = 0; n < w->ports.size(); n++) {
    Port *p = w->ports[n];
    const char *num = "";
    for (nn = 0; nn < p->count; nn++) {
      if (p->count > 1)
	asprintf((char **)&num, "%u", nn);
      if (p->type == WCIPort && (p->master && p->ocp.SReset_n.value ||
				 !p->master && p->ocp.MReset_n.value)) {
	const char *signal;
	asprintf((char **)&signal,
		 p->master ? p->ocp.SReset_n.signal : p->ocp.MReset_n.signal, nn);
	if (p->count > 1)
	  fprintf(f, "  input_reset  i_%s%sRst(%s) = i_%sRst[%u];\n",
		  p->name, num, signal, p->name, nn);
	else
	  fprintf(f, "  input_reset  i_%sRst(%s) = i_%sRst;\n",
		  p->name, signal, p->name);
      }
    }
  }
  unsigned en = 0;
  for (n = 0; n < w->ports.size(); n++) {
    Port *p = w->ports[n];
    const char *num = "";
    for (nn = 0; nn < p->count; nn++) {
      if (p->count > 1)
	asprintf((char **)&num, "%u", nn);
      fprintf(f, "interface I_%s%s i_%s%s;\n", p->name, num, p->name, num);
      OcpSignalDesc *osd;
      OcpSignal *os;
      unsigned o;
      const char *reset;
      if (p->type == WCIPort && (p->master && p->ocp.SReset_n.value ||
				 !p->master && p->ocp.MReset_n.value)) {
	asprintf((char **)&reset, "i_%s%sRst", p->name, num);
      } else
	reset = "no_reset";
      for (o = 0, os = p->ocp.signals, osd = ocpSignals; osd->name; osd++, os++, o++)
	if (os->value) {
	  char *signal;
	  asprintf(&signal, os->signal, nn);

	  // Inputs
	  if (p->master != osd->master && o != OCP_Clk &&
	      (p->type != WCIPort || o != OCP_MReset_n && o != OCP_SReset_n)) {
	    OcpSignalEnum special[] = {OCP_SThreadBusy,
				       OCP_SReset_n,
				       OCP_MReqLast,
				       OCP_MBurstPrecise,
				       OCP_MReset_n,
				       OCP_SDataThreadBusy,
				       OCP_MDataValid,
				       OCP_MDataLast,
				       OCP_SRespLast,
				       OCP_SCmdAccept,
				       OCP_SDataAccept,
				       N_OCP_SIGNALS};
	    OcpSignalEnum *osn;
	    for (osn = special; *osn != N_OCP_SIGNALS; osn++)
	      if ((OcpSignalEnum)o == *osn)
		break;
	    if (*osn != N_OCP_SIGNALS)
	      fprintf(f, "  method %c%s () enable(%s) clocked_by(i_%sClk) reset_by(%s);\n",
		      tolower(osd->name[0]), osd->name + 1, signal,
		      p->clock->port->name, reset);
	    else
	      fprintf(f, "  method %c%s (%s) enable((*inhigh*)en%d) clocked_by(i_%sClk) reset_by(%s);\n",
		      tolower(osd->name[0]), osd->name + 1, signal, en++,
		      p->clock->port->name, reset);
	  }
	  if (p->master == osd->master)
	    fprintf(f, "  method %s %c%s clocked_by(i_%sClk) reset_by(%s);\n",
		    signal, tolower(osd->name[0]), osd->name + 1,
		    p->clock->port->name, reset);
	}
      fprintf(f, "endinterface: i_%s%s\n\n", p->name, num);
    }
  }
  // warning suppression...
  fprintf(f, "schedule (\n");
  last = "";
  for (n = 0; n < w->ports.size(); n++) {
    Port *p = w->ports[n];
    const char *num = "";
    for (nn = 0; nn < p->count; nn++) {
      if (p->count > 1)
	asprintf((char **)&num, "%u", nn);
      OcpSignalDesc *osd;
      OcpSignal *os;
      unsigned o;
      for (o = 0, os = p->ocp.signals, osd = ocpSignals; osd->name; osd++, os++, o++)
	if (os->value && o != OCP_Clk &&
	    (p->type != WCIPort ||
	     !(o == OCP_MReset_n && !p->master || o == OCP_SReset_n && p->master))) {
	  fprintf(f, "%si_%s%s_%c%s", last, p->name, num, tolower(osd->name[0]), osd->name+1);
	  last = ", ";
	}
    }
  }
  fprintf(f, ")\n   CF  (\n");
  last = "";
  for (n = 0; n < w->ports.size(); n++) {
    Port *p = w->ports[n];
    const char *num = "";
    for (nn = 0; nn < p->count; nn++) {
      if (p->count > 1)
	asprintf((char **)&num, "%u", nn);
      OcpSignalDesc *osd;
      OcpSignal *os;
      unsigned o;
      for (o = 0, os = p->ocp.signals, osd = ocpSignals; osd->name; osd++, os++, o++)
	if (os->value && o != OCP_Clk &&
	    (p->type != WCIPort ||
	     !(o == OCP_MReset_n && !p->master || o == OCP_SReset_n && p->master))) {
	  fprintf(f, "%si_%s%s_%c%s", last, p->name, num, tolower(osd->name[0]), osd->name+1);
	  last = ", ";
	}
    }
  }
  fprintf(f, ");\n\n");
  fprintf(f, "\nendmodule: vMk%s\n", w->implName);
  fprintf(f,
	  "// Make a synthesizable Verilog module from our wrapper\n"
	  "(* synthesize *)\n"
	  "(* doc= \"Info about this module\" *)\n"
	  "module mk%s#(", w->implName);
  // Now we must enumerate the various input clocks and input resets as parameters
  last = "";
  for (n = 0; n < w->ports.size(); n++) {
    Port *p = w->ports[n];
    if (p->clock->port == p) {
      fprintf(f, "%sClock i_%sClk", last, p->name);
      last = ", ";
    }
  }
  // Now we must enumerate the various reset inputs as parameters
  for (n = 0; n < w->ports.size(); n++) {
    Port *p = w->ports[n];
    if (p->type == WCIPort && (p->master && p->ocp.SReset_n.value ||
			       !p->master && p->ocp.MReset_n.value)) {
      if (p->count > 1)
	fprintf(f, "%sVector#(%d,Reset) i_%sRst", last, p->count, p->name);
      else
	fprintf(f, "%sReset i_%sRst", last, p->name);
      last = ", ";
    }
  }
  fprintf(f, ") (V%sIfc);\n", w->implName);
  fprintf(f,
	  "  let _ifc <- vMk%s(",
	  w->implName);
  last = "";
  for (n = 0; n < w->ports.size(); n++) {
    Port *p = w->ports[n];
    if (p->clock->port == p) {
      fprintf(f, "%si_%sClk", last, p->name);
      last = ", ";
    }
  }
  for (n = 0; n < w->ports.size(); n++) {
    Port *p = w->ports[n];
    if (p->type == WCIPort && (p->master && p->ocp.SReset_n.value ||
			       !p->master && p->ocp.MReset_n.value)) {
      fprintf(f, "%si_%sRst", last, p->name);
      last = ", ";
    }
  }
  fprintf(f, ");\n"
	  "  return _ifc;\n"
	  "endmodule: mk%s\n\n"
	  "endpackage: I_%s\n",
	  w->implName, w->implName);
  return 0;
}

  void
emitWorker(FILE *f, Worker *w)
{
<<<<<<< HEAD
  fprintf(f, "<worker name=\"%s\" sizeOfConfigSpace=\"%llu\"", w->specName, w->ctl.sizeOfConfigSpace);
=======
  fprintf(f, "<worker name=\"%s\" sizeOfConfigSpace=\"%llu\"", w->specName,
	  (unsigned long long)w->ctl.sizeOfConfigSpace);
>>>>>>> aa210974
  if (w->ctl.controlOps) {
    bool first = true;
    for (unsigned op = 0; op < NoOp; op++)
      if (op != ControlOpStart &&
	  w->ctl.controlOps & (1 << op)) {
	fprintf(f, "%s%s", first ? " controlOperations=\"" : ",",
		controlOperations[op]);
	first = false;
      }
    if (!first)
      fprintf(f, "\"");
  }
  if (w->ports[0]->type == WCIPort && w->ports[0]->u.wci.timeout)
    fprintf(f, " Timeout=\"%u\"", w->ports[0]->u.wci.timeout);
  fprintf(f, ">\n");
  unsigned nn;
  for (PropertiesIter pi = w->ctl.properties.begin(); pi != w->ctl.properties.end(); pi++) {
    OU::Property *prop = *pi;
    if (prop->m_isParameter)
      continue;
    prop->printAttrs(f, "property");
    if (prop->m_isReadable)
      fprintf(f, " readable=\"true\"");
    if (prop->m_isWritable)
      fprintf(f, " writable=\"true\"");
    if (prop->m_readSync)
      fprintf(f, " readSync=\"true\"");
    if (prop->m_writeSync)
      fprintf(f, " writeSync=\"true\"");
    if (prop->m_readError)
      fprintf(f, " readError=\"true\"");
    if (prop->m_writeError)
      fprintf(f, " writeError=\"true\"");
    prop->printChildren(f, "property");
  }
  for (nn = 0; nn < w->ports.size(); nn++) {
    Port *p = w->ports[nn];
    if (p->isData) {
      fprintf(f, "  <port name=\"%s\" numberOfOpcodes=\"%u\"", p->name, p->u.wdi.nOpcodes);
      if (p->u.wdi.isBidirectional)
	fprintf(f, " bidirectional=\"true\"");
      else if (!p->u.wdi.isProducer)
	fprintf(f, " provider=\"true\"");
      if (p->u.wdi.minBufferCount)
	fprintf(f, " minBufferCount=\"%u\"", p->u.wdi.minBufferCount);
      if (p->u.wdi.bufferSize)
	fprintf(f, " bufferSize=\"%u\"", p->u.wdi.bufferSize);
      fprintf(f, ">\n");
      p->protocol->printXML(f, 2);
      fprintf(f, "</port>\n");
    }
  }
  for (nn = 0; nn < w->localMemories.size(); nn++) {
    LocalMemory* m = w->localMemories[nn];
    fprintf(f, "  <localMemory name=\"%s\" size=\"%u\"/>\n", m->name, m->sizeOfLocalMemory);
  }
  fprintf(f, "</worker>\n");
}

 static void
emitInstance(Instance *i, FILE *f)
{
  fprintf(f, "<%s name=\"%s\" worker=\"%s\" occpIndex=\"%u\"",
	  i->isInterconnect ? "interconnect" : "instance",
	  i->name, i->worker->implName, i->index);
#if 0
  bool any = false;
  Port *p = i->worker->ports;
  for (unsigned n = 0; n < i->worker->nPorts; n++, p++)
    if (p->isData && !p->u.wdi.isProducer && p->u.wdi.isProducer) {
      fprintf(f, "%s%s", any ? "," : "inputs=\"", p->name);
      any = true;
    }
  if (any)
    fprintf(f, "\"");
  any = false;
  p = i->worker->ports;
  for (unsigned n = 0; n < i->worker->nPorts; n++, p++)
    if (p->isData && i->ports[n].isProducer && !p->u.wdi.isProducer) {
      fprintf(f, "%s%s", any ? "," : "outputs=\"", p->name);
      any = true;
    }
  if (any)
    fprintf(f, "\"");
#endif
  if (i->attach)
    fprintf(f, " attachment=\"%s\"", i->attach);
  if (i->isInterconnect) // FIXME!!!! when shep puts regions in the bitstream
    fprintf(f, " ocdpOffset=\"%d\"", !strcmp(i->name, "dp0") ? 0 : 32*1024);
  fprintf(f, "/>\n");
}

static const char *
emitUuidHDL(const Worker *aw, const char *outDir, const uuid_t &uuid) {
  const char *err;
  FILE *f;
  if ((err = openOutput(aw->implName, outDir, "", "_UUID", aw->language == VHDL ? VHD : VER, NULL, f)))
    return err;
  const char *comment = aw->language == VHDL ? "--" : "//";
  printgen(f, comment, aw->file, true);
  OCPI::HDL::HdlUUID uuidRegs;
  memcpy(uuidRegs.uuid, uuid, sizeof(uuidRegs.uuid));
  uuidRegs.birthday = time(0);
  strncpy(uuidRegs.platform, platform, sizeof(uuidRegs.platform));
  strncpy(uuidRegs.device, device, sizeof(uuidRegs.device));
  strncpy(uuidRegs.load, load ? load : "", sizeof(uuidRegs.load));
  assert(sizeof(uuidRegs) * 8 == 512);
  fprintf(f,
	  "module mkUUID(uuid);\n"
	  "output [511 : 0] uuid;\nwire [511 : 0] uuid = 512'h");
  for (unsigned n = 0; n < sizeof(uuidRegs); n++)
    fprintf(f, "%02x", ((char*)&uuidRegs)[n]&0xff);
  fprintf(f, ";\nendmodule // mkUUID\n");
  if (fclose(f))
    return "Could close output file. No space?";
  return NULL;
}

// Emit the artifact XML.
const char *
emitArtHDL(Worker *aw, const char *outDir) {
  const char *err;
  uuid_t uuid;
  uuid_generate(uuid);
  if ((err = emitUuidHDL(aw, outDir, uuid)))
    return err;
  FILE *f;
  char *cname = strdup(container);
  char *cp = strrchr(cname, '/');
  if (cp)
    cname = cp+1;
  char *dot = strchr(cname, '.');
  if (dot)
    *dot = '\0';
  if ((err = openOutput(cname, outDir, "", "_art", ".xml", NULL, f)))
    return err;
  fprintf(f, "<!--\n");
  printgen(f, "", container);
  fprintf(f,
	  " This file contains the artifact descriptor XML for the application assembly\n"
	  " named \"%s\". It must be attached (appended) to the bitstream\n",
	  aw->implName);
  fprintf(f, "  -->\n");
  ezxml_t dep;
  Worker *dw = new Worker;
  if ((err = parseFile(container, 0, "HdlContainer", &dep, 0)) ||
      (err = parseHdlAssy(dep, dw)))
    return err;
  uuid_string_t uuid_string;
  uuid_unparse_lower(uuid, uuid_string);
  fprintf(f, "<artifact platform=\"%s\" device=\"%s\" uuid=\"%s\">\n",
	  platform, device, uuid_string);
  // Define all workers
  for (WorkersIter wi = aw->assembly.workers.begin();
       wi != aw->assembly.workers.end(); wi++)
    emitWorker(f, *wi);
  for (WorkersIter wi = dw->assembly.workers.begin();
       wi != dw->assembly.workers.end(); wi++)
    emitWorker(f, *wi);
  Instance *i, *di;
  unsigned nn, n;
  // For each app instance, we need to retrieve the index within the container
  // Then emit that app instance's info
  for (i = aw->assembly.instances, n = 0; n < aw->assembly.nInstances; n++, i++) {
    for (di = dw->assembly.instances, nn = 0; nn < dw->assembly.nInstances; nn++, di++) {
      if (di->name && !strcmp(di->name, i->name)) {
	i->index = di->index;
	break;
      }
    }
    if (!nn >= dw->assembly.nInstances)
      return esprintf("No instance in container assembly for assembly instance \"%s\"",
		      i->name);
    emitInstance(i, f);
  }
  // Now emit the container's instances
  for (di = dw->assembly.instances, nn = 0; nn < dw->assembly.nInstances; nn++, di++)
    if (di->worker)
      emitInstance(di, f);
  // Emit the connections between the container and the application
  Connection *cc, *ac;
  for (cc = dw->assembly.connections, n = 0; n < dw->assembly.nConnections; n++, cc++)
    for (ac = aw->assembly.connections, nn = 0; nn < aw->assembly.nConnections; nn++, ac++)
      if (!strcmp(ac->name, cc->name)) {
	if (ac->external->port->u.wdi.isProducer) {
	  if (cc->external->port->u.wdi.isProducer)
	    return esprintf("container connection \"%s\" has same direction (is producer) as application connection",
			    cc->name);
	} else if (!ac->external->port->u.wdi.isBidirectional &&
		   !cc->external->port->u.wdi.isProducer &&
		   !cc->external->port->u.wdi.isBidirectional)
	    return esprintf("container connection \"%s\" has same direction (is consumer) as application connection",
			    cc->name);
	InstancePort *aip, *cip;
	for (aip = ac->ports; aip; aip = aip->nextConn)
	  if (aip != ac->external)
	    break;
	for (cip = cc->ports; cip; cip = cip->nextConn)
	  if (cip != cc->external)
	    break;
	if (ac->external->port->u.wdi.isProducer)
	  // Application is producing to an external consumer
	  fprintf(f, "<connection from=\"%s\" out=\"%s\" to=\"%s\" in=\"%s\"/>\n",
		  aip->instance->name, aip->port->name,
		  cip->instance->name, cip->port->name);
	else
	  // Application is consuming from an external producer
	  fprintf(f, "<connection from=\"%s\" out=\"%s\" to=\"%s\" in=\"%s\"/>\n",
		  cip->instance->name, cip->port->name,
		  aip->instance->name, aip->port->name);
      }
  // Emit the connections inside the application
  for (ac = aw->assembly.connections, nn = 0; nn < aw->assembly.nConnections; nn++, ac++)
    if (!ac->external) {
      InstancePort *aip;
      InstancePort *from = 0, *to = 0;
      for (aip = ac->ports; aip; aip = aip->nextConn)
	if (aip->port->u.wdi.isProducer)
	  from = aip;
        else
	  to = aip;
      fprintf(f, "<connection from=\"%s\" out=\"%s\" to=\"%s\" in=\"%s\"/>\n",
	      from->instance->name, from->port->name,
	      to->instance->name, to->port->name);
    }
  fprintf(f, "</artifact>\n");
  if (fclose(f))
    return "Could close output file. No space?";
  return 0;
}<|MERGE_RESOLUTION|>--- conflicted
+++ resolved
@@ -1551,12 +1551,9 @@
   void
 emitWorker(FILE *f, Worker *w)
 {
-<<<<<<< HEAD
-  fprintf(f, "<worker name=\"%s\" sizeOfConfigSpace=\"%llu\"", w->specName, w->ctl.sizeOfConfigSpace);
-=======
   fprintf(f, "<worker name=\"%s\" sizeOfConfigSpace=\"%llu\"", w->specName,
 	  (unsigned long long)w->ctl.sizeOfConfigSpace);
->>>>>>> aa210974
+
   if (w->ctl.controlOps) {
     bool first = true;
     for (unsigned op = 0; op < NoOp; op++)
