--- conflicted
+++ resolved
@@ -1,4 +1,4 @@
-rifndef OCPI_CDK_DIR
+ifndef OCPI_CDK_DIR
 # if not set, assume we are either in the development tree or in an exported cdk
 OCPI_CDK_DIR=$(or $(wildcard ../../export),../..)
 endif
@@ -10,12 +10,11 @@
 CMP= && cmp test.input test.output
 
 run:
-<<<<<<< HEAD
 	$(VG) ocpirun -v -d $(OPTS) $(FR) $(FW) bias
 	$(VG) ocpirun -v -d -pbias=biasValue=0 $(OPTS) $(FR) $(FW) bias $(CMP)
 	$(VG) ocpirun -v -d $(OPTS) $(FR) $(FW) copy $(CMP)
 	$(VG) ocpirun -v -d $(OPTS) $(FR) file-bias-capture
-	$(VG) ocpirun -v -d -t 5 $(OPTS) hello
+	$(VG) ocpirun -v -d $(OPTS) hello
 	$(VG) ocpirun -v -d $(OPTS) $(FW) pattern-bias-file
 	$(VG) ocpirun -v -d $(OPTS) $(FW) pattern
 	$(VG) ocpirun -v -d $(OPTS) $(FR) $(FW) proxybias
@@ -26,19 +25,6 @@
 	$(VG) ocpirun -v -d -pbias=biasValue=0 $(OPTS) $(FR) $(FW) testbias $(CMP)
 	$(VG) ocpirun -v -d $(OPTS) $(FR) $(FW) testbias2
 	$(VG) ocpirun -v -d -pbias0=biasValue=0 -pbias1=biasValue=0 $(OPTS) $(FR) $(FW) testbias2 $(CMP)
-=======
-	$(VG) ocpirun -v -d bias
-	$(VG) ocpirun -v -d copy
-	$(VG) ocpirun -v -d file-bias-capture
-	$(VG) ocpirun -v -d -t 5 hello
-	$(VG) ocpirun -v -d pattern-bias-file
-	$(VG) ocpirun -v -d pattern
-	$(VG) ocpirun -v -d proxybias
-	$(VG) ocpirun -v -d tb_bias
-	$(VG) ocpirun -v -d tb_bias_file
-	$(VG) ocpirun -v -d testbias
-	$(VG) ocpirun -v -d testbias2
->>>>>>> 83c1456f
 
 test:
 
