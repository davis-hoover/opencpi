# This file is protected by Copyright. Please refer to the COPYRIGHT file
# distributed with this source distribution.
#
# This file is part of OpenCPI <http://www.opencpi.org>
#
# OpenCPI is free software: you can redistribute it and/or modify it under the
# terms of the GNU Lesser General Public License as published by the Free
# Software Foundation, either version 3 of the License, or (at your option) any
# later version.
#
# OpenCPI is distributed in the hope that it will be useful, but WITHOUT ANY
# WARRANTY; without even the implied warranty of MERCHANTABILITY or FITNESS FOR
# A PARTICULAR PURPOSE. See the GNU Lesser General Public License for more
# details.
#
# You should have received a copy of the GNU Lesser General Public License along
# with this program. If not, see <http://www.gnu.org/licenses/>.

##########################################################################################
# Get the project registry directory. This is OCPI_PROJECT_REGISTRY_DIR,
# or OCPI_CDK_DIR/../project-registry, or /opt/opencpi/cdk.
# If in a development environment, use the fully functional python function
# for determining the registry location.
#   The python function is used because if currently in a project, it uses
#   the current project's imports link as the project-registry
# Otherwise, this is likely a runtime-only evironment, and the registry should
# be determined based solely on the environment and defaults.
function getProjectRegistryDir {
  if [ -n "$OCPI_CDK_DIR" -a -n "$(command -v python3 2> /dev/null)" -a -r $OCPI_CDK_DIR/scripts/ocpiutil.py ]; then
    python3 -c "\
import sys; sys.path.insert(0,\"$OCPI_CDK_DIR/scripts/\");
import ocpiassets; print (ocpiassets.Registry.get_registry_dir());"
  elif [ -n "$OCPI_PROJECT_REGISTRY_DIR" ]; then
    echo $OCPI_PROJECT_REGISTRY_DIR
  elif [ -n "$OCPI_CDK_DIR" ]; then
    # Return default registry relative to CDK
    echo $OCPI_CDK_DIR/../project-registry
  else
    # Return default global registry installation location
    echo /opt/opencpi/project-registry
  fi
}

# include all possible projects that can be searched. This includes
# OCPI_PROJECT_PATH, the contents of the project registry and OCPI_CDK_DIR.
function getProjectPathAndRegistered {
  registry_dir=$(getProjectRegistryDir)
  echo ${OCPI_PROJECT_PATH//:/ } \
           `test -d "$registry_dir" && find $registry_dir -mindepth 1 -maxdepth 1 -not -type f` $OCPI_CDK_DIR
}

# look for the name $1 in the directory $2 in the project path, and set $3 to the result
# return 0 on found, 1 on not found
function findInProjectPath {
  for p in $(getProjectPathAndRegistered); do
    [ -d $p/exports ] && p=$p/exports
    if [ "${OCPI_LOG_LEVEL:-0}" -gt 7 ]; then
      echo "OCPI(           ): looking for $p/$2/$1" # TODO / FIXME - add timestamp similar to rest of debug printouts
    fi
    if [ -e $p/$2/$1 ] ; then
      eval ${3}=$p/$2/$1
      return 0
    fi
  done
  return 1
}

# First arg is .mk file to use
# second arg is Make arg to invoke the right output
#    which can be an assignment or a target
# third arg is verbose
function setVarsFromMake {
  local quiet
  [ -z "$3" ] && quiet=1
  [ -z "$(which make 2> /dev/null)" ] && {
    [ -n "$3" ] && echo The '"make"' command is not available. 2>&1
    return 1
  }
  local vars
  vars=$(set -o pipefail;\
         eval make -n -r -s -f $1 $2 ${quiet:+2>/dev/null} | \
	 grep '^[a-zA-Z_][a-zA-Z_]*=')
  [ $? != 0 ] && return 1
  eval $vars
}

function isPresent {
    local key=$1
    shift
    local vals=($*)
    for i in $*; do if [ "$key" = "$i" ]; then return 0; fi; done
    return 1
}

# Is $1 ok with $2 being "only" and $3 being "exclude"
function onlyExclude {
  local key=$1
  local only=$2
  local exclude=$3
  shift
  if ! isPresent $key $exclude && ( [ -z "$only" ] || isPresent $key $only ) then
     return 0
  fi
  return 1
}

# This is a copy of a function from makeExportLinks.sh, due to bootstrapping issues
# FIXME: allow makeExportLinks.sh to use this one
function makeRelativeLink {
  # echo make_relative_link $1 $2
  # Figure out what the relative prefix should be
  up=$(echo $2 | sed 's-[^/]*$--' | sed 's-[^/]*/-../-g')
  link=${up}$1
  if [ -L $2 ]; then
    L=$(ls -l $2|sed 's/^.*-> *//')
    if [ "$L" = "$link" ]; then
      # echo Symbolic link already correct from $2 to $1.
      return 0
    else
      echo Symbolic link wrong from $2 to $1 wrong \(was $L\), replacing it.
      rm $2
    fi
  elif [ -e $2 ]; then
    if [ -d $2 ]; then
      echo Link $2 already exists, as a directory.
    else
      echo Link $2 already exists, as a regular file.
    fi
    echo '   ' when trying to link to $1
    exit 1
  fi
  mkdir -p $(dirname $2)
  # echo ln -s $link $2
  ln -s $link $2
}

# Capture initial time for seconds elapsed time
# one optional argument is variable to set in case things are nested
function setStartTime {
  local var=$1
  [ -z "$var" ] && var=_start_time_
  eval $var=$(date -u +%s)
}

# Print elapsed time on stdout in %T (HH:MM:SS) format
# optional argument is variable name of start time set with setStartTime
function getElapsedTime {
  local var=$1
  [ -z "$var" ] && var=_start_time_
  local elapsed=$(( $(date -u +%s) - $var))
  [ -z "$_end_time_" ] && {
    if [ "$(uname -s)" = Darwin ]; then
      _end_time_='-r '
    else
      _end_time_='-d @'
    fi
  }
  echo $(date $_end_time_$elapsed -u +%T) '('$elapsed seconds')'
}

# echo the platform we are running on
function ocpiGetToolPlatform {
  ocpiGetToolDir -
  return 0
}

# echo the tool dir, setting OCPI_TOOL_DIR as a side effect
function ocpiGetToolDir {
  [ -n "$OCPI_TOOL_DIR" ] || {
    GETPLATFORM=$OCPI_CDK_DIR/scripts/getPlatform.sh
    if test ! -f $OCPI_CDK_DIR/scripts/getPlatform.sh; then
      echo Error:  cannot find $OCPI_CDK_DIR/scripts/getPlatforms.sh 1>&2
      exit 1
    fi
    read v0 v1 v2 v3 v4 v5 <<< `${GETPLATFORM}`
    if test "$v5" == "" -o $? != 0; then
      echo Error:  Failed to determine runtime platform. 1>&2
      exit 1
    fi
    # We always set this as a side-effect
    export OCPI_TOOL_PLATFORM=$v4
    export OCPI_TOOL_PLATFORM_DIR=$v5
    export OCPI_TOOL_DIR=$v4
  }
  [ "$1" = - ] || echo $OCPI_TOOL_DIR
  return 0
}

function ocpiGetToolOS {
  ocpiGetToolDir -
  echo ${OCPI_TOOL_DIR/-*/}
  return 0
}

# do readlink -e, but more portably
# There are 100 ways to do this....
function ocpiReadLinkE {
  [ -f $1 -o -d $1 ] && python3 -c 'import os; print (os.path.realpath("'$1'"))'
}

function ocpiDirType {
  [ -d $1 -a -f $1/Makefile ] && {
      local type=`sed -n 's=^[ 	]*include[ 	]*.*OCPI_CDK_DIR.*/include/\(.*\)\.mk.*=\1=p' $1/Makefile | tail -1 2>/dev/null`
      local rc=$?
      # echo ocpiDirType of $1: rc: $rc type: $type > /dev/tty
      [ $rc = 0 ] && echo $type
  }
}

<<<<<<< HEAD

=======
>>>>>>> 2c15f070
OcpiEcho=/bin/echo

if [ "$1" == __test__ ] ; then
  if eval findInProjectPath $2 $3 result ; then
    echo good result is $result
  else
    echo bad result
  fi
fi<|MERGE_RESOLUTION|>--- conflicted
+++ resolved
@@ -207,10 +207,6 @@
   }
 }
 
-<<<<<<< HEAD
-
-=======
->>>>>>> 2c15f070
 OcpiEcho=/bin/echo
 
 if [ "$1" == __test__ ] ; then
