#!/bin/bash --noprofile
# This file is protected by Copyright. Please refer to the COPYRIGHT file
# distributed with this source distribution.
#
# This file is part of OpenCPI <http://www.opencpi.org>
#
# OpenCPI is free software: you can redistribute it and/or modify it under the
# terms of the GNU Lesser General Public License as published by the Free
# Software Foundation, either version 3 of the License, or (at your option) any
# later version.
#
# OpenCPI is distributed in the hope that it will be useful, but WITHOUT ANY
# WARRANTY; without even the implied warranty of MERCHANTABILITY or FITNESS FOR
# A PARTICULAR PURPOSE. See the GNU Lesser General Public License for more
# details.
#
# You should have received a copy of the GNU Lesser General Public License along
# with this program. If not, see <http://www.gnu.org/licenses/>.


##########################################################################################
# Populate the exports tree at the top level of this project with links to this
# project's assets, allowing them to be used by other projects.
#
# If a "target" argument is supplied (as opposed to specifying the first argument
# "-", it will allow target-specific assets to be exported if they exist.
# This will not affect other target-specific assets that have been exported by
# previous runs of this script.
#
# This script is tolerant of things not existing, and it is called repeatedly as
# more things get built
#
# There are four types of lines in the exports file:
# 1. Comment or blank lines.   Comments start with #
# 2. asset lines indicating assets to be exports (see below)
# 3. Addition lines starting with +, which export specific directories or files
# 4. Subtraction lines starting with -, which suppress exporting specific files
#    when ther are implies by asset lines
#
# Asset lines are similar to ocpidev "nouns", and indicate that assets should
# be made available to other projects.
# Asset lines are either singular/specific or plural
# When plural then indicate all assets of that type should exported.
# When singular/explicit, then a specific asset is exported.
# the asset lines that are supported are
# "all", which must means all assets that can be exported will be exported.
# "hdl platforms" - all possible hdl platforms
# "hdl platform <platform>" - a specific hdl platform
# "platforms" - all possible platforms
# "rcc platforms" - all possible rcc platforms
# "rcc platform <platform" - a specific rcc platform
# "hdl primitives" - all possible hdl platforms
# "hdl primitive <primitice>" - a specific hdl primitive
# "libraries" - all component libraries under "components"
# "library <library>" - a specific component library: components, under components, or a path to the library
# "spec" - a spec in the top level specs directory
# "specs" - all specs in the top level specs directory
# "hdl devices" - export the entire hdl/devices library

# The sorry state of POSIX/BSD/LINUX/MACOS command compatibility
extended=$(if [ `uname -s` = Darwin ]; then echo -E .; else echo . -regextype posix-extended; fi)
[ -z "$OCPI_CDK_DIR" -o ! -d "$OCPI_CDK_DIR" ] && echo "Error: OCPI_CDK_DIR environment setting not valid: '${OCPI_CDK_DIR}'" && exit 1
source $OCPI_CDK_DIR/scripts/util.sh

# match_pattern: Find the files that match the pattern:
#  - use default bash glob, and also
#  - avoids looking at ./exports/
#  - consolidate files that are hard or soft linked into single (first in inode sort order) file
#  - following links so that patterns can match against the link path
<<<<<<< HEAD
function warn_check { 
  local arg=$1
  if [ -n "$verbose" ]; then 
    echo $arg 
=======
function warn_check {
  local arg=$1
  if [ -n "$verbose" ]; then
    echo $arg
>>>>>>> 2c15f070
  fi
}
function match_pattern {
  local arg=$1
  if [[ $arg == \|* ]]; then
    arg=$(echo "$arg" | sed 's=^|\(.*\)$=./\1=') # add ./ prefix for find command, replacing |
    arg=$(find $extended -regex "$arg")   # expand using find with extended regex
  else
    arg="$(echo $arg)" # normal shell glob behavior
  fi
  local matches=$(shopt -s nullglob; for i in $arg; do echo $i | grep -v '#$' | grep -v '^./exports/'; done)
  [ -z "$matches" ] && return 0
  ls -L -i -d $matches 2>/dev/null | sort -n -b -u | sed 's/^ *[0-9]* *//;s/^\.\///'
}

# Check the exclusion in $1 against the path in $2
# The exclusion might be shorter than the path
# No wild carding here (yet)
function match_filter {
  # echo match_filter $1 $2
  local -a edirs pdirs
  edirs=(${1//\// })
  pdirs=(${2//\// })
  for ((i=0; i<${#pdirs[*]}; i++)); do
    # echo MF:$i:${edirs[$i]}:${pdirs[$i]}:
    if [[ "${edirs[$i]}" == "" ]]; then
      return 0
    elif [[ "${edirs[$i]}" == target-* ]]; then
      if [[ "${pdirs[$i]}" != target-* ]]; then
	return 1
      fi
    elif [[ "${edirs[$i]}" != "${pdirs[$i]}" ]]; then
      return 1
    fi
  done
  return 0
}

function make_relative_link {
  # echo make_relative_link $1 $2
  # Figure out what the relative prefix should be
  up=$(echo $2 | sed 's-[^/]*$--' | sed 's-[^/]*/-../-g')
  link=${up}$1
  if [ -L $2 ]; then
    L=$(ls -l $2|sed 's/^.*-> *//')
    if [ "$L" = "$link" ]; then
      # echo Symbolic link already correct from $2 to $1.
      return 0
    else
      echo Symbolic link wrong from $2 to $1 wrong \(was $L\), replacing it.
      rm $2
    fi
  elif [ -e $2 ]; then
    if [ -d $2 ]; then
      echo Link $2 already exists, as a directory.
    else
      echo Link $2 already exists, as a regular file.
    fi
    echo '   ' when trying to link to $1
    exit 1
  fi
  mkdir -p $(dirname $2)
  # echo ln -s $link $2
  ln -s $link $2
}

# link to source ($1) from link($2) if neither are filtered
# $3 is the type of object
# exclusions can be filtered by source or target
function make_filtered_link {
  local e;
  local -a edirs
  for e in $exclusions; do
    declare -a both=($(echo $e | tr : ' '))
    # echo EXBOTH=${both[0]}:${both[1]}:$3:$1:$2
    [ "${both[1]}" != "" -a "${both[1]}" != "$3" ] && continue
    # echo EXBOTH1=${both[0]}:${both[1]}:$3:$1:$2
    edirs=(${both[0]/\// })
    if [ ${edirs[0]} = exports ]; then
       if match_filter ${both[0]} $2; then return; fi
    else
       if match_filter ${both[0]} $1; then return; fi
    fi
  done
  # No exclusions matched.  Make the directory for the link
  make_relative_link $1 $2
}

function bad {
    echo Error: $* 1>&2
    exit 1
}
function needsnoun {
    echo Error: $* 1>&2
    exit 1
}
function nonoun {
    echo Error: $* 1>&2
    exit 1
}
function topdirs {
    # echo topdirs:$1:$2 > /dev/tty
    local dirs=`shopt -s nullglob; for d in $1/*; do [ -d $d -a $(basename $d) != lib ] && echo $(basename $d); done`
    local -a rdirs
    if [ -n "$2" ]; then
      for d in $dirs; do
	  if test -f $1/$d/Makefile && egrep -q "^[ 	]*include[ 	]*.*/include/$2.mk" $1/$d/Makefile; then
	    rdirs+=($d)
	  else
	    [ -n "$verbose" ] && echo Ignoring $d when looking for $2 1>&2
	  fi
      done
    else
	rdirs=($dirs)
    fi
    # echo topdirs returning:${rdirs[*]} > /dev/tty
    echo ${rdirs[@]}
}
function checkfiles {
    f=$(basename $1)
    d=$(dirname $1)
    shift
    for x in $*; do
	eval t=$d/$f/$x
	[ -f $t ] || echo file $t is missing
    done
}
if test "$*" = ""; then
  echo "Usage is: makeProjectExports.sh [-v] <target>"
  echo "This script takes one arguments:"
  echo "  <target> in the form of <os>-<version>-<machine>[/mm], e.g. linux-c6-x86_64"
  echo "    It is commonly used with the value of the OCPI_TARGET_DIR environment variable."
  echo 'This script is typically used internally by "make exports" in projects'
  echo 'It is designed to be run repeatedly, making links to whatever exists.'
  echo 'Thus it is run several times during the build process, usually after each target is built.'
  echo
  echo 'A -v option my be provided before other arguments to enable verbose progress messages.'
  exit 1
fi
if [ "$1" = "-v" -o "$OCPI_EXPORTS_VERBOSE" = 1 ]; then
  verbose=yes
  [ "$1" = "-v" ] && shift
  [ -n "$verbose" ] && echo Setting verbose mode.
fi
os=$(echo $1 | sed 's/^\([^-]*\).*$/\1/')
dylib=$(if [ "$os" = macos ]; then echo dylib; else echo so; fi)
set -e
set -f
exports=Project.exports
[ -n "$verbose" ] && echo Collecting exclusions
exclusions=$(test -f $exports && grep '^[ 	]*-' $exports | sed 's/^[ 	]*-[ 	]*\([^ 	#]*\)[ 	]*\([^ 	#]*\).*$/\1:\2/') || true
[ -n "$verbose" ] && echo Collecting additions
additions=$(test -f $exports && grep '^[ 	]*+' $exports | sed 's/^[ 	]*+[ 	]*\([^ 	#]*\)[ 	]*\([^ 	#]*\).*$/\1:\2/') || true
set +f
[ -n "$verbose" ] && echo Collecting assets
assets=$(test -f $exports && grep -v '^[ 	]*[-+#]' $exports | grep -v '^[ 	]*$' | \
  sed 's/^[ 	]*\([^#]*\).*$/\1/' | sed 's/  */:/g' || true)
[ -n "$verbose" ] && echo Assets: $assets
# parse/error-check asset "nouns" accumulating then into variables named by the type of asset.
# These are not yet supported:  hdl_assemblies
nouns=(hdl_primitives hdl_platforms hdl_libraries rcc_platforms libraries specs artifacts)
for n in ${nouns[*]}; do eval declare -a $n; done
allrequested=
for a in $assets; do
  declare -a args=($(echo $a | tr : ' '))
  case ${args[0]} in
      all) allrequested=1;;
      *) [ -n "$allrequested" ] && bad If \"all\" is specified, nothing else can be specified;;
  esac
done
[ -n "$allrequested" ] &&
    assets=$(echo ${nouns[*]} | tr _ :)
[ -n "$verbose" ] && echo Assets: $assets
for a in $assets; do
  declare -a args=($(echo $a | tr : ' '))
  model= needname= noun= name=
  # echo A:$a ARGS:${args[*]}
  while [ -n "$args" ]; do
      # echo args:${args[*]} noun:$noun needname:$needname name:$name
      arg=${args[0]}
      unset args[0]
      [ -n "$noun" ] && {
	  [ -z "$needname" ] && bad extraneous argument \"$arg\" invalid here
	  [ -n "$name" ] && bad extraneous argument \"$arg\" after name \"$name\" invalid here
	  name=$arg
      }
      case $arg in
	  # model qualifiers
	  hdl|HDL|rcc|RCC|ocl|OCL)
	      [ -n "$model" ] && bad \"$arg\" is invalid since model is already specified at \"$model\"
	      model=$arg;;
	  # nouns that need model qualifiers
	  primitive)
	      [ "$model" != hdl ] && bad primitive only supported for HDL model
	      case "${args[1]}" in
		  library|core)
		      noun=${model}_primitives; unset args[1];
		      needname=${model}/primitives
		      ;;
		  *)
		      bad only \"library\" or \"core\" is valid after \"primitive\", not ${args[0]};;
	      esac;;
	  platform)
	      [ "$model" != hdl -a "$model" != ocl ] &&
		  bad \"platform\" must be preceded by either \"rcc\" or \"hdl\"
	      noun=${model}_platforms; needname=$model/platforms;;
	  primitives|assemblies)
	      [ "$model" != hdl ] && bad \"$arg\" only supported for HDL model
	      all=`topdirs $model/$arg "hdl/hdl-(core|library|lib)"`
	      if [ -z "$all" ]; then
<<<<<<< HEAD
		  warn_check "Warning:  cannot export $model $arg since none exist" 
=======
		  warn_check "Warning:  cannot export $model $arg since none exist"
>>>>>>> 2c15f070
	      else
		  eval ${model}_$arg=\(${all[*]}\)
	      fi;;
	  platforms)
	      case "$model" in
		  hdl) allhdl=`topdirs hdl/platforms hdl/hdl-platform`;;
		  rcc) allrcc=`topdirs rcc/platforms`;;
		  "")
		      allhdl=`topdirs hdl/platforms hdl/hdl-platform`
		      allrcc=`topdirs rcc/platforms`;;
	      esac
	      if [ -z "$allrcc$allhdl" ]; then
		  warn_check "Warning:  cannot export ${model}${model+ }platforms since none exist."
	      else
		  [ -n "$allrcc" ] && {
		      for p in $allrcc; do
			  warn=`checkfiles rcc/platforms/$p '$f.mk'`
			  if [ -n "$warn" ]; then
			      warn_check "Warning:  cannot export RCC platform $p: $warn"
			  else
			      rcc_platforms+=($p)
			  fi
		      done
		  }
		  [ -n "$allhdl" ] && {
		      for p in $allhdl; do
			  warn=`checkfiles hdl/platforms/$p Makefile '$f.mk'`
			  if [ -n "$warn" ]; then
			      warn_check "Warning:  cannot export HDL platform $p: $warn"
			  else
			      hdl_platforms+=($p)
			  fi
		      done
		  }
	      fi;;
	  library|libraries)
	      dir=.
	      if [ -n "$model" ]; then
	        dir=$model/
		noun=${model}_libraries
              fi
	      if [ "$arg" = library ] ; then
		  if [ -z "$model" ] ; then
		      if [ "${args[1]}" = components ] ; then
		        needname=.
		      else
		        needname=components
		      fi
		  else
		      needname=$model
		  fi
	      else
		  if [ -z "$model" ] ; then
		      if [ -f components/Makefile ] &&
			     egrep -q '^[ 	]*include[ 	]*.*/include/(lib|library).mk' \
				   components/Makefile; then
			 libraries=(components)
		     else
			 libraries=(`topdirs components "(lib|library)"`)
		     fi
		  else
		      # echo $noun=\(`topdirs $model "(lib|library)"`\)
		      for l in `topdirs $model "(lib|library)"`; do eval $noun+=\($model/$l\); done
		  fi
	      fi;;
	  spec|specs)
	      [ -n "$model" ] && bad no model prefix is allowed before \"$arg\"
	      if [ "$arg" = specs ] ; then
		  if [ -d specs ]; then
		      specs+=(`shopt -s nullglob; for i in specs/*.xml specs/package-id; do [ -f $i ] && echo $(basename $i); done`)
		  else
		      [ -n "$allrequested" ] || warn_check "Warning:  cannot export specs since no specs exist in this project."
		  fi
	      else
		  noun=specs
		  needname=specs
	      fi;;
	  artifacts)
	      artifacts="$(shopt -s nullglob; for i in artifacts/*; do [ -f $i ] && echo $(basename $i) || :; done)"
	      noun=artifacts;;
      esac
      args=(${args[*]})
  done
  [ -n "$needname" ] && {
      [ -z "$name" ] && bad name is missing for \"$noun\"
      [ -d $needname/$name ] || bad there is no \"$noun\" named \"$name\"
      [ -n "$check" ] && {
   	 err=`checkfiles $needname/$name $check`
   	 [ -n "$err" ] && bad When processing $noun $name, $err
      }
      eval $noun+=\($name\)
      # eval echo $noun='${'$noun'[*]}'
  }
done
for i in ${nouns[*]}; do
    eval x=\${$i[*]}
    # echo $i is \( $x \)
done
###################################################################################
# Before we deal with asset exports there are some special case items to export
mkdir -p exports
[ -n "$2" -a "$2" != "-" ] && \
  if [[ "$2" != `cat exports/project-package-id 2>/dev/null` ]]; then
    echo "$2" > exports/project-package-id;
  fi
if [ -d imports ]; then
  make_filtered_link imports exports/imports main
fi
###################################################################################
# Now we start exporting assets by type
#
# Export hdl platforms
[ -n "$verbose" -a -n "$hdl_platforms" ] && echo Processing hdl platforms
for p in ${hdl_platforms[*]}; do
  d=hdl/platforms/$p
  [ -f $d/Makefile -a -f $d/$p.mk ] || bad HDL platform $p not exported due to missing files in $d
  [ -d $d/lib ] && make_filtered_link $d/lib exports/lib/platforms/$p platform
  # this $p.mk link is for bootstrapping before the platform is built to show it exists
  make_filtered_link $d/$p.mk exports/lib/platforms/mk/$p.mk platform
done
###################################################################################
# Export rcc platforms
[ -n "$verbose" -a -n "$rcc_platforms" ] && echo Processing rcc platforms
for p in ${rcc_platforms[*]}; do
  d=rcc/platforms/$p
  [ -f $d/$p.mk -o -f $d/$p-target.mk ] || bad RCC platform $p not exported due to missing files in $d
  make_filtered_link $d exports/lib/rcc/platforms/$p rcc-platform
done

###################################################################################
# Export component libraries at top level and under hdl
[ -n "$verbose" -a -n "${libraries[*]}" ] && echo Processing component libraries
for l in ${libraries[*]} ${hdl_libraries[*]} ${rcc_libraries[*]} ; do
  case $l in
      components) d=components; n=components;;
      */*) d=$l; n=$(basename $l);;
      *) d=components/$l; n=$l;;
  esac
  [  -d $d -a  -f $d/Makefile ] || bad Component library $l not exported due to missing files in $d
  egrep -q '^[ 	]*include[ 	]*.*/include/(lib|library).mk' $d/Makefile ||
      bad Component library $l failed due to missing/wrong '"include"' line in $d/Makefile
  make_filtered_link $d/lib exports/lib/$n component
done

###################################################################################
# Export component libraries at top level and under hdl
[ -n "$verbose" -a -n "${hdl_primitives[*]}" ] && echo Processing hdl primitives
# Add hdl primitives: they must be there before they are built
# since they depend on each other
for p in ${hdl_primitives[*]}; do
    d=hdl/primitives/$p
    [ -f $d/Makefile ] || bad HDL primitive $p not exported due to missing Makefile in $d
    if grep -q '^[ 	]*include[ 	]*.*/include/hdl/hdl-core.mk' $d/Makefile; then
	type=core
    elif egrep -q '^[ 	]*include[ 	]*.*/include/hdl/hdl-(lib|library).mk' $d/Makefile; then
	type=library
    else
      bad HDL primitive library $p due to missing or bad '"include"' line in $d/Makefile
    fi
    make_filtered_link hdl/primitives/lib/$p exports/lib/hdl/$p primitive
    [ $type = core ] &&
      make_filtered_link hdl/primitives/lib/${p}_bb exports/lib/hdl/${p}_bb primitive
done

###################################################################################
# Export specs at top level
[ -n "$verbose" -a -n "${specs}" ] && echo Processing top-level specs
for s in ${specs[*]}; do
    make_filtered_link specs/$s exports/specs/$s spec
done
###################################################################################
# Export artifacts at top level
[ -n "$verbose" -a -n "$artifacts" ] && echo Processing the artifacts
for s in ${artifacts[*]}; do
    make_filtered_link artifacts/$s exports/artifacts/$s artifact
done
###################################################################################
# Leftover assets not handled yet:
#


###################################################################################
# Export the ad-hoc export links introduced by lines starting with +
set -f
[ -n "$verbose" -a -n "$additions" ] && echo Processing additions
for a in $additions; do

  declare -a both=($(echo $a | tr : ' '))
  [[ $a == *\<target\>* && $1 == - ]] && continue
  rawsrc=${both[0]//<target>/$1}
  set +f
  # old way letting shell default glob do the work:
  # for src in $rawsrc; do
  targets=$(match_pattern "$rawsrc")
  for src in $targets; do
  if [ -e $src ]; then
    dir=exports/${both[1]//<target>/$1}
    base=$(basename $src)
    after=
    if [[ ${both[1]} =~ /$ || ${both[1]} == "" ]]; then
      after=$base
    else
      # export link has a file name, perhaps replace the suffix
      suff=$(echo $base | sed -n '/\./s/.*\(\.[^.]*\)$/\1/p')
      dir=${dir//<suffix>/$suff}
    fi
    make_relative_link $src $dir$after
  else
    if [ "$2" == "" ]; then
      echo Warning: link source $src does not '(yet?)' exist.
    fi
  fi
  done
  set -f
done
set +f
# This is speclinks for all libraries without recursing into python, then make, then python,
<<<<<<< HEAD
# and requiring imports to exist to find platforms we aren't using etc. etc. etc. 
=======
# and requiring imports to exist to find platforms we aren't using etc. etc. etc.
>>>>>>> 2c15f070
# This script is really a "leaf" script that should not be recursing back into all the
# other make machinery.  If necessary before the python rewrite, we could have a
# shared implementation some other way that avoided all the recursion.
# Or change the python to do this and not use "make".

# export the specs for each of the libraries
<<<<<<< HEAD
python3 -c "import sys; sys.path.append(\"$OCPI_CDK_DIR/scripts/\");\
           import ocpiutil; ocpiutil.export_libraries()"
=======
python3 -c "import sys, os; 
sys.path.append(os.getenv('OCPI_CDK_DIR') + '/' + os.getenv('OCPI_TOOL_PLATFORM') + '/lib/')
import _opencpi.util; _opencpi.util.export_libraries()"
>>>>>>> 2c15f070

exit 0
notes:
assets:
 bitstream executables are exported
 device specs are exported as specs, as well as platform devices
 as well as all component library specs
core
 top level specs +specs/<|MERGE_RESOLUTION|>--- conflicted
+++ resolved
@@ -67,17 +67,10 @@
 #  - avoids looking at ./exports/
 #  - consolidate files that are hard or soft linked into single (first in inode sort order) file
 #  - following links so that patterns can match against the link path
-<<<<<<< HEAD
-function warn_check { 
-  local arg=$1
-  if [ -n "$verbose" ]; then 
-    echo $arg 
-=======
 function warn_check {
   local arg=$1
   if [ -n "$verbose" ]; then
     echo $arg
->>>>>>> 2c15f070
   fi
 }
 function match_pattern {
@@ -288,11 +281,7 @@
 	      [ "$model" != hdl ] && bad \"$arg\" only supported for HDL model
 	      all=`topdirs $model/$arg "hdl/hdl-(core|library|lib)"`
 	      if [ -z "$all" ]; then
-<<<<<<< HEAD
-		  warn_check "Warning:  cannot export $model $arg since none exist" 
-=======
 		  warn_check "Warning:  cannot export $model $arg since none exist"
->>>>>>> 2c15f070
 	      else
 		  eval ${model}_$arg=\(${all[*]}\)
 	      fi;;
@@ -510,25 +499,16 @@
 done
 set +f
 # This is speclinks for all libraries without recursing into python, then make, then python,
-<<<<<<< HEAD
-# and requiring imports to exist to find platforms we aren't using etc. etc. etc. 
-=======
 # and requiring imports to exist to find platforms we aren't using etc. etc. etc.
->>>>>>> 2c15f070
 # This script is really a "leaf" script that should not be recursing back into all the
 # other make machinery.  If necessary before the python rewrite, we could have a
 # shared implementation some other way that avoided all the recursion.
 # Or change the python to do this and not use "make".
 
 # export the specs for each of the libraries
-<<<<<<< HEAD
-python3 -c "import sys; sys.path.append(\"$OCPI_CDK_DIR/scripts/\");\
-           import ocpiutil; ocpiutil.export_libraries()"
-=======
 python3 -c "import sys, os; 
 sys.path.append(os.getenv('OCPI_CDK_DIR') + '/' + os.getenv('OCPI_TOOL_PLATFORM') + '/lib/')
 import _opencpi.util; _opencpi.util.export_libraries()"
->>>>>>> 2c15f070
 
 exit 0
 notes:
