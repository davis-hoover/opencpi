#!/bin/bash --noprofile
# This file is protected by Copyright. Please refer to the COPYRIGHT file
# distributed with this source distribution.
#
# This file is part of OpenCPI <http://www.opencpi.org>
#
# OpenCPI is free software: you can redistribute it and/or modify it under the
# terms of the GNU Lesser General Public License as published by the Free
# Software Foundation, either version 3 of the License, or (at your option) any
# later version.
#
# OpenCPI is distributed in the hope that it will be useful, but WITHOUT ANY
# WARRANTY; without even the implied warranty of MERCHANTABILITY or FITNESS FOR
# A PARTICULAR PURPOSE. See the GNU Lesser General Public License for more
# details.
#
# You should have received a copy of the GNU Lesser General Public License along
# with this program. If not, see <http://www.gnu.org/licenses/>.


# This script performs operations on projects.

# FIXME: add option to copy "other" files when creating worker

[ -z "$OCPI_CDK_DIR" -o ! -d "$OCPI_CDK_DIR" ] && echo "Error: OCPI_CDK_DIR environment setting not valid: '${OCPI_CDK_DIR}'" && exit 1
source $OCPI_CDK_DIR/scripts/util.sh

# Database of models, languages and suffixes, redundant with util.mk
Models=(rcc hdl ocl)
Language_rcc=c++
Languages_rcc=(c:c c++:cc)
Language_hdl=vhdl
Languages_hdl=(vhdl:vhd)
Language_ocl=cl

CheckCDK='$(if $(realpath $(OCPI_CDK_DIR)),,\
  $(error The OCPI_CDK_DIR environment variable is not set correctly.))'

# Print error message and exit
function bad {
  echo "Error: $*" >&2
  exit 1
}

function warn {
  echo "Warning: $*" >&2
}

function noslash {
  [ "$(dirname $1)" != . ] && bad no slashes allowed in \"$1\": perhaps use the -d option\?
  return 0
}
function noexist {
  [ -e "$1" ] && bad the file/directory $directory/$1 already exists
  return 0
}
function libexist {
  if [ -n "$library" ] ; then
    [ -d "$libdir" ] || bad the specified library \"$library\" does not exist
  fi
  return 0
}
# make sure the components dir is a library we can use, from the project level
function check_components {
  if [ -n "$2" ] ; then
    compdir=$2
  else
    compdir=components
  fi
  [ -d "$compdir" ] || bad the \"components\" library does not exist
  get_dirtype $compdir
  case "$dirtype" in
    (library|lib)
      ;;
    ("")
      [ "$(ls $compdir)" == "" ] && bad the directory \"$compdir\" is empty
      bad there are component libraries under \"$compdir/\" in this project, so the \"$compdir\" library cannot be $1
      ;;
    (libraries)
      bad must specify a library \'\(not "$compdir"\)\' when there are libraries under the \"$compdir\" directory
      ;;
    (*)
      bad the \"$compdir\" directory appears to have the wrong type of Makefile $dirtype
      ;;
  esac
}

function needname {
  [ -z "$1" ] && bad a name argument is required after the command: $verb $hdl$noun
  [ "$1" == '*' ] && bad you can not use \* as a name
  return 0
}
# Look in a directory and determine the type of the Makefile, set dirtype
# If there is no Makefile or no appropriate line in the Makefile, dirtype is ""
function get_dirtype {
  [ ! -e "$1" ] && bad $1 should exist and does not
  [ ! -d "$1" ] && bad $1 should be a directory and is not
  if [ -f "$1"/Makefile ]; then
    dirtype=$(sed -n 's=^[ 	]*include[ 	]*.*OCPI_CDK_DIR.*/include/\(.*\)\.mk.*=\1=p' $1/Makefile | tail -1)
    dirtype=${dirtype##hdl\/}
    dirtype=${dirtype##rcc\/}
  else
    dirtype=
  fi
  if [ -z "$dirtype" ]; then
    if [ -e "$1/project-package-id" ]; then
      dirtype=project
    fi
  fi
}

# Look in a directory and determine the type of the Makefile, set dirtype
function check_dirtype {
  get_dirtype $1
  [ -z "$dirtype" ] && bad $1/Makefile is not correctly formatted.  No \"include *.mk\" lines.
  [ "$dirtype" != "$2" ] && bad $1/Makefile has unexpected type \"$dirtype\", expected \"$2\".
}
# Determine the path to the current project's top level
function get_project_top {
  # TODO get project, project.dir
  project_top=`python3 -c "\
import sys; sys.path.append(\"$OCPI_CDK_DIR/$OCPI_TOOL_PLATFORM/lib/\");
import _opencpi.util as ocpiutil; print(ocpiutil.get_path_to_project_top());"`
  [ "$project_top" != None ] || bad failure to find project containing path \"`pwd`\"
  echo $project_top
}
# Determine the package-id of the current project
function get_project_package {
  # TODO get project, project.package_id
  project_pkg=`python3 -c "\
import sys; sys.path.append(\"$OCPI_CDK_DIR/$OCPI_TOOL_PLATFORM/lib/\");
import Asset; print(Asset.Project(directory=\".\").package);"`
  [ "$project_pkg" != None ] || bad failure to find project package for path \"`pwd`\"
  echo $project_pkg
}
# Create the link to a project in the installation registry (OCPI_PROJECT_REGISTRY_DIR)
# based on the project's package name
function py_try_return_bool {
  python3 -c "\
import sys; sys.path.append(\"$OCPI_CDK_DIR/$OCPI_TOOL_PLATFORM/lib/\")
import logging
import _opencpi.util as ocpiutil
try:
    $1
    sys.exit(0)
except ocpiutil.OCPIException as err:
    logging.error(err)
    sys.exit(1)"
}

function register_project {
  if [ -n "$1" ]; then
    project="$1"
  else
    project="."
  fi
  if [ -n "$force" ]; then
    py_force=True
  else
    py_force=False
  fi
  py_try_return_bool "
    from _opencpi.assets import factory, registry;
    factory.AssetFactory.factory(\"registry\",
                                 registry.Registry.get_registry_dir(\"$project\")).add(\"$project\",
                                                                                       force=$py_force)" 1>&2 || return

  # We want to export a project on register, but only if it is not
  # an exported project itself
  is_exported=`python3 -c "\
import sys; sys.path.append(\"$OCPI_CDK_DIR/$OCPI_TOOL_PLATFORM/lib/\");
import _opencpi.util as ocpiutil; print(ocpiutil.is_path_in_exported_project(\"$project\"));"`
  if [ "$is_exported" == "False" ]; then
    make -C $project ${verbose:+AT=} exports 1>&2 || echo Could not export project \"$project\". You may not have write permissions on this project. Proceeding...
  else
     [ -z "$verbose" ] || echo Skipped making exports because this is an exported standalone project. 1>&2
  fi
}
# Remove the link to a project in the installation registry which should be named
# based on the project's package name. If a project does not exist with as
# specified by $1, assume $1 is actually a package name/link name itself
function unregister_project {
  if [ -n "$1" ]; then
    project="$1"
  else
    project="."
  fi
  py_try_return_bool "
    from _opencpi.assets import factory, registry;
    import os;
    if os.path.exists(\"$project\") or  \"/\" in \"$project\":
        # Create registry instance from project dir, and remove project by its dir
        factory.AssetFactory.factory(\"registry\", registry.Registry.get_registry_dir(\"$project\")).remove(directory=\"$project\")
    else:
        # Create registry instance from current dir, and remove project by its package-ID
        factory.AssetFactory.factory(\"registry\", registry.Registry.get_registry_dir(\"$project\")).remove(\"$project\")" 1>&2
}

function delete_project {

  if [ -n "$1" ]; then
    project="$1"
  else
    project="."
  fi

  if [ -n "$force" ]; then
    py_force=True
  else
    py_force=False
  fi
  py_try_return_bool "
    from _opencpi.assets import factory, registry;
    import os;
    if (os.path.exists(\"$project\")) and (os.path.isdir(\"$project\")):
        my_proj = factory.AssetFactory.factory(\"project\", \"$project\")
        my_proj.delete($py_force)
    else:
        my_reg = factory.AssetFactory.factory(\"registry\", registry.Registry.get_registry_dir(\".\"))
        my_proj = my_reg.get_project(\"$project\")
        my_proj.delete($py_force)"
}


# This function sets the subdir variable based on the current directory
# and whether the library/platform options are set. This is for use only
# when creating assets meant to reside inside libraries. This is NOT
# for use when creating platforms, assemblies, primitives, libraries
# apps, projects, or primitives. That being said, this script essentially
# does nothing except call get_dirtype . when one of those nouns is
# being operated on.
function get_subdir {
  case "$noun" in
    (worker|device|spec|component|protocol|properties|signals|test|card|slot) libasset=1;;
    (library|assembly|assemblies|platform|platforms|primitive|primitives|application|applications|project|registry) libasset=;;
    (*) bad invalid noun \"$noun\";;
  esac
  get_dirtype .
  subdir=.
  # Set the subdir based on our current dirtype, what type of noun we are
  # operating on, and any library/platform options set
  [ -z "$libasset" ] || {
    [ -z "$standalone" ] && case "$dirtype" in
      (project)
        [ "$libbase" != hdl -o -d "hdl" -o "$verb" != create ] || make_hdl_dir
        if [ -n "$library" ] ; then
          case "$library" in
            (components) subdir=$library;;
            (hdl/cards|hdl/devices|hdl/adapters) autocreate=1; subdir=$library;;
            (hdl/*) subdir=$library;;
            (*) subdir=components/$library;;
          esac
        elif [ -n "$platform" ] ; then
          [ -d "$hdlorrcc/platforms/$platform" ] ||
            bad the platform $platform does not exist \(in $hdlorrcc/platforms/$platform\)
          autocreate=1
          subdir=$hdlorrcc/platforms/$platform/devices
        elif [ "$libbase" == hdl ] ; then
          autocreate=1
          subdir=hdl/devices
        elif [ -n "$project" ] ; then
          subdir=.
        else
          check_components used
          subdir=components
        fi
        ;;
      (library)
        if [ -n "$liboptset" -o -n "$hdlliboptset" -o -n "$platform" -o -n "$project" ] ; then
          bad cannot specify \"-l, --hdl-library, -P, or -p\" \(library/platform/project\) from within a library.
        else
          subdir=.
        fi
        ;;
      (libraries)
        if [ -n "$library" ] ; then
          if [ -n "$platform" -o -n "$card" -o -n "$project" ] ; then
            bad cannot specify  \"-P, or -p\" \(platform/project\) within a libraries collection.
          fi
          subdir=$(basename $library)
        else
          bad must specify a library when operating from a libraries collection.
        fi
        ;;
      (hdl-platform)
        if [ -n "$library" -o -n "$platform" -o -n "$card" -o -n "$project" ] ; then
          bad cannot specify  \"-l, -h, -P, or -p\" \(library/platform/project\) within a platform.
        else
          autocreate=1
          subdir=devices
        fi
        ;;
      (hdl-platforms)
        if [ -n "$platform" ] ; then
          if [ -n "$library" -o -n "$card" -o -n "$project" ] ; then
            bad cannot specify  \"-l, -h, or -p\" \(library/project\) within a platform.
          fi
          [ -d "$platform" ] ||
            bad the platform $platform does not exist \(in hdl/platforms/$platform\)
          autocreate=1
          subdir=$platform/devices
        else
          bad must choose a platform \(-P\) when operating from the platforms directory.
        fi
        ;;
      (*) if [ -z "$dirtype" ] ; then
            bad cannot operate within unknown directory type.  Try returning to the top level of your project.
          else
            bad cannot operate within directory of type \"$dirtype\". Try returning to the top level of your project.
          fi ;;
    esac
    [ -d "$subdir" -o "$verb" != create ] || { if [ "$autocreate" == 1 ] ; then make_library $subdir $subdir ; fi }
    [ -d "$subdir" ] || bad the library for '"'$library'"' '('$subdir')' does not exist
    # Confirm that the subdirectory targeted is in fact a library
    get_dirtype $subdir
    [ -n "$standalone" -o "$dirtype" = library -o -n "$project" ] ||
      bad the directory for '"'$library'"' '('$libdir')' is not a library - it is of type '"'$dirtype'"'
    # Restore the desired dirtype (current directory) for use after this function call.
    get_dirtype .
  }
}

# Choose the delete command to recommend the user runs if a worker/device
# creation fails and the (-k) keep option is used (ie the partial results
# remain in the new worker/device dir).
function get_deletecmd {
  get_dirtype .
  if [ "$libbase" != hdl ] ; then
    deletecmd="${library:+-l $library} delete $noun"
  else
    if [ "$noun" == worker ] ; then
      deletecmd="delete $noun"
    else
      deletecmd="delete hdl $noun "
    fi
    case "$dirtype" in
      (project|libraries)
        if [ -n "$platform" ] ; then
          deletecmd="-P $platform $deletecmd"
        elif [ -n "$library" ] ; then
          deletecmd="-h $(basename $library) $deletecmd"
        fi
        ;;
      (hdl-platform|library) #no change
        ;;
      (platforms)
        if [ -n "$platform" ] ; then
          deletecmd="-P $platform $deletecmd"
        else
          bad need to specify platform \"-P\" when operating from the platforms directory.
        fi
        ;;
      (*)
        bad a device can only be created from a project, library, or platform directory
        ;;
    esac
  fi
}

function ask {
  ans=''
  if [ -n "${JENKINS_HOME}" ]; then
    echo "OCPI:WARNING: Running under Jenkins: auto-answered 'yes' to '${*}?'"
    ans=y
  fi
  if [ -z "$force" ]; then
    until [[ "$ans" == [yY] || "$ans" == [nN] ]]; do
      read -p "Are you sure you want to $* (y or n)? " ans
    done
    [[ "$ans" == [Nn] ]] && exit 1
  fi
  return 0
}

function do_registry {
  if [ "$verb" == create ]; then
    if [ -z "$1" ]; then
      bad provide a registry directory to create
      exit 1
    elif [ -e "$1" ]; then
      bad the registry to create \(\"$1\"\) already exists. Use that one, or remove it and try again
    else
      [ -z "$verbose" ] || echo The project registry \"$1\" has been created
      mkdir $1
      echo "OCPI:WARNING:To use this registry, run the following command and add it to"\
           "your ~/.bashrc:" >&2
      echo "export OCPI_PROJECT_REGISTRY_DIR=$(ocpiReadLinkE $1)" >&2
    fi
  elif [ "$verb" == delete ]; then
    if [ -z "$1" ]; then
      registry_to_delete=$OCPI_PROJECT_REGISTRY_DIR
    else
      registry_to_delete=$1
    fi
    if [ -e "$registry_to_delete" ]; then
      if [ "$(ocpiReadLinkE $registry_to_delete)" == "$(ocpiReadLinkE $OCPI_CDK_DIR/../project-registry)" \
           -o "$(ocpiReadLinkE $registry_to_delete)" == "/opt/opencpi/project-registry" ] ; then
        bad cannot delete the default project registry \"$registry_to_delete\"
      fi
      ask delete the project registry at \"$registry_to_delete\"
      rm -rf "$1"
    else
      bad registry to delete \(\"$registry_to_delete\"\) does not exist
    fi
  elif [ "$verb" == set ]; then
    py_cmd="from _opencpi.assets import factory; factory.AssetFactory.factory(\"project\", \".\").set_registry(\"$1\")"
    if [ $(py_try_return_bool "$py_cmd" 1>&2; echo $?) -eq 1 ]; then
      # Error is printed in python
      exit 1
    fi
  elif [ "$verb" == unset ]; then
    py_cmd="from _opencpi.assets import factory; factory.AssetFactory.factory(\"project\", \".\").unset_registry()"
    if [ $(py_try_return_bool "$py_cmd" 1>&2; echo $?) -eq 1 ]; then
      # Error is printed in python
      exit 1
    fi
  else
    bad the registry noun is only valid after the create/delete or set/unset verbs
  fi
}

function do_project {
  set -e
  if [ "$verb" == register ]; then
    if [ $(register_project $1 1> /dev/null; echo $?) -eq 1 ]; then
      # Error message printed from python
      exit 1
    fi
    [ -z "$verbose" ] || echo "Successfully registered project \"$1\" in project registry."
    return 0
  elif [ "$verb" == unregister ]; then
    pj_title=\"$1\"
    [ -n "$1" ] || pj_title=current
    ask unregister the $pj_title project/package from its project registry
    if [ $(unregister_project $1 1> /dev/null; echo $?) -eq 1 ]; then
      # Error message printed from python
      exit 1
    fi
    [ -z "$verbose" ] || echo "Successfully unregistered project \"$1\" in project registry."
    return 0
  elif [ "$verb" == delete ]; then
    delete_project $1
    return $?
  elif [ "$verb" == refresh ]; then
    gpmd=$OCPI_CDK_DIR/scripts/genProjMetaData.py
       if [ -x $gpmd ] ; then
         $gpmd $(pwd)
       fi
       return 0
  elif [ "$verb" == build ]; then
    if [ -z "$buildRcc" -a -z "$buildHdl" -a -n "$buildClean" ]; then
      cleanTarget="clean"
    fi
    if [ -n "$buildRcc" -a -n "$buildClean" ]; then
      buildRcc=""
      cleanTarget+=" cleanrcc"
    fi
    if [ -n "$buildHdl" -a -n "$buildClean" ]; then
      buildHdl=""
      cleanTarget+=" cleanhdl"
    fi
    # Normally we build imports outside of any do_* function because
    # we always want to build imports when building. For project, we
    # do this here because
    make -C $subdir/$1 ${verbose:+AT=} imports
    make -C $subdir/$1 ${verbose:+AT=} ${cleanTarget:+$cleanTarget} ${buildRcc:+rcc} ${buildHdl:+hdl} \
            ${buildNoAssemblies:+Assemblies=} \
            ${assys:+Assemblies=" ${assys[@]}"} \
            ${hdlplats:+HdlPlatforms=" ${hdlplats[@]}"} \
            ${hdltargets:+HdlTargets=" ${hdltargets[@]}"} \
            ${swplats:+RccPlatforms=" ${swplats[@]}"} \
            ${hwswplats:+RccHdlPlatforms="${hwswplats[@]}"} \
            $OCPI_MAKE_OPTS
    if [ -n buildClean -a -z "$hardClean" ] ; then
      make -C $subdir/$1 ${verbose:+AT=} imports
      make -C $subdir/$1 ${verbose:+AT=} exports
    fi
    return 0
  fi
  [ -n "$dirtype" ] &&
     bad the directory \"$directory\" where the project directory would be created is inside an OpenCPI project
  [ -n "$top" -o -n "$platform" -o -n "$prebuilt" -o -n "$library" ] &&
    bad illegal options present for creating project
  noslash $1
  noexist $1
  mkdir $1
  cd $1
  if [ -z "$packagename" ]; then
    packagename=$1
  fi
  cat <<EOF > Project.exports
# This file specifies aspects of this project that are made available to users,
# by adding or subtracting from what is automatically exported based on the
# documented rules.
# Lines starting with + add to the exports
# Lines starting with - subtract from the exports
all
EOF
  cat <<EOF > Project.mk
# This Makefile fragment is for the "$1" project

# Package identifier is used in a hierarchical fashion from Project to Libraries....
# The PackageName, PackagePrefix and Package variables can optionally be set here:
# PackageName defaults to the name of the directory
# PackagePrefix defaults to local
# Package defaults to PackagePrefix.PackageName
#
# ***************** WARNING ********************
# When changing the PackageName or PackagePrefix of an existing project the
# project needs to be both unregistered and re-registered then cleaned and
# rebuilt. This also includes cleaning and rebuilding any projects that
# depend on this project.
# ***************** WARNING ********************
#
${packagename:+PackageName=$packagename}
${packageprefix:+PackagePrefix=$packageprefix}
${package:+Package=$package}
ProjectDependencies=${dependencies[@]}
${liblibs:+Libraries=${liblibs[@]}}
${includes:+IncludeDirs=${includes[@]}}
${xmlincludes:+XmlIncludeDirs=${xmlincludes[@]}}
${complibs:+ComponentLibraries=${complibs[@]}}
EOF
  cat <<EOF > Makefile
$CheckCDK
# This is the Makefile for the "$1" project.
include \$(OCPI_CDK_DIR)/include/project.mk
EOF

package_id=`python3 -c "\
import sys; sys.path.append(\"$OCPI_CDK_DIR/$OCPI_TOOL_PLATFORM/lib/\");
import _opencpi.util as ocpiutil; print(ocpiutil.get_project_package());"`

# Create IDE .project file (AV-1247)
  cat << EOF > .project
<?xml version="1.0" encoding="UTF-8"?>
<projectDescription>
  <name>$package_id</name>
  <comment></comment>
  <projects></projects>
  <buildSpec></buildSpec>
  <natures></natures>
</projectDescription>
EOF

cat <<EOF > .gitignore
# Lines starting with '#' are considered comments.
# Ignore (generated) html files,
#*.html
# except foo.html which is maintained by hand.
#!foo.html
# Ignore objects and archives.
*.rpm
*.obj
*.so
*~
*.o
target-*/
*.deps
gen/
*.old
*.hold
*.orig
*.log
lib/
#Texmaker artifacts
*.aux
*.synctex.gz
*.out
**/doc*/*.pdf
**/doc*/*.toc
**/doc*/*.lof
**/doc*/*.lot
run/
exports/
imports
*.pyc
EOF

cat <<EOF > .gitattributes
*.ngc -diff
*.edf -diff
*.bit -diff
EOF

  if [ -n "$register_enable" ]; then
    # Register a link to the project in the project registry
    if [ $(register_project 1> /dev/null; echo $?) -eq 1 ]; then
      if [ -n "$keep" ]; then
        echo The project directory has been created, but not registered \(which may be fine\).
        echo If the project must be registered, resolve the conflict and run:
        echo ocpidev register project $1
      else
        echo Removing the project directory \"$1\" due to errors.
        cd ..
        rm -r -f $1
      fi
      # Error message printed from python
      exit 1
    fi
  fi
  # Generate exports and imports
  make exports
  make imports

  [ -z "$verbose" ] || echo A new project named \"$1\" has been created in `pwd`.
}

function do_applications {
  case "$dirtype" in
    (project) subdir=applications/;;
    (applications) subdir=.;;
    (*) bad this command can only be issued in a project directory or an applications directory;;
  esac
  if [ "$verb" == build ]; then
    make -C $subdir ${verbose:+AT=} ${buildClean:+clean} ${swplats:+RccPlatforms=" ${swplats[@]}"} \
      ${hwswplats:+RccHdlPlatforms=" ${hwswplats[@]}"} \
      $OCPI_MAKE_OPTS
    return 0
  fi
}

# Create an application
# An application in a project might have:
# An xml file
# A c++ main program
# Its own private components (and thus act like a library)
# Its own private HDL assemblies
# Some data files
function do_application {
  set -e
  subdir=./
  [ -z "$standalone" ] && case "$dirtype" in
    (project) subdir=applications/;;
    (applications) subdir=./;;
    (*) bad this command can only be issued in a project directory or an applications directory;;
  esac
  adir=$subdir$1
  if [ "$verb" == build ]; then
    make -C $subdir$1 ${verbose:+AT=} ${buildClean:+clean} ${swplats:+RccPlatforms=" ${swplats[@]}"} \
      ${hwswplats:+RccHdlPlatforms=" ${hwswplats[@]}"} \
      $OCPI_MAKE_OPTS
    return 0
  fi
  if [ "$verb" == delete ]; then
    if [ -n "$xmlapp" ] ; then
      if [ -f "$adir.xml" ] ; then
        ask delete the application xml file \"$adir.xml\"
        rm -f $adir.xml
      else
        bad the application at \"$adir.xml\" does not exist
      fi
      return 0
    fi
    [ -e "$adir" ] || bad the application at \"$adir\" does not exist
    get_dirtype $adir
    [ "$dirtype" == application ] || bad the directory at $adir does not appear to be an application
    ask delete the application project in the \"$adir\" directory
    rm -r -f $adir
    [ -z "$verbose" ] || echo The application \"$1\" in the directory \"$adir\" has been deleted.
    return 0
  fi
  app=${1/%.xml/}
  if [ -n "$xmlapp" ] ; then
    if [ -e "$subdir/$app.xml" ] ; then
      bad the application \"$app\" already exists in ${topdir}$subdir$app.xml
    fi
  elif [ -d "$subdir$1" ] ; then
      bad the application \"$app\" already exists in ${topdir}$subdir$1
  fi

  if [ "$dirtype" == project -a ! -e applications ]; then
    mkdir applications
    cat <<EOF > applications/Makefile
$CheckCDK
# To restrict the applications that are built or run, you can set the Applications
# variable to the specific list of which ones you want to build and run, e.g.:
# Applications=app1 app3
# Otherwise all applications will be built and run
include \$(OCPI_CDK_DIR)/include/applications.mk
EOF
    [ -z "$verbose" ] || echo This is the first application in this project.  The \"applications\" directory has been created.
  fi

  appdir=""
  if [ -z "$xmlapp" ] ; then
    appdir=$1
    mkdir $subdir$1
    cat <<EOF > $subdir$1/Makefile
$CheckCDK
# This is the application Makefile for the "$1" application
# If there is a $1.cc (or $1.cxx) file, it will be assumed to be a C++ main program to build and run
# If there is a $1.xml file, it will be assumed to be an XML app that can be run with ocpirun.
# The RunArgs variable can be set to a standard set of arguments to use when executing either.
include \$(OCPI_CDK_DIR)/include/application.mk
EOF
    [ -z "$verbose" ] || {
      echo Application \"$1\" created in the directory \"$topdir$subdir$1\"
      echo You must create either a $1.xml or $1.cc file in the $topdir$subdir$1 directory\"
    }
  fi

  cat <<-EOF > $subdir$appdir/$app.xml
	<!-- The $1 application xml file -->
	<Application>
	  <Instance Component='ocpi.core.nothing' Name='nothing'/>
	</Application>
	EOF
  if [ -z "$xmlapp" -a -z "$xmldirapp" ] ; then
    cat <<EOF > $subdir$appdir/$app.cc
#include <iostream>
#include <unistd.h>
#include <cstdio>
#include <cassert>
#include <string>
#include "OcpiApi.hh"

namespace OA = OCPI::API;

int main(/*int argc, char **argv*/) {
  // For an explanation of the ACI, see:
  // https://opencpi.gitlab.io/releases/develop/docs/OpenCPI_Application_Development_Guide.pdf

  try {
    OA::Application app("$app.xml");
    app.initialize(); // all resources have been allocated
    app.start();      // execution is started

    // Do work here.

    // Must use either wait()/finish() or stop(). The finish() method must
    // always be called after wait(). The start() method can be called
    // again after stop().
    app.wait();       // wait until app is "done"
    app.finish();     // do end-of-run processing like dump properties
    // app.stop();

  } catch (std::string &e) {
    std::cerr << "app failed: " << e << std::endl;
    return 1;
  }
  return 0;
}
EOF
  fi
  [ -z "$verbose" ] || echo The XML application \"$app\" has been created in ${topdir}$subdir$appdir$app.xml

}

# Major issue is in which library or top level.
function do_protocol_or_spec {
  set -e
  subdir="$subdir/specs"
  if [ -n "$project" ] ; then
    subdir="specs"
  fi
  [ -z "$file" ] && case $1 in
    (*.xml)                    file=$1;;
    (*[-_]prot|*[-_]protocol)
      [ $noun != protocol ] && bad you cannot make a $noun file with a protocol suffix
      file=$1.xml
      ;;
    (*[-_]spec)
      [ $noun != spec ] && bad it is a bad idea to make a $noun file with a spec suffix
      file=$1.xml
      ;;
    (*[-_]props|*[-_]properties)
      [ $noun != properties ] && bad it is a bad idea to make a $noun file with a properties suffix
      file=$1.xml
      ;;
    (*[-_]sigs|*[-_]signals)
      [ $noun != signals ] && bad you cannot make a $noun file with a signals suffix
      ;;
    (*)
      case $noun in
        (spec) file=$1-spec.xml;;
        (protocol) file=$1-prot.xml;;
        (properties) file=$1-props.xml;;
        (signals) file=$1-signals.xml;;
        (card|slot) file=$1.xml;;
      esac
      ;;
  esac
  if [ "$verb" == delete ]; then
    [ -e "$subdir/$file" ] || bad the file \"$subdir/$file\" does not exist
    ask delete the file \"$subdir/$file\"
    rm $subdir/$file
    [ -z "$verbose" ] || echo The $2 \"$1\" in file $subdir/$file has been deleted.
    return 0
  fi
  [ -e "$subdir/$file" ] && bad the file \"$subdir/$file\" already exists
  if [ ! -d "$subdir" -a -n "$verbose" ] ; then
    if [ "$subdir" == specs ] ; then
      echo The \"specs\" directory does not exist yet and will be created.
    else
      echo The specs directory \"$subdir\" does not exist and will be created.
    fi
  fi
  mkdir -p $subdir
  # Make sure we record the package's prefix in the specs directory so that spec files used
  # by other projects (or this one) know what the package should be.
  if [ "$subdir" == specs -a ! -e specs/package-id ] ; then
    make specs/package-id
  fi
  case "$noun" in
    (protocol)
      cat <<EOF > $subdir/$file
<!-- This is the protocol spec file (OPS) for protocol: $1
     Add <operation> elements for message types.
     Add protocol summary attributes if necessary to override attributes
     inferred from operations/messages -->
<Protocol> <!-- add protocol summary attributes here if necessary -->
  <!-- Add operation elements here -->
</Protocol>
EOF
    ;;
    (spec)
      if [ -n "$nocontrol" ] ; then
        nocontrolstr=" NoControl='true' "
      fi
      cat <<EOF > $subdir/$file
<!-- This is the spec file (OCS) for: $1
     Add component spec attributes, like "protocol".
     Add property elements for spec properties.
     Add port elements for i/o ports -->
<ComponentSpec$nocontrolstr>
  <!-- Add property and port elements here -->
</ComponentSpec>
EOF
    ;;
    (properties)
      cat <<EOF > $subdir/$file
<!-- This is the properties file (OPS) initially named: $1
     Add <property> elements for each property in this set -->
<Properties>
  <!-- Add property elements here -->
</Properties>
EOF
    ;;
    (signals)
      cat <<EOF > $subdir/$file
<!-- This is the signals file (OSS) initially named: $1
     Add <signal> elements for each signal in this set -->
<Signals>
  <!-- Add signal elements here -->
</Signals>
EOF
    ;;
    (slot)
      cat <<EOF > $subdir/$file
<!-- This is the slot definition file for slots of type: $1
     Add <signal> elements for each signal in the slot -->
<SlotType>
  <!-- Add signal elements here -->
</SlotType>
EOF
      ;;
    (card)
      cat <<EOF > $subdir/$file
<!-- This is the card definition file for cards of type: $1
     Add <signal> elements for each signal in the slot -->
<Card>
  <!-- Add device elements here, with signal mappings to slot signals -->
</Card>
EOF
      ;;
  esac
  # If the parent directory is a library, update its links to specs to include this new one
  get_dirtype $subdir/..
  if [ "$dirtype" == library ]; then
    make speclinks -C $subdir/..
  fi
  if [ -n "$verbose" ]; then
    if [ "$dirtype" == library ]; then
      echo A new $2, \"$1\", has been created in library \"$(basename `ocpiReadLinkE $subdir/..`)\" in $subdir/$file
    else
      echo A new $2, \"$1\", has been created at the project level in $subdir/$file
    fi
  fi
  if [ -n "$createtest" ] ; then
    do_test $1
  fi
  return 0
}


function make_hdl_dir {
  if [ ! -d "hdl" ] ; then
    mkdir hdl
  fi
}

# make a library named $1, in the directory $2
function make_library {
  mkdir -p $2
  cat <<EOF > $2/Makefile
# This is the $1 library

# All workers created here in *.<model> will be built automatically
# All tests created here in *.test directories will be built/run automatically
# To limit the workers that actually get built, set the Workers= variable
# To limit the tests that actually get built/run, set the Tests= variable

# Any variable definitions that should apply for each individual worker/test
# in this library belong in Library.mk

include \$(OCPI_CDK_DIR)/include/library.mk
EOF

  cat <<EOF > $2/Library.mk
# This is the $1 library

# This makefile contains variable definitions that will apply when building each
# individual worker and test in the library

# Package identifier is used in a hierarchical fashion from Project to Libraries....
# The PackageName, PackagePrefix and Package variables can optionally be set here:
# PackageName defaults to the name of the directory
# PackagePrefix defaults to package of parent (project)
# Package defaults to PackagePrefix.PackageName
${packagename:+PackageName=$packagename}
${packageprefix:+PackagePrefix=$packageprefix}
${package:+Package=$package}
${liblibs:+Libraries=${liblibs[@]}}
${complibs:+ComponentLibraries=${complibs[@]}}
${includes:+IncludeDirs=${includes[@]}}
${xmlincludes:+XmlIncludeDirs=${xmlincludes[@]}}
EOF
  make --no-print-directory -C $2 ||
    bad library creation failed, you may want to do: ocpidev delete library $1
  [ -z "$verbose" ] || echo A new library named \"$1\" \(in directory \"$2/\"\) has been created.

}

function do_library {
  set -e
  if [ "$libbase" == "hdl" -a -n "$library" ]; then
    one=$(basename $library)
  else
    one=$1
  fi
  [ -z "$library" -o "$verb" != "delete" ] || bad The -l and --hdl_library options are invalid when deleting a library
  subdir=$one
  if [ -n "$standalone" ] ; then
    libbase=.
    subdir=$one
  #elif [  ]; then

  elif [ -z "$libbase" ] ; then
    libbase=components
  fi
  [ -z "$standalone" ] && case "$dirtype" in
    (project)
      [ "$libbase" != hdl -o -d "hdl" -o "$verb" != create ] || make_hdl_dir
      if [ "$1" == "$libbase" ] ; then
        subdir=$libbase #is this ever valid? I dont think so
      elif [ -n "$platform" ] ; then
        [ "$1" == devices ] || bad can only create the devices library under a platform
        subdir=hdl/platforms/$platform/devices
      else
        subdir=$libbase/$one
      fi
      ;;
    (libraries)
      [ -z "$platform" ] || bad cannot specify a platform from within a libraries collection.

      subdir=$one
      ;;
    (library)
      if [ "$(basename $subdir)" == "components" ] ; then
        bad this project already has a components library, you cannot create another library.
      else
        bad this command can only be issued in a project directory or a components directory
      fi
      ;;
    (*) bad this command can only be issued in a project directory or a components directory
  esac
  if [ "$verb" == "create" -a "$(ocpiReadLinkE $subdir)" == "hdl" ]; then
      1=$(basename $subdir)
  fi
  if [ "$verb" == delete ]; then
    [ "$subdir" == "$libbase" ] && check_components deleted $libbase
    [ -e "$subdir" ] || bad the library \(directory\) \"$subdir\" does not exist
    get_dirtype $subdir
    [ "$dirtype" == library ] ||
      bad the directory \"$subdir\" does not appear to be a library
    ask delete the library directory \"$subdir\"
    rm -r -f $subdir
    if [ "$odirtype" == project -a "$subdir" != "$libbase" -a "$(ls $libbase 2> /dev/null)" == Makefile ] ; then
      rm -r -f $libbase
    fi
    [ -z "$verbose" ] || echo The library named \"$one\" \(directory \"$subdir/\"\) has been deleted.
    return 0
  elif [ "$verb" == build ]; then
    [ -n "$one" ] || bad the library was not specified
    [ -d "$subdir" ] || bad the library \(directory\) \"$subdir\" does not exist
    if [ -z "$buildRcc" -a -z "$buildHdl" -a -n "$buildClean" ]; then
      cleanTarget="clean"
    fi
    if [ -n "$buildRcc" -a -n "$buildClean" ]; then
      buildRcc=""
      cleanTarget+=" cleanrcc"
    fi
    if [ -n "$buildHdl" -a -n "$buildClean" ]; then
      buildHdl=""
      cleanTarget+=" cleanhdl"
    fi
    make -C $subdir ${verbose:+AT=} ${cleanTarget:+$cleanTarget} ${verbose:+AT=} ${buildRcc:+rcc} ${buildHdl:+hdl}\
            ${hdlplats:+HdlPlatforms=" ${hdlplats[@]}"}\
            ${hdltargets:+HdlTargets=" ${hdltargets[@]}"}\
            ${swplats:+RccPlatforms=" ${swplats[@]}"}\
            ${workerList:+Workers=" ${workerList[@]}"}\
            ${hwswplats:+RccHdlPlatforms=" ${hwswplats[@]}"}\
            $OCPI_MAKE_OPTS
    return 0
  fi
  [ -e "$subdir" ] && bad the library \"$one\" \(directory $subdir/\) already exists
  get_dirtype .
  if [ "$dirtype" == "libraries" -a  "$(basename $(pwd))" == "components" -a "$subdir" == "components" ]; then
    bad a sub library named components is not supported, try another library name
  fi

  if [ -d "$libbase" ] ; then
    get_dirtype $libbase
    case "$dirtype" in
      (library|lib)
        if [ "$(basename $libbase)" == "components" ]; then
          bad "this project has a flattened components library. This components library can have
              workers/tests/specs, but cannot have sub-libraries. If sub-libraries are desired,
              the components library must be deleted at which point a sub-library can be directly
              created via 'ocpidev create library <sub-library>'."
        fi
        bad this project already has a \"$libbase\" library, you cannot create another library.
        ;;
      (libraries)
        ;;
      ("") ;; #standalone
      (*) bad unexpected contents of $libbase directory \($dirtype\);;
    esac
  fi
  if [ "$subdir" != "$libbase" -a ! -d "$libbase"  -a "$libbase" != "hdl" ] ; then
    if [ "$libbase" != "components" -o "$(basename $(pwd))" != "components" ] ; then
      mkdir -p $libbase
      cat <<EOF > $libbase/Makefile
$CheckCDK
# This is the Makefile for the $libbase directory when there are multiple
# libraries in their own directories underneath this $libbase directory
include \$(OCPI_CDK_DIR)/include/libraries.mk
EOF
    fi
  fi
  make_library $one $subdir
}



# Figure out what should be in the "spec" attribute
# get_spec <name> <spec>
# set "specelem" and "specattr" correctly
function get_spec {
  specelem= specattr= nameattr=
  # may want to store dirtype here so that this function does not change the dirtype global
  get_subdir
  case $2 in
    (none) s= ;;
    ("") # must be local spec with the same name
      if [ -e $subdir/specs/${1}-spec.xml -o \
           "$odirtype" == project -a -e specs/${1}-spec.xml ]; then
        s=${1}-spec
      elif [ -e $subdir/specs/${1}_spec.xml -o \
             "$odirtype" == project -a -e specs/${1}_spec.xml ]; then
	s=${1}_spec
      elif [ -n "$emulates" ] ; then
        s=emulator-spec
      elif [ "$odirtype" == project ]; then
        bad spec file not specified and ${1}'[-_]spec.xml' does not exist in library or project \"specs\" directory \($subdir/specs\)

      else
        bad spec file not specified and ${1}'[-_]spec.xml' does not exist in library \"specs\" directory \($subdir/specs\)
      fi
      ;;
    (specs/*) s=${2/specs\//} ;; # make the XML clearer since this is unnecessary
    (./*) s=${2/.\//} ;;
    (*) s=$2 ;;
  esac
  if [[ "$s" != "" && "$s" != *.xml && "$s" != *[-_]spec ]]; then
     echo Warning:  spec option \"$s\" is missing the "-spec" suffix.  It is assumed to mean \"$s-spec\".
     s=${s}-spec
  fi
  # Here we set some default xml. Subdevices are a special case with some additional default
  # XML. They are permitted to omit OCS, but are not required to.
  if [ -z "$s" ] ; then
    specelem="  <componentspec>
  </componentspec>"
  else
    specattr=" spec='$s'"
  fi
  if [ -n "$supported" ] ; then
    specelem="$specelem
$specopt  <!-- If this subdevice is sharing raw properties, include the following line:
    The count is the number of device workers that may share this subdevice
    The optional attribute is whether all the devices must be present
    <rawprop name='rprops' count='2' optional='true'/>
    For each device worker this subdevice supports, include lines like these:
    Note the index is relative to the rawprops counted above
    <supports worker='lime_tx'>
      <connect port=\"rawprops\" to=\"rprops\" index='1'/>
    </supports> -->
"
  fi
  [ -z "$3" ] || nameattr=" name='$3'"
}

# callers can preset libdir to bypass the location heuristics
function do_worker {
  odirtype=$dirtype
  libdir=$subdir
  if [ -n "$standalone" ] ; then
    libdir=.
  elif [ "$dirtype" == library ]; then
    [ -z "$library" ] || bad the -l or --hdl-library "(library)" option is not valid in a "library's" directory
  elif [ -z "$libdir" ]; then
    [ "$dirtype" == project ] || bad workers can only be created in project or library directories
  fi
  if [ "$verb" == delete ]; then
    [ -d $libdir/$1 ] || bad no worker named \"$1\" exists in the library
    get_dirtype $libdir/$1
    [ "$dirtype" == worker ] || bad the directory \"$libdir/$1\" does not contain a worker
    ask delete the worker named \"$1\" \(directory \"$libdir/$1\"\)
    rm -r -f $libdir/$1
    [ -z "$verbose" ] || echo The worker \"$1\" in the directory \"$libdir/$1\" has been deleted.
    return 0
  fi
  if [ "$verb" == build ]; then
    make -C $subdir/$1 ${verbose:+AT=} ${buildClean:+clean} \
            ${hdlplats:+HdlPlatforms=" ${hdlplats[@]}"} \
            ${hdltargets:+HdlTargets=" ${hdltargets[@]}"} \
            ${swplats:+RccPlatforms=" ${swplats[@]}"} \
            ${hwswplats:+RccHdlPlatforms=" ${hwswplats[@]}"} \
            $OCPI_MAKE_OPTS
    return 0
  fi
  words=(${1//./ })
  [ ${#words[*]} == 2 ] || bad the worker name \"$1\" is invalid, it must be '<name>.<model>'
  name=${words[0]}
  model=$(echo ${words[1]} | tr A-Z a-z)
  [ "$model" != "${words[1]}" ] && bad the authoring model part of the name \"$1\" must be lower case
  [ -d $OCPI_CDK_DIR/include/$model ] || bad the authoring model \"$model\" is not valid
  [ -n "$2" ] && {
     [ -n "$language" ] && bad language option specified \"$2\" when language argument after name is specified.
     language=$2
  }
  noexist $libdir/$1
  if [ -z "$language" ] ; then
    language=$(eval echo \${Language_$model})
    [ -z "$verbose" ] || echo Choosing default language \"$language\" for worker $1
    langattr=" language='$language'"
  else
    language=$(echo $language | tr A-Z a-z)
    for l in $(eval echo \${Languages_$model[*]}); do
      valid_languages+="\"${l/:*/}\" "
      [ "$language" = ${l/:*/} ] && suff=${l/*:/} langattr=" language='${l/:*/}'"
    done
    [ -z "$langattr" ] && bad Invalid language \"$language\" for model \"$model\". Available: ${valid_languages}
  fi
  [ -n "$emulates" ] && emuattr=" emulate='$emulates'"
  [ -n "$slave" ] && slaveattr=" slave='$slave'"
  if [ -n "$version" ]; then
     versionattr=" version='$version'"
  else
     echo Without the worker version specified, it is set to 2 in this new worker.
     versionattr=" version='2'"
  fi
  if [ "$OCPI_CREATE_BUILD_FILES" = 1 ]; then
    [ -n "${xmlincludes[*]}" ] && xmlincattr=" XmlIncludeDirs='${xmlincludes[@]}'"
    [ -n "${complibs[*]}" ] && complibattr=" ComponentLibraries='${complibs[@]}'"
  fi
  if [ \( -n "$rccstatprereqs" -o -n "$rccdynprereqs" \) -a "$model" != "rcc" ] ; then
    bad RccStatic/DynamicPrereqLibs is only valid for rcc workers
  fi
  elem=$(echo ${model:0:1} | tr a-z A-Z)${model:1}
  if [ "$noun" = worker ] ; then
     elem=${elem}Worker
  else
     # for devices
     elem=${elem}Device
  fi
  if [ -n "$workers" ] ; then
    for w in "${!workers[@]}"; do
      OFS="$IFS"
      IFS=: x=(${workers[$w]})
      IFS="$OFS"
      get_spec ${x[0]} ${x[1]} ${x[2]}
      wnames[$w]=${x[0]}
      specattrs[$w]="$specattr"
      specelems[$w]="$specelem"
      nameattrs[$w]="$nameattr"
      specs[$w]=${x[1]}
    done
#    for i in ${!wnames[@]}; do
#     echo MULTI $i: name:${wnames[$i]} attr:${specattrs[$i]} elem:${specelems[$i]}
#    done
    wvar="Workers=${wnames[@]}"
  else
    get_spec "$name" "$spec" "$wname"
    wnames=($name)
    specattrs=("$specattr")
    specelems=("$specelem")
    nameattrs=("$nameattr")
    specs=($spec)
  fi
  mkdir $libdir/$1
  if [ "$OCPI_CREATE_BUILD_FILES" = 1 ]; then
    [ -n "${xmlincludes[*]}" ] &&
      echo WARNING: $libdir/$1 needs XmlIncludeDirs attr in OWD for: ${xmlincludes[@]}
    [ -n "${complibs[*]}" ] &&
      echo WARNING: $libdir/$1 needs ComponentLibraries attr in OWD for: X${complibs[@]}X${#complibs[@]}
    cat <<-EOF >  $libdir/$1/Makefile
	# This is the Makefile for worker $1.
	# Unless you are doing something custom or unusual, you should not edit it.
	$CheckCDK
	$wvar
	include \$(OCPI_CDK_DIR)/include/worker.mk
	EOF
    if [ -n "${includes}${others}${cores}${rccstatprereqs}${rccdynprereqs}${targets}${extargets}${onlyplats}${explats}${liblibs}" ]; then
      cat <<-EOF  | sed '/^ *$/d' > $libdir/$1/${name}-build.xml
	<!-- The build file for worker $1, specifying how to build it -->
	<Build
	${includes:+  IncludeDirs='${includes[@]}'}
	${others:+  SourceFiles='${others[@]}'}
	${cores:+  Cores='${cores[@]}'}
	${rccstatprereqs:+  StaticPrereqLibs='${rccstatprereqs[@]}'}
	${rccdynprereqs:+  DynamicPrereqLibs='${rccdynprereqs[@]}'}
	${targets:+  OnlyTargets='${targets[@]}'}
	${extargets:+  ExcludeTargets='${extargets[@]}'}
	${onlyplats:+  OnlyPlatforms='${onlyplats[@]}'}
	${explats:+  ExcludePlatforms='${explats[@]}'}
	${liblibs:+  Libraries='${liblibs[@]}'}
	  >
	  <!-- Add any specific parameter settings using <parameter> elements -->
	  <!-- Add any specific build configurations using <configuration> elements -->
	</Build>
	EOF
    fi
  else
# Make one Makefile, even if multi-worker
  cat <<EOF | sed '/^ *$/d' >  $libdir/$1/Makefile
# This is the Makefile for worker $1
$wvar
${includes:+IncludeDirs=${includes[@]}}
${others:+SourceFiles=${others[@]}}
${cores:+Cores=${cores[@]}}
${rccstatprereqs:+RccStaticPrereqLibs=${rccstatprereqs[@]}}
${rccdynprereqs:+RccDynamicPrereqLibs=${rccdynprereqs[@]}}
${targets:+OnlyTargets=${targets[@]}}
${extargets:+ExcludeTargets=${extargets[@]}}
${onlyplats:+OnlyPlatforms=${onlyplats[@]}}
${explats:+ExcludePlatforms=${explats[@]}}
${liblibs:+Libraries=${liblibs[@]}}
${xmlincludes:+XmlIncludeDirs=${xmlincludes[@]}}
${complibs:+ComponentLibraries=${complibs[@]}}
include \$(OCPI_CDK_DIR)/include/worker.mk
EOF
fi
for s in "${supported[@]}" ; do
  s=${s/%.hdl/}
  supportselem=(${supportselem[@]} "
  <Supports Worker=\"$s\" >
     <!-- <Connect Port=\"rawprops\" To=\"rprops\" Index='0'/> -->
  </Supports>
")
done

  for w in "${!wnames[@]}"; do
    # Make one OWD file per worker
    cat <<EOF > $libdir/$1/${wnames[$w]}.xml
<$elem${nameattrs[$w]}${langattr}${specattrs[$w]}${emuattr}${slaveattr}${xmlincattr}${complibattr}${versionattr}>
${specelems[$w]}
${supportselem[@]}
</$elem>
EOF
    # The following check cannot be done since we are not looking at the right place for the file.
    if false; then
    specfile=${specs[$w]}
    case "$specfile" in
      (*.xml) ;;
      (*-spec|*_spec) specfile=${specs[$w]}.xml ;;
      (*)
        if [ ! -e "$spec" -a -e ${specs[$w]}-spec.xml ] ; then
          specfile=${specfile}-spec.xml
        elif [ ! -e "$spec" -a -e ${specs[$w]}-spec.xml ] ; then
          specfile=${specfile}_spec.xml
        else
          specfile=${specfile}.xml
        fi
    esac
    [ -n "$verbose" -a "${specs[$w]}" != none -a ! -e "$specfile" ] && echo Warning:  spec file \"$specfile\" does not exist
    fi
  done
  [ -z "$verbose" ] || echo Running \"make skeleton\" to make initial skeleton for worker $1
  # FIXME: how do we get the project's or library's xmlincludepath etc.
  [ -z "$verbose" ] || echo "Command is: make --no-print-directory -C $libdir/$1 skeleton LibDir=../lib/$model genlinks"
  make --no-print-directory -C $libdir/$1 skeleton LibDir=../lib/$model genlinks || {
    if [ -n "$keep" ]; then
      echo The worker directory, Makefile and xml file have been created.
      get_deletecmd
      echo You may want to do: ocpidev ${standalone:+-s } $deletecmd $1
    else
      echo Removing the new worker directory \"$libdir/$1\" due to errors.
      rm -r -f $libdir/$1
    fi
    bad "Failed to build worker skeleton"
  }
  echo "Successfully created worker \"$1\" in library \"$(basename $libdir)\" and generated+built its skeleton."
}

# A special version of creating a spec - just adjust the default locations
# slots are only in a top level spec or in hdl/cards (or standalone)
function do_card_or_slot {
  # If we are inside a library, then it must be cards
  # Otherwise, the subdir we are operating must be cards
  if [ "$dirtype" == library ] ; then
      [ "$(basename $(pwd))" != cards ] &&
        bad the only library where cards can be created is hdl/cards
  elif [ "$(basename $subdir)" != cards ] ; then
    bad \"$noun\" files can only be created from hdl/cards or at the project level
  fi
  [ "$verb" == delete -o "$(basename $subdir)" != cards -o -e "$subdir" ] ||
    make_library $subdir $subdir
  do_protocol_or_spec $1
}


# A special version of creating a worker - just adjust the default locations
function do_device {
  [ "${1/*./}" = hdl ] ||
    bad devices are only supported with an '".hdl"' suffix
  [ "$verb" != delete -a "$(basename $subdir)" == devices -a ! -e "$subdir" ] &&
    make_library hdl/devices $subdir
  do_worker $1
}


# Create a test directory corresponding to an OCS
# named <compname>.test with skeleton contents.
# Args: component to test
function do_test {
  odirtype=$dirtype
  if [ -z "$1" -a "$verb" == build ] ; then
    do_build_here test
    return $?
  fi
  if [ "${1/*./}" = test ] ; then
    testdir=$subdir/$1
  elif [[ ! "$testdir" == *.* ]] ; then
    testdir="$subdir/$1".test
  else
    bad test directories cannot end in \"${1/*./}\". You should use \".test\" or leave it blank and \".test\" will be appended.
  fi

  # delete:
  #   make sure dir exists
  #   if it does, delete it and its contents
  #     warn first/ask for confirmation
  if [ "$verb" == build ] ; then
    make -C $testdir  ${verbose:+AT=} ${buildClean:+clean}\
         ${hdlplats:+HdlPlatforms=" ${hdlplats[@]}"} \
         ${swplats:+RccPlatforms=" ${swplats[@]}"} \
         ${hwswplats:+RccHdlPlatforms=" ${hwswplats[@]}"} \
         $OCPI_MAKE_OPTS

  elif [ "$verb" == delete ] ; then
    echo "Deleting test dir: $testdir"
    if [ -d "$testdir" ] ; then
      get_dirtype $testdir
      [ "$dirtype" == "test" ] || bad "cannot delete test \"$testdir\". It is not a test directory."
      ask delete the test directory \"$testdir\"
      rm -rf $testdir
    else
      bad "cannot delete test \"$testdir\". Directory does not exist"
    fi

  # create:
  elif [ "$verb" == create ] ; then
    echo "Creating test dir: $testdir"
    #   make sure dir does not exist
    [ -e "$testdir" ] && bad "cannot create \"$testdir\". Directory/file already exists"
    testname=$(basename $1 .test)
    get_spec $testname $spec
    #   create dir
    mkdir -p $testdir
    #   create Makefile: include $(OCPI_CDK_DIR)/include/test.mk
    cat <<EOF > $testdir/Makefile
# This is the Makefile for the test directory which tests component "$testname"
include \$(OCPI_CDK_DIR)/include/test.mk
EOF
    #   create <comp>-test.xml:
    cat <<EOF > $testdir/$testname-test.xml
<!-- This is the test xml for testing component "$testname" -->
<Tests UseHDLFileIo='true'>
  <!-- Here are typical examples of generating for an input port and verifying results
       at an output port
  <Input Port='in' Script='generate.py'/>
  <Output Port='out' Script='verify.py' View='view.sh'/>
  -->
  <!-- Set properties here.
       Use Test='true' to create a test-exclusive property. -->
</Tests>
EOF
    #   create generate.py: #!/usr/bin/env python3
    cat <<EOF > $testdir/generate.py
#!/usr/bin/env python3

"""
Use this file to generate your input data.
Args: <list-of-user-defined-args> <input-file>
"""
EOF
    chmod +x $testdir/generate.py
    #   create verify.py: #!/usr/bin/env python3
    cat <<EOF > $testdir/verify.py
#!/usr/bin/env python3

"""
Use this script to validate your output data against your input data.
Args: <list-of-user-defined-args> <output-file> <input-files>
"""
EOF
    chmod +x $testdir/verify.py
    #   create view.sh: #!/bin/bash --noprofile
    cat <<EOF > $testdir/view.sh
#!/bin/bash --noprofile

# Use this script to view your input and output data.
# Args: <list-of-user-defined-args> <output-file> <input-files>
EOF
    chmod +x $testdir/view.sh
  fi
}

function do_hdl_platforms {
  if [ "$verb" ==  build ]; then
    cd $(get_project_top)
    if [ -n "$buildClean" ]; then
      make_target=clean
    else
      make_target=hdlplatforms
    fi
    # Note: If this implementation changes in the future, be sure to add logic to respect
    # missingOK; "make hdlprimitives" returns success even if no hdl/primitives present.
    make $make_target ${buildClean:+-C hdl/platforms} \
         ${hdlplats:+HdlPlatforms=" ${hdlplats[@]}"} \
         ${hdltargets:+HdlTargets=" ${hdltargets[@]}"} \
         $OCPI_MAKE_OPTS
    return 0;
  fi
  bad The only verb available for platforms is build. Did you mean platform
}

function do_hdl_platform {
  set -e
  case "$dirtype" in
    (project)
      subdir=hdl/platforms/
      [ -d "hdl" -o "$verb" != create ] || make_hdl_dir
      ;;
    (hdl-platforms)subdir=./;;
    (*) bad this command can only be issued in a project directory, hdl, or hdl/platforms directory;;
  esac
  pdir=$subdir$1
  if [ "$verb" ==  build ]; then
    make -C $pdir ${verbose:+AT=} ${buildClean:+clean} \
      $OCPI_MAKE_OPTS
    return 0;
  fi
  if [ "$verb" == delete ]; then
    [ -e "$pdir" ] || bad the HDL platform at \"$pdir\" does not exist
    get_dirtype $pdir
    [ "$dirtype" == "hdl-platform" ] || bad the directory at $pdir does not appear to be an HDL platform
    ask delete the HDL platform in the \"$pdir\" directory
    rm -r -f $pdir
    [ -z "$verbose" ] || echo The HDL platform \"$1\" in the directory \"$pdir\" has been deleted.
    return 0
  fi
  [ -e "$subdir$1" ] && bad the HDL platform \"$1\" in directory \"$topdir$subdir$1\" already exists
  libbase=hdl
  if [ "$dirtype" == project -a ! -e "$subdir" ]; then
    mkdir -p $subdir
    cat <<EOF > $subdir/Makefile
$CheckCDK
# To restrict the HDL platforms that are built, you can set the Platforms
# variable to the specific list of which ones you want to build, e.g.:
# Platforms=pf1 pf3
# Otherwise all platforms will be built
# Alternatively, you can set ExcludePlatforms to list the ones you want to exclude
include \$(OCPI_CDK_DIR)/include/hdl/hdl-platforms.mk
EOF
    [ -z "$verbose" ] || echo This is the first HDL platform in this project.  The \"hdl/platforms\" directory has been created.
  fi
  mkdir $subdir$1
  cat <<EOF > $subdir$1/Makefile
$CheckCDK
# This is an HDL platform Makefile for the "$1" platform
${includes:+IncludeDirs=${includes[@]}}
${xmlincludes:+XmlIncludeDirs=${xmlincludes[@]}}
${liblibs:+Libraries=${liblibs[@]}}
${others:+SourceFiles=${others[@]}}
${cores:+Cores=${cores[@]}}
${complibs:+ComponentLibraries=${complibs[@]}}
include \$(OCPI_CDK_DIR)/include/hdl/hdl-platform.mk
EOF
  if [ -z "$hdlpart" ] ; then
    hdlpart="xc7z020-1-clg484"
  fi
  cat<<EOF > $subdir/$1/$1.mk
# SET THIS VARIABLE to the part (die-speed-package, e.g. xc7z020-1-clg484) for the platform!
HdlPart_$1=$hdlpart
# Set this variable to the names of any other component libraries with devices defined in this
# platform. Do not use slashes.  If there is an hdl/devices library in this project, it will be
# searched automatically, as will "devices" in any projects this project depends on.
# An example might be something like "our_special_devices", which would exist in this or
# other projects.
# ComponentLibraries_$1=
${complibs:+ComponentLibraries_$1=${complibs[@]}}
EOF
  if [ -z "$timefreq" ] ; then
    timefreq=100e6
  fi
  if [ -z "$nosdp" ] ; then
    sdpxml="<SDP Name='sdp' Master='true'/>"
  else
    sdpxml=
  fi
  cat<<EOF > $subdir/$1/$1.xml
<!-- This file defines the $1 HDL platform -->
<HdlPlatform Language="VHDL" Spec="platform-spec">
  <SpecProperty Name='platform' Value='$1'/>
  <!-- These next two lines must be present in all platforms -->
  <MetaData Master="true"/>
  <TimeBase Master="true"/>
  $sdpxml
  <!-- Set your time server frequency -->
  <Device Worker='time_server'>
    <Property Name='frequency' Value='$timefreq'/>
  </Device>
  <!-- Put any additional platform-specific properties here using <Property> -->
  <!-- Put any built-in (always present) devices here using <device> -->
  <!-- Put any card slots here using <slot> -->
  <!-- Put ad hoc signals here using <signal> -->
</HdlPlatform>
EOF
  [ -z "$verbose" ] || echo The HDL platform \"$1\" has been created in ${topdir}$subdir/$1
}

function do_rcc_platform {
  case "$dirtype" in
    (project)subdir=rcc/platforms/;;
    (hdl-platforms)subdir=./;;
    (*) bad this command can only be issued in a project directory or an rcc/platforms directory;;
  esac
  pdir=$subdir$1
  if [ "$verb" == delete ]; then
    [ -e "$pdir" ] || bad the RCC platform at \"$pdir\" does not exist
    get_dirtype $pdir
    [ "$dirtype" == "rcc-platform" ] || bad the directory at $pdir does not appear to be an RCC platform
    ask delete the RCC platform in the \"$pdir\" directory
    rm -r -f $pdir
    [ -z "$verbose" ] || echo The RCC platform \"$1\" in the directory \"$pdir\" has been deleted.
    return 0
  fi
  [ -e "$pdir" ] && bad the RCC platform \"$1\" in directory \"$topdir$subdir$1\" already exists
  if [ "$dirtype" == project -a ! -e rcc/platforms ]; then
    mkdir -p rcc/platforms
    cat <<EOF > rcc/platforms/Makefile
$CheckCDK
# To restrict the RCC platforms that are built, you can set the Platforms
# variable to the specific list of which ones you want to build, e.g.:
# Platforms=pf1 pf3
# Otherwise all platforms will be built
# Alternatively, you can set ExcludePlatforms to list the ones you want to exclude
include \$(OCPI_CDK_DIR)/include/rcc/rcc-platforms.mk
EOF
    [ -z "$verbose" ] || echo This is the first RCC platform in this project.  The \"rcc/platforms\" directory has been created.
  fi
  mkdir $pdir
  cat <<EOF > $pdir/Makefile
$CheckCDK
# This is an RCC platform Makefile for the "$1" platform

include \$(OCPI_CDK_DIR)/include/rcc/rcc-platform.mk
EOF
  cat<<EOF > rcc/platforms/$1/$1-target.mk
# This file contains Makefile build settings for the $1 RCC platform.
# See the OpenCPI Platform Development document for complete documentation for the
# variables that can be set here.
# These variables are used for three purposes:
# 1. to build the OpenCPI core libraries
# 2. to build RCC workers
# 3. to build ACI executables.
# Some variables apply only to one of the above purposes, while others apply to several.
# Here is a preliminary list that may be out of date.
# OcpiLibraryPathEnv=LD_LIBRARY_PATH
# OcpiRpathOrigin=$${ORIGIN}
# OcpiDynamicSuffix=so
# OCPI_EXTRA_LIBS=rt dl pthread
# OCPI_EXPORT_DYNAMIC=-Xlinker --export-dynamic
# OcpiAsNeeded=-Xlinker --no-as-needed
# Basic compilation commands:
# CC = gcc
# CXX = c++
# LD = c++
# Cross-compilation variables (which typically change the CC/CXX/LD above).
# OCPI_CROSS_BUILD_BIN_DIR:=
# OCPI_CROSS_HOST:=
# OCPI_TARGET_KERNEL_DIR
EOF
}

function do_primitives {
  if [ "$verb" == build ]; then
    pjtop=$(get_project_top)
    if [ -n "$pjtop" ]; then
      [ -z "$verbose" ] || echo "Building from: $pj_top"
      cd $pjtop
    fi
    # echo $hdlplats
    # echo $hdltargets
    if [ -n "$buildClean" ]; then
      make_target=clean
    else
      make_target=hdlprimitives
    fi
    # Note: If this implementation changes in the future, be sure to add logic to respect
    # missingOK; "make hdlprimitives" returns success even if no hdl/primitives present.
    make $make_target ${buildClean:+-C hdl/primitives} \
                 ${hdlplats:+HdlPlatforms=" ${hdlplats[@]}"} \
                 ${hdltargets:+HdlTargets=" ${hdltargets[@]}"} \
                 $OCPI_MAKE_OPTS
    return 0
  fi
  bad The only verb available for primitives is build. Did you mean primitive
}

function do_primitive {
  [ "$2" = "" ] &&
    bad The argument after \"$verb hdl primitive $1\" must be the name of the primitive
  odirtype=$dirtype
  case "$dirtype" in
    (hdl-primitives) dir="$2"; mydir="this";;
    (project)
      dir=hdl/primitives/"$2"
      mydir="the hdl/primitives"
      [ -d "hdl" -o "$verb" != create ] || make_hdl_dir
      ;;
    (*) bad this command can only be executed in a project or hdl/primitives directory;;
  esac
  if [ "$verb" == build ]; then
    make -C $dir ${verbose:+AT=} ${buildClean:+clean} \
            ${hdlplats:+HdlPlatforms=" ${hdlplats[@]}"} \
            ${hdltargets:+HdlTargets=" ${hdltargets[@]}"} \
            $OCPI_MAKE_OPTS
    return 0
  fi
  if [ "$verb" == delete ]; then
    [ -d "$dir" ] || bad no $1 named \"$2\" exists in $mydir directory
    get_dirtype $dir
    case "$dirtype" in
      (hdl-library|hdl-lib) [ "$1" = library ] || bad the primitive in $dir is not a library;;
      (hdl-core) [ "$1" = core ] || bad the primitive in $dir is not a core;;
      (*) bad there is no primitive in the $dir directory;;
    esac
    ask delete the HDL primitive $1 named \"$2\" \(directory \"$dir\"\)
    rm -r -f $dir
    [ -z "$verbose" ] || echo The HDL primitive $1 \"$2\" in the directory \"$dir\" has been deleted.
    if [ "$odirtype" == project ] ; then
      if [ "$(ls hdl/primitives)" == Makefile ] ; then
        rm -r -f hdl/primitives
        [ -z "$verbose" ] || echo The hdl/primitives directory is now empty.  It has been removed.
      fi
    fi
    return 0
  fi
  [ -e "$dir" ] &&
    bad The primitive $2 already exists at $dir.
  if [ "$dirtype" == project -a ! -e hdl/primitives ]; then
    mkdir -p hdl/primitives
    cat <<EOF > hdl/primitives/Makefile
$CheckCDK
# To restrict the primitives that are built or run, you can set the Libraries or Cores
# variables to the specific list of which ones you want to build and run, e.g.:
# PrimitiveLibraries=lib1 lib2
# PrimitiveCores=core1 core2
# Otherwise all primitives will be built
include \$(OCPI_CDK_DIR)/include/hdl/hdl-primitives.mk
EOF
    [ -z "$verbose" ] || echo This is the first HDL primitive in this project.  The \"hdl/primitives\" directory has been created.
  fi
  mkdir -p $dir
  if [ "$1" = "library" ] ; then
    cat <<EOF > $dir/Makefile
# This Makefile is for the primitive library: $2

# Set this variable to any other primitive libraries that this $1 depends on.
# If they are remote from this project, use slashes in the name (relative or absolute)
# If they are in this project, they must be compiled first, and this requires that the
# PrimitiveLibraries variable be set in the hdl/primitives/Makefile such that the
# libraries are in dependency order.
#Libraries=
${liblibs:+Libraries=${liblibs[@]}}
${hdlnolib:+HdlNoLibraries=yes}
${hdlnoelab:+HdlNoElaboration=yes}
# Set this variable to the list of source files in dependency order
# If it is not set, all .vhd and .v files will be compiled in wildcard/random order,
# except that any *_pkg.vhd files will be compiled first
#SourceFiles=
${others:+SourceFiles=${others[@]}}

# Remember two rules for OpenCPI primitive libraries, in order to be usable with all tools:
# 1. Any entity (VHDL) or module (verilog) must have a VHDL component declaration in ${2}_pkg.vhd
# 2. Entities or modules to be used from outside the library must have the file name
#    be the same as the entity/module name, and one entity/module per file.


${cores:+Cores=${cores[@]}}
${targets:+OnlyTargets=${targets[@]}}
${extargets:+ExcludeTargets=${extargets[@]}}
${onlyplats:+OnlyPlatforms=${onlyplats[@]}}
${explats:+ExcludePlatforms=${explats[@]}}
include \$(OCPI_CDK_DIR)/include/hdl/hdl-library.mk
EOF
    cat <<EOF > $dir/$2_pkg.vhd
-- This package enables VHDL code to instantiate all entities and modules in this library
library ieee; use IEEE.std_logic_1164.all; use ieee.numeric_std.all;
package $2 is
-- put component declarations along with any related type definitions here
end package $2;
EOF
  else
    cat <<EOF > $dir/Makefile
# This Makefile is for the primitive core: $2

# Set this variable to any other primitive libraries that this core depends on.
# If they are remote from this project, use slashes in the name (relative or absolute)
#Libraries=
${liblibs:+Libraries=${liblibs[@]}}
# Set this variable to the list of source files in dependency order
# If it is not set, all .vhd and .v files will be compiled in wildcard/random order,
# except that any *_pkg.vhd will be compiled first, if present.
#SourceFiles=

# Set this variable if the top level module name for this core is different from the
# core name: $2
#Top=
${module:+Top=${module[@]}}

# Set this variable if this core is in fact a presynthesized/prebuilt core
# and thus does not have source files except perhaps for simulation
# The suffix is added for you (as appropriate for Xilinx or Altera etc.)
#PreBuiltCore=
${prebuilt:+PreBuiltCore=${prebuilt[@]}}

# Remember that verilog cores must have a black box empty module definition
# in a file named <top>_bb.v (where <top> is the of the core or the value of the Top
# variable).
${others:+SourceFiles=${others[@]}}
${cores:+Cores=${cores[@]}}
${targets:+OnlyTargets=${targets[@]}}
${extargets:+ExcludeTargets=${extargets[@]}}
${onlyplats:+OnlyPlatforms=${onlyplats[@]}}
${explats:+ExcludePlatforms=${explats[@]}}
include \$(OCPI_CDK_DIR)/include/hdl/hdl-core.mk
EOF
  fi
}

function do_assemblies {
  if [ "$verb" == build ]; then
    pjtop=$(get_project_top)
    if [ -n "$pjtop" ]; then
      cd $pjtop
    fi
    if [ -n "$buildClean" ]; then
      make_target=clean
    else
      make_target=hdlassemblies
    fi
    make $make_target ${buildClean:+-C hdl/assemblies} ${hdlplats:+HdlPlatforms=" ${hdlplats[@]}"} \
      $OCPI_MAKE_OPTS
    return 0
  fi
  bad The only verb available for primitives is build. Did you mean assembly
}

function do_build_here {
    buildTest="$1"
    get_dirtype .
    if [ -z "$buildRcc" -a -z "$buildHdl" -a -n "$buildClean" -a "$1" != "test" ]; then
      cleanTarget="clean"
    fi
    if [ -n "$buildClean" -a "$1" == "test" ]; then
      buildTest=""
      cleanTarget="cleantest"
    fi
    if [ -n "$buildRcc" -a -n "$buildClean" ]; then
      buildRcc=""
      cleanTarget+=" cleanrcc"
    fi
    if [ -n "$buildHdl" -a -n "$buildClean" ]; then
      buildHdl=""
      cleanTarget+=" cleanhdl"
    fi
  make ${cleanTarget:+$cleanTarget} ${verbose:+AT=} ${buildRcc:+rcc} ${buildHdl:+hdl} ${buildTest} \
       ${buildNoAssemblies:+Assemblies=} \
       ${assys:+Assemblies=" ${assys[@]}"} \
       ${hdlplats:+HdlPlatforms=" ${hdlplats[@]}"} \
       ${hdltargets:+HdlTargets=" ${hdltargets[@]}"} \
       ${swplats:+RccPlatforms=" ${swplats[@]}"} \
       ${hwswplats:+RccHdlPlatforms=" ${hwswplats[@]}"} \
       ${workerList:+Workers=" ${workerList[@]}"}\
       $OCPI_MAKE_OPTS
  if [ "$dirtype" == "project" -a -z "$hardClean" ] ; then
    make ${verbose:+AT=} imports
    make ${verbose:+AT=} exports
  fi
}

# Create an hdl assembly
# An assembly has its own xml file of the same name as its directory
# It may have container XML files or not.
function do_assembly {
  set -e
  case "$dirtype" in
    (project)
      [ -d "hdl" -o "$verb" != create ] || make_hdl_dir
      subdir=hdl/assemblies/
      ;;
    (hdl-assemblies)subdir=./;;
    (*) bad this command can only be issued in a project directory, hdl, or  hdl/assemblies directory;;
  esac
  adir=$subdir$1
  if [ "$verb" == build ]; then
    make -C $subdir/$1 ${verbose:+AT=} ${buildClean:+clean} ${hdlplats:+HdlPlatforms=" ${hdlplats[@]}"} \
      $OCPI_MAKE_OPTS
    return 0
  fi
  if [ "$verb" == delete ]; then
    [ -e "$adir" ] || bad the HDL assembly at \"$adir\" does not exist
    get_dirtype $adir
    [ "$dirtype" == "hdl-assembly" ] || bad the directory at $adir does not appear to be an HDL assembly
    ask delete the HDL assembly in the \"$adir\" directory
    rm -r -f $adir
    [ -z "$verbose" ] || echo The HDL assembly \"$1\" in the directory \"$adir\" has been deleted.
    return 0
  fi
  [ -e "$subdir$1" ] && bad the HDL assembly \"$1\" in directory \"$topdir$subdir$1\" already exists
  if [ "$dirtype" == project -a ! -e hdl/assemblies ]; then
    mkdir -p hdl/assemblies
    cat <<EOF > hdl/assemblies/Makefile
$CheckCDK
# To restrict the HDL assemblies that are built, you can set the Assemblies
# variable to the specific list of which ones you want to build, e.g.:
# Assemblies=assy1 assy3
# Otherwise all assemblies will be built
# Alternatively, you can set ExcludeAssemblies to list the ones you want to exclude
include \$(OCPI_CDK_DIR)/include/hdl/hdl-assemblies.mk
EOF
    [ -z "$verbose" ] || echo This is the first HDL assembly in this project.  The \"hdl/assemblies\" directory has been created.
  fi
  mkdir $subdir$1
  cat <<EOF > $subdir$1/Makefile
$CheckCDK
# This is the HDL assembly Makefile for the "$1" assembly
# The file "$1.xml" defines the assembly.
# The default container for all assemblies is one that connects all external ports to
# the devices interconnect to communicate with software workers or other FPGAs.
#
# Limit this assembly to certain platforms or targets with Exclude/Only and Targets/Platforms ie:
# ExcludePlatforms=
${targets:+OnlyTargets=${targets[@]}}
${extargets:+ExcludeTargets=${extargets[@]}}
${onlyplats:+OnlyPlatforms=${onlyplats[@]}}
${explats:+ExcludePlatforms=${explats[@]}}
#1752:
# If you want to modify the default MAP options for Xilinx bitstream builds, export
# the "OcpiXstMapOptions" variable here (the default options are shown below) e.g:
# export OcpiXstMapOptions=-detail -w -logic_opt on -xe c -mt 4 -register_duplication on -global_opt off -ir off -pr off -lc off -power off
# Note that the -t option should not be added in OcpiXstMapOptions as it is
# already handled by a different mechanism.
#
# If you want to modify the default PAR options for Xilinx bitstream builds, export
# the "OcpiXstParOptions" variable here (the default options are shown below) e.g:
# export OcpiXstParOptions=-mt 4 -w -xe n
#
# If you want to connect external ports of the assembly to local devices on the platform,
# you must define container XML files, and mention them in a "Containers" variable here, e.g.:
# Containers=take_input_from_local_ADC

include \$(OCPI_CDK_DIR)/include/hdl/hdl-assembly.mk
EOF
  [ -z "$verbose" ] || {
    echo HDL assembly \"$1\" created in the directory \"$topdir$subdir$1\"
    echo For non-default containers, an xml file is required and must be mentioned in the Makefile
  }
  assy=${1/%.xml/}
  cat <<EOF > $subdir$1/$assy.xml
<!-- The $1 HDL assembly xml file -->
<HdlAssembly>
  <!-- Remove this instance and replace it with real ones -->
  <Instance Worker='nothing' name='nothing'/>
</HdlAssembly>
EOF
  [ -z "$verbose" ] || echo The HDL assembly \"$assy\" has been created in ${topdir}hdl/assemblies/$assy/$assy.xml
}

function help_create {
  cat <<EOF | $pager

usage: ocpidev [options] create|delete <noun> <name>

'ocpidev create|delete' will create/delete OpenCPI assets of type specified by the noun(s) provided.

Choices:
  <noun>: project, registry, application, spec, protocol, test, library,
          worker, <model> <<model>_noun>

  <model>: hdl
  <hdl_noun>: assembly, card, slot, device, platform, primitive <hdl_primitive_noun>
  <hdl_primitive_noun>: library, core

---------------------------------------------------------------------------------------------------
Options for the create|delete verbs:
 == create project ==
  -D <project>       *Another project that this project depends on (use package-ID, e.g. ocpi.core)
                      (adds to "ProjectDependencies" in Project.xml)
  --register         Register the project in the project registry
                      (for other projects to optionally depend on)

 == create project|library ==
  -N <pkg-name>      Package name (default: name arg in 'ocpidev create project <name>' command)
  -F <pkg-prefix>    Package prefix (default: 'local' for projects, package-ID of parent otherwise)
                     Defaults to package-ID of parent for libraries.
  -K <package-ID>    Package-ID (default: pkg-prefix.pkg-name. Overrides -N and -F if set)

 == create|delete application ==
  -X                 Indicates that the application is simply an XML file, not a directory
  -x                 For use only without -X.  The application's directory has an
                     application XML file rather then the default (an ACI file e.g. <app>.cc)

 == create|delete component|protocol ==
  -p                 Place specs/protocols at project level, not in a library's \"specs\" directory

 == create component ==
  -t                 When creating a spec, also create a test skeleton: <component>.test.
                     This is invalid if '-p' is specified
  -n                 This spec has no lifecycle/configuration interface (no runtime properties)

 == create|delete component|protocol|test|worker|{hdl device} ==
  -l <library>                  Component library to add the asset to {when there is more than one
                                library}
  --hdl-library <hdl-library>   For BSPs: A library underneath hdl/ to add assets to.  Default is
                                "devices".  Valid <hdl-library> options are "devices", "cards" and
                                "adapters"

 == create worker|{hdl device} ==
  -S <spec>          The component spec that this worker implements (default is <worker>[-_]spec)
  -L <language>      Specify the language when creating a worker
  -V <slave>         Specify the slave worker when creating a proxy worker
  -E <emulates>      Specify the device (worker) when creating an emulator worker
  -P <platform>      Create this worker in the devices library underneath the specified platform
  --worker-version   Specify the worker API version
     <version>
  -W <worker>        *A worker to include (adds to "Workers" variable in worker Makefile)
                      Use <worker>:<spec> if spec name is different from worker name
  -R <rcc-static>    *Add an RCC static prerequisite library dependency to an RCC worker
                      (adds to "RccStaticPrereqLibs" in Makefile)
  -r <rcc-dynamic>   *Add an RCC dynamic prerequisite library dependency to an RCC worker
                      (adds to "RccDynamicPrereqLibs" in Makefile)

 == create worker|{hdl device|primitive|platform} ==
  -O <other>         *Other source files to include (adds to "SourceFiles" in Makefile)
  -C <core>          *Core to be included by this asset (adds to "Cores" in Makefile)

 == create project|library|worker|{hdl device|platform} ==
  -A <xml-include>   *A directory to search for XML files (adds to "XmlIncludeDirs" in Project.xml)
  -I <include>       *A directory to search for language include files (e.g. C/C++ or Verilog)
                      (Adds to "IncludeDirs" in Project.xml)
  -y <comp-library>  *Specify a component library to search for workers/devices/specs that this
                      asset references (adds to "ComponentLibraries" in Project.xml)
  -Y <library>       *Specify a primitive library that this asset depends on
                      (adds to "Libraries" in Project.xml)

 == create worker|{hdl device|primitive|platform|assemblies} ==
  -T <target>        *Specify one of the build-targets to limit this asset to
                      (adds to "OnlyTargets" in Makefile)
  -Z <target>        *Exclude a build-target for this asset (add to "ExcludeTargets" in Makefile)
  -G <platform>      *Specify one of the build-platforms to limit this asset to
                      (adds to "OnlyPlatforms" in Makefile)
  -Q <platform>      *Exclude a build-platform for this asset
                      (adds to "ExcludePlatforms" in Makefile)
  -U <supports>      *A device (worker) supported by the subdevice being created

 == create hdl primitive core ==
  -M <top-module>    Top level module name (default is name of the core) (sets "Top" in Makefile)
  -B <core>          Specify a prebuilt (not source) core (ie. *.ngc or *.edf file)
                     (sets "PreBuiltCore" in Makefile)

 == create hdl primitive library ==
  -H                 Primitive does not depend on any libraries (sets "HdlNoLibraries" in Makefile)
  -J                 Do not elaborate this HDL library (sets "HdlNoElaboration" in Makefile)
                     (limited tool support)

 == create hdl platform ==
  -g <hdl-part>      Specify the part (die-speed-package, e.g. xc7z020-1-clg484) for platform.
                     This sets the HdlPart_<platform> variable in <platform>.mk
  -q <time-freq>     Specify the time server frequency for this platform (i.e. "100e6").
                     If specified, this may need to be modified later in the platform OWD.
  -u                 Do not use SDP (legacy option for creating platforms that do not use SDP)

Create examples:
  ocpidev create project my-project
    (creates a project with name 'my-project'. This project's package-ID (and therefore its
     name in the registry) will be 'local.my-project')

  ocpidev create project my-project -F my.organization
    (creates a project with PackagePrefix 'my.organization' and name 'my-project'.
     This project's package-ID (and therefore its registry ID) will be 'my.organization.my-project')

  ocpidev -d ~/workspace create registry my-registry
    (creates a project-registry ~/workspace/my-registry with the CDK installed. Note that a new
     registry will not have a core project registered, so the next thing to do is locate and
     register a core project. Finally, 'ocpidev set registry ~/workspace/my-registry' can be used
     from within a project to tell that project to use the new registry. None of this is necessary
     if using the default project-registry)

  ocpidev create library components
    (create the default 'components' library for the project. If a name other than
     'components' is provided, it will be created underneath the 'components' directory)

  ocpidev create spec mycomp
    (create a component spec with name 'mycomp'. It will be placed in the default location,
     which is components/specs. Provide '-l <library-name>' if there are sub-libraries
     underneath 'components'. Use the -t option to generate a component unit test as well)

  ocpidev create test mycomp
    (create a component unit test for component spec 'mycomp'. It will be placed in the default
     location, which is components/mycomp.test. Provide '-l <library-name>' if there are
     sub-libraries underneath 'components')

  ocpidev create worker myworker.hdl -S mycomp-spec
    (create an HDL worker named myworker that implements the 'mycomp' spec. If the worker
     was instead named 'mycomp.hdl', the '-S mycomp-spec' argument can be omitted because the
     default spec is <worker-name>-spec.xml)

For a complete list of options and further documentation of ocpidev, please reference the
OpenCPI Component Development Guide.
EOF
exit 1
}

function help_build {
  cat <<EOF | $pager

usage: ocpidev [options] build|clean [<noun> [<name>]]

'ocpidev build|clean' will compile/clean the OpenCPI asset specified by the noun(s) provided.
If no nouns are provided, ocpidev will build/clean the current directory/asset.

Choices:
  <noun>: project, application, test, library, worker, <model> <<model>_noun>

  <model>: hdl
  <hdl_noun>: assembly, device, platform, primitive <hdl_primitive_noun>
  <hdl_primitive_noun>: library, core

---------------------------------------------------------------------------------------------------
Options for the build|clean verbs:
  --rcc              Build rcc workers (when building at the project or library level)
  --hdl              Build hdl workers/assets (when building at the project or library level)
  --worker <worker>  *Add a worker to be specificially built and don't build any other workers
  --clean-all        Force cleaning of all project registry related files (This option should
                     only be uses for SCM checkins)
  --no-assemblies    Do not build HDL assemblies (when building at the project level)
  --hdl-assembly <assembly>
                     *Add an assembly to be built instead of building all assemblies
  --hdl-target <target>
                     *Add an HDL target to build for
  --hdl-platform <platform>
                     *Add an HDL platform to build for
  --rcc-platform <platform>
                     *Add an RCC platform to build for (default: host RCC platform)
  --hdl-rcc-platform <hdl-platform>
                     *Add an RCC platform to build for based on the provided HDL platform
                      E.g. "zed" (HDL platform) evaluates to "xilinx13_3" (RCC platform)
Options with * may occur multiple times

Build examples:
  ocpidev build --hdl-platform zed --rcc-platform xilinx13_3
    (build the current asset/directory and those underneath it for the 'zed' HDL platform and
     'xilinx13_3' RCC platform)

  ocpidev build project assets --hdl-platform zed --rcc-platform xilinx13_3
    (builds the assets project for the 'zed' HDL platform and 'xilinx13_3' RCC platform.
     Omit the name 'assets' if inside the project)

  ocpidev -l dsp_comps build worker complex_mixer.hdl --hdl-platform zed --rcc-platform xilinx13_3
    (inside the assets project, builds the complex_mixer.hdl worker in the dsp_comps library
     for the 'zed' HDL platform and 'xilinx13_3' RCC platform. The '-l dsp_comps' can be omitted
     if operating in a project with only a single top-level 'components' library)

  ocpidev build library dsp_comps --hdl-platform zed --rcc-platform xilinx13_3
    (inside the assets project, builds the dsp_comps library located at components/dsp_comps
     for the 'zed' HDL platform and 'xilinx13_3' RCC platform. Note that the library NOUN
     differs from the '-l' OPTION in that the noun is used when building the library itself,
     and the option is used when building an asset inside the library)

  ocpidev build library dsp_comps  --worker complex_mixer.hdl --worker cic_dec.hdl --hdl-platform zed
    (inside the assets project, build the dsp_comps library, but limit the build to the
     complex_mixer.hdl and cic_dec.hdl workers. Note that the --worker OPTION differs from the
     worker NOUN in that the noun is used to build a single worker, while the --worker option is
     used when building a LIBRARY to limit the build to an individual worker (or a list of workers
     if --worker is specified multiple times). If building a library without the --worker option,
     all workers will be built)

Clean examples:
  ocpidev clean
    (cleans the current asset/directory and those underneath it)

  ocpidev clean project assets
    (cleans the assets project. Omit the name 'assets' if inside the project)

  ocpidev -l dsp_comps clean worker fir_real_sse.hdl
    (inside the assets project, this will clean the fir_real_sse.hdl worker in the
     dsp_comps library)

  ocpidev clean library dsp_comps
    (inside the assets project, this will clean the dsp_comps library
     located at components/dsp_comps)

For a complete list of options and further documentation of ocpidev, please reference the
OpenCPI Component Development Guide.
EOF
}

function help_reg {
  cat <<EOF | $pager

usage: ocpidev [options] [un]register project [<name>]

'[un]register' is used with the noun "project" to [un]register a project in the project-registry.

Omitting the <name> argument will assume that the [un]register command should be executed for the
current project.

Examples:
  ocpidev register project assets
    (register the assets project. From inside the assets project, the name 'assets' can be omitted)

  ocpidev unregister project assets
    (unregister the assets project. From inside the assets project, the name 'assets' can be
     omitted.)

  ocpidev unregister project ocpi.assets
    (unregister the project currently registered under the package-ID 'ocpi.assets'.
     You do not need to be in the same directory as that project to issue this command)

For a complete list of options and further documentation of ocpidev, please reference the
OpenCPI Component Development Guide.
EOF
}

function help_set {
  cat <<EOF | $pager

usage: ocpidev [options] [un]set registry [<name>]

'[un]set' is used with the noun "registry" to [un]set the registry used by the current project.

'ocpidev set registry' with no <name> argument will set the current project to use the default
project-registry as determined from your environment.

'ocpidev set registry' with a <name> argument will set the current project to use the registry
indicated by <name>. <name> should be a path to a valid project registry.

'ocpidev unset registry' does not require a <name> argument. This command removes any link from
this project to a project-registry. The next time this project is built, the default registry will
be assumed as determined from the environment.

Defaults:
  The default registry is determined as follows:
    OCPI_PROJECT_REGISTRY_DIR environment variable if set
    Otherwise: OCPI_CDK_DIR/../project-registry

  To change your environment's default project-registry, set the OCPI_PROJECT_REGISTRY_DIR
  environment variable.

Examples:
  ocpidev set registry
    (set the current project's registry to the default)

  ocpidev set registry ~/workspace/my-registry
    (set the current project's registry to the directory at ~/workspace/my-registry)

  ocpidev unset registry
    (unset the current project's registry link. Next time this project is built, the default
     registry will be used)

Notes:
  The 'set' verb is useful after creating a new project-registry. For example, a user might want
  to create his/her own sandbox environment using a new project-registry. To do this, a user would
  create a new registry using 'ocpidev create registry <new-registry>', and then point the current
  project to that registry by running 'ocpidev set registry <new-registry>' from with the project.
  The user would also need to create and register a core project into that new registry.

  To change the default project-registry, set the OCPI_PROJECT_REGISTRY_DIR environment variable.

For a complete list of options and further documentation of ocpidev, please reference the
OpenCPI Component Development Guide.
EOF
}

function help_refresh {
  cat <<EOF | $pager

usage: ocpidev [options] refresh project

'refresh' is used with the noun "project" to generate metadata about a project to be used by other framework tools.

Examples:
  ocpidev refresh project
    (refresh current project's metadata file(s))


Notes:
  The 'refresh' verb is useful if an asset is created outside of ocpidev and the metadata gets
  out of sync with what is in the actual project.

For a complete list of options and further documentation of ocpidev, please reference the
OpenCPI Component Development Guide.
EOF
}

function help {
  if [ -n "$PAGER" ]; then
    pager=$PAGER
  else
    pager="less"
  fi
  if [[   "$verb" == create   || "$verb" == delete     ]]; then
    help_create
  elif [[ "$verb" == build    || "$verb" == clean      ]]; then
    help_build
  elif [[ "$verb" == register || "$verb" == unregister ]]; then
    help_reg
  elif [[ "$verb" == set      || "$verb" == unset      ]]; then
    help_set
  elif [[ "$verb" == refresh                           ]]; then
    help_refresh
  else
    cat <<EOF | $pager

The ocpidev command performs developer functions on/in projects for OpenCPI.
---------------------------------------------------------------------------------------------------
usage: ocpidev [options] <verb> [<noun> [<name>]]

Choices:
  <verb>: create, delete, build, clean, [un]register, [un]set, show, refresh, run
  <noun>: project, registry, application, component, protocol, test, library,
          worker, <model> <<model>_noun>

  <model>: hdl
  <hdl_noun>: assembly, card, slot, device, platform, primitive <hdl_primitive_noun>
  <hdl_primitive_noun>: library, core

Verb descriptions:
  create         Create an OpenCPI asset for development
  delete         Delete an OpenCPI asset
  build          Compile an OpenCPI asset for the [optionally] specified platforms
  clean          Clean an OpenCPI asset
  [un]register   (Un)register a project so that other projects can(not) depend on its assets
  [un]set        (Un)set a project's registry to control which project-registry it references when
                 searching for assets
  show           Print listings or details of OpenCPI assets in projects in the current registry
  refresh        Regenerate any project metadata
  run            Run unit-tests and applications

'ocpidev --version' will show the released version of OpenCPI

'ocpidev --help <verb>' will show help for the specified verb

---------------------------------------------------------------------------------------------------
Common options (apply to all verb/ combinations):
  --help             Print the ocpidev help screen. Each verb also has its own help screen
  -v                 Be verbose, describing what is happening in more detail
  -f                 Force without asking. delete and unregister ask for confirmation without this
  -d <directory>     A directory in which to perform the function, e.g. 'cd' to a directory first

For a complete list of options and further documentation of ocpidev, please reference the
OpenCPI Component Development Guide.
EOF
  fi
# Hidden to avoid clutter. Only intended for advanced users:
#   nouns:properties, signals
# Unsupported:
#   -s                 Operate ocpidev in standalone mode (i.e. outside a project)
  exit 1
}

function myshift {
  unset argv[0]
  argv=(${argv[@]})
}
function takeval {
  [ -z "${argv[1]}" ] && bad missing value after ${argv[0]} option for $1
  [[ "${argv[1]}" == -* ]] && bad value after ${argv[0]} option: ${argv[1]}
  eval $1=\'${argv[1]}\'
  # eval echo ARGV:$1:\$\{$1\}
  myshift
}

set -e
[ "$#" == 0 -o "$1" == -help -o "$1" == --help -o \( "$1" == -h -a -z "$2" \) ] && help_screen=true

# Copy the argv removing a verb in $1
function run_original_argv {
    local args=("${original_argv[@]}")

    if [ "${original_argv[0]}" == "$2" ]; then
      args=("${original_argv[@]:1}")
    fi

    $1 "${args[@]}"
}

# Collect all flag arguments and do preliminary error checking that does not depend
# on other potential flags.
function dump {
    # eval echo -n "ARRAY\(\${#$1[@]}\):" $1
    eval for i in "\"\${$1[@]}\"" \; do  echo -n +\"\$i\"\; done
    echo
}
argv=("$@")
# dump argv
# Keep an untouched argv to be passed to other executables
original_argv=("$@")
while [[ "${argv[0]}" != "" ]] ; do
  if [[ "${argv[0]}" == show ]] ; then
    ocpishow_options=`sed -E 's/(^| )show( |$)/ /' <<< "${original_argv[@]}"`
    $OCPI_CDK_DIR/scripts/ocpishow.py $ocpishow_options
    exit $?
  elif [[ "${argv[0]}" == utilization ]] ; then
    ocpiutilization_options=`sed -E 's/(^| )utilization( |$)/ /' <<< "${original_argv[@]}"`
    $OCPI_CDK_DIR/scripts/ocpidev_utilization.py $ocpiutilization_options
    exit $?
  elif [[ "${argv[0]}" == run ]] ; then
    # echo ORIG:${original_argv[@]}
    # echo LEFT:${argv[@]}
    ocpidev_run_options=`sed -E 's/(^| )run( |$)/ /' <<< "${original_argv[@]}"`
    # echo $OCPI_CDK_DIR/scripts/ocpidev_run.py $ocpidev_run_options
    run_original_argv $OCPI_CDK_DIR/scripts/ocpidev_run.py run
    # $OCPI_CDK_DIR/scripts/ocpidev_run.py $ocpidev_run_options
    exit $?
  elif [[ -n "$verb" && -n "$help_screen" ]]; then
    help
  elif [[ "${argv[0]}" == -* && "$posonly" == "" ]] ; then
    case "${argv[0]}" in
      # allow getopt_long style --<opt>=value
      (--)
	 posonly=1;;
      (--*=*)
	 flag=${argv[0]%%=*}
         val="${argv[0]#*=}"
	 #echo FLAG:$flag VAL:$val ARG:${argv[0]}
	 unset argv[0]
	 argv=($flag "$val" "${argv[@]}")
	 ;;
      # allow getopt_long style -<letter>value
      # We are not allowing multiple letter options following a dash, which we could
      (-[dlhNFKDSPLVEWIAYyRrgqOCTZGQUMB]?*)
	 flag=${argv[0]:0:2}
	 val=${argv[0]:2}
	 unset argv[0]
	 argv=($flag $val ${argv[@]})
	 # echo FIXING: flag=$flag val=$val new=:${argv[@]}: >&2
	 ;;
    esac
    case "${argv[0]}" in
      (-v) verbose=1;;
      (-k) keep=1;;
      (-f) force=1;;
      (-d)
        takeval directory
        [ ! -d $directory ] && bad the directory \"$directory\" is not a directory or does not exist
        ;;
      (-p) project=1;;
      (-t) createtest=1;;
      (-n) nocontrol=1;;
      (-l | --library)
        # if a library is mentioned, it must exist.
	takeval library # default is <components>
        liboptset=1    # the library variable can be set elsewhere (ie card option)
                       # This variable lets us keep track of whether the -l option
        ;;             # was used
      (-h | --hdl-library)
        libbase=hdl
        takeval hdllibrary
        library=hdl/$hdllibrary
        case "$hdllibrary" in
          (devices|cards|adapters) ;;
          (*)
            error_msg="the only valid libraries underneath hdl/ are devices, cards and adapters."
            if [ -n "$verb" ]; then
              bad "$error_msg"
            fi
            postponed_error="$error_msg"
            ;;
        esac
        hdlliboptset=1
        ;;
      (-s) standalone=1;;
      # project options
      (-N) takeval packagename; wname=$packagename ;; #internally defaults to dirname (except components)
      (-F) takeval packageprefix ;; #default is 'local' for projects (internally defaults to package-id of parent for libraries)
      (-K) takeval package ;; #default is empty. internally, this defaults to prefix.name
      (--register) register_enable=1 ;;
      (-D) takeval dependency; dependencies=(${dependencies[@]} ${dependency//:/ }) ;;
      # worker options
      (-S) takeval spec ;; # default for worker is <worker-name>-spec.xml
      (-P) takeval platform ;;
      (-L) takeval language ;;
      (-V) takeval slave ;;
      (-E) takeval emulates ;;
      (-W) takeval worker; workers=(${workers[@]} $worker) ;;
      (-I) takeval include; includes=(${includes[@]} $include) ;;
      (-A) takeval xmlinclude; xmlincludes=(${xmlincludes[@]} $xmlinclude) ;;
      (-Y) takeval liblib; liblibs=(${liblibs[@]} $liblib) ;;
      (-y) takeval complib; complibs=(${complibs[@]} $complib) ;;

      (-R) takeval rccstatprereq; rccstatprereqs=(${rccstatprereqs[@]} $rccstatprereq) ;;
      (-r) takeval rccdynprereq; rccdynprereqs=(${rccdynprereqs[@]} $rccdynprereq) ;;

      (-g) takeval hdlpart ;;
      (-q) takeval timefreq ;;
      (-u) nosdp=1 ;;
      (--log-level) takeval loglevel; export OCPI_LOG_LEVEL=$loglevel;;
      (-O) takeval other; others=(${others[@]} $other) ;;
      (-C) takeval core; cores=(${cores[@]} $core) ;;

      (-T) takeval target; targets=(${targets[@]} $target) ;;
      (-Z) takeval extarget; extargets=(${extargets[@]} $extarget) ;;

      (-G) takeval onlyplat; onlyplats=(${onlyplats[@]} $onlyplat) ;;
      (-Q) takeval explat; explats=(${explats[@]} $explat) ;;

      (-U) takeval supports; supported=(${supported[@]} $supports) ;;
      # hdl primitive options
      (-M) takeval module ;;
      (-B) takeval prebuilt ;;
      # hdl primitive libraries
      (-H) hdlnolib=1 ;;
      (-J) hdlnoelab=1 ;;
      # for apps
      (-X) xmlapp=1;;
      (-x) xmldirapp=1;;
      (-help|--help)  help_screen=true;; # SPECIAL CASE SHORT OPTION OK since -h takes no value above
      # for building
      (--clean-all) hardClean=1;;
      (--build-rcc|--rcc) buildRcc=1;;
      (--build-hdl|--hdl) buildHdl=1;;
      (--worker) takeval curWorker; workerList="${workerList[@]} $curWorker";;
      (--build-no-assemblies|--no-assemblies) buildNoAssemblies=1;;
      (--build-hdl-assembly|--build--assembly|--hdl-assembly) takeval assy; assys="${assys[@]} $assy";;
      (--build-hdl-target|--hdl-target) takeval hdltarget; hdltargets="${hdltargets[@]} $hdltarget";;
      (--build-hdl-platform|--hdl-platform) takeval hdlplat; hdlplats="${hdlplats[@]} $hdlplat";;
      (--build-rcc-platform|--rcc-platform) takeval swplat; swplats="${swplats[@]} $swplat";;
      (--build-rcc-hdl-platform|--rcc-hdl-platform) takeval hwswplat; hwswplats="${hwswplats[@]} $hwswplat";;
      # OCPI_API_DEPRECATED 2.0 (AV-3457, specific search string)
      (--build-hdl-rcc-platform|--hdl-rcc-platform) warn "${argv[0]} is deprecated: use --rcc-hdl-platform to specify RCC platform using HDL name"; takeval hwswplat; hwswplats="${hwswplats[@]} $hwswplat";;
      (--create-build-files) OCPI_CREATE_BUILD_FILES=1;;
      (--version) ocpirun --version; exit 0;;
      (--worker-version) takeval version;;
      (--run_arg) takeval run_arg;;
      (--optimize) optimize=1;;
      (--dynamic) dynamic=1;;
      (*)
        error_msg="unknown option: ${argv[0]}"
        if [ -n "$verb" ]; then
          bad "$error_msg"
        fi
        postponed_error="$error_msg"
        ;;
    esac
  elif [ -z "$verb" ]; then
    case "${argv[0]}" in
      (create) verb=create;;
      (delete|rm) verb=delete;;
      (build) verb=build;;
      (clean) verb=build; buildClean=1;;
      (reg|register) verb=register;;
      (unreg|unregister) verb=unregister;;
      (set) verb="set";;
      (unset) verb="unset";;
      (show) verb=show;;
      (refresh) verb=refresh;;
      ("") bad missing command name;;
      (*) bad there is no command named \"${argv[0]}\";;
    esac
  elif [ -z "$noun" ]; then
    if [ -n "$hdl" ]; then
      libbase=hdl
      case "${argv[0]}" in
        (library)
          if [ "${verb}" != "build" ]; then
            echo "Warning: user creation of libraries underneath hdl/ is not fully supported."
            echo "         You probably just want to create a components library using 'ocpidev create library ...'"
          fi
          noun=${argv[0]}
          ;;
        (device|subdevice|platform|platforms|assembly|assemblies|signals) noun=${argv[0]} ;;

        (card|slot)
          noun=${argv[0]}
          card=1
          library=hdl/cards
          ;;
        (primitive)
          noun=${argv[0]}
	  myshift
	  case ${argv[0]} in
            (core|library)
              args=($args ${argv[0]});;
            (*) bad bad primitive type \"${argv[1]}\", must be \"library\" or \"core\";;
          esac
          ;;
        (primitives)
          noun=${argv[0]}
          ;;
        (*) bad invalid noun after \"hdl\": ${argv[0]} ;;
      esac
    elif [ "${argv[0]}" == hdl -o "${argv[0]}" = HDL ]; then
      hdl="hdl "
    elif [ "${argv[0]}" == rcc -o "${argv[0]}" = RCC ]; then
      rcc="rcc "
    elif [ -n "$rcc" ]; then
      case "${argv[0]}" in
        (platform|platforms) noun=${argv[0]} ;;
        (*) bad invalid argument \"${argv[0]}\" after rcc;;
      esac
    else
      case "${argv[0]}" in
        (device|platform|platforms|assembly|assemblies|card|slot|primitive|signals) bad the noun '"'${argv[0]}'"' must follow '"'hdl'"' ;;
        (*) noun=${argv[0]} ;;
      esac
    fi
  else
    args=($args ${argv[0]})
  fi
  myshift
done
#todo move this up where the other ones are when its not just project creation
if [ "$verb" == "create" -a "$noun" == "project" ]; then
  ocpidev_create_options=`sed -E 's/(^| )create( |$)/ /' <<< "${original_argv[@]}"`
  $OCPI_CDK_DIR/scripts/ocpicreate.py $ocpidev_create_options
  exit $?
fi
if [ -n "$help_screen" ]; then
  help
fi
if [ -n "$postponed_error" ]; then
  bad $postponed_error
fi
# option checking independent of noun and verb
[ -n "$project" -a -n "$library" ] && bad the -l and -p options are mutually exclusive.
[ -n "$standalone" -a -n "$library" ] && bad the -l and -s options are mutually exclusive.
[ -n "$card" -a \( -n "$liboptset" -o -n "$hdlliboptset" \) ] && bad the -l and -C and -h options are mutually exclusive
[ -n "$liboptset" -a -n "$hdlliboptset" ] && bad the -l and -h options are mutually exclusive
[ -n "$xmlapp" -a -n "$xmldirapp" ] && bad the -X and -x options are mutually exclusive
# Now error check the options when we have all the options
if [ -n "$directory" ]; then
  cd $directory
  topdir=$directory/
else
  directory=$(pwd)
  topdir=
fi
if [ "$noun" == "component" ]; then
  noun=spec
fi
[ -z "$verb" ] && bad missing verb, nothing to do
[ -z "$noun" -a "$verb" != build ] && help
# option testing dependent on noun and verb
[ -z "$args" -a "$noun" != primitives -a "$noun" != assemblies  -a "$noun" != applications -a "$noun" != platforms -a "$verb" != build -a "$verb" != register -a "$verb" != unregister -a "$verb" != refresh -a "$verb" != set -a "$verb" != unset -a \( "$verb" != delete -a "$noun" != registry \) -a \( "$verb" != create -a "$noun" != library -a \( -n "$liboptset" -o -n "$hdlliboptset" -o -n "$platform" \) \) ] && bad there must be a name argument after: $verb $hdl$noun
# force
[ -n "$force" -a "$verb" != delete -a "$verb" != unregister -a "$verb" != register ] &&
  bad the -f '(force)' option is only valid when deleting or \(un\)registering an asset
# project
[ -n "$project" -a \( "$noun" != spec -a "$noun" != protocol -a "$noun" != properties -a "$noun" != signals \) ] &&
  bad the -p '(project level)' option is only valid when creating a spec or a protocol
# create test
[ -n "$createtest" -a \( "$noun" != spec \) ] &&
  bad the -t '(create test)' option is only valid when creating a component spec
# nocontrol=true
[ -n "$nocontrol" -a \( "$noun" != spec \) ] &&
[ -n "$nocontrol" -a \( "$noun" != spec \) ] &&
  bad the -n '(nocontrol)' option is only valid when creating a component spec
# card
[ -n "$card" -a \( "$noun" != card -a "$noun" != slot -a "$noun" != worker -a "$noun" != spec -a "$noun" != protocol -a "$noun" != properties -a "$noun" != signals -a "$noun" != device -a "$noun" != test \) ] &&
  bad can only operate in hdl/cards when creating/deleting an HDL device worker, test, worker, spec, protocol, properties or signals
# library
[ \( -n "$liboptset" -o -n "$hdlliboptset" \) -a \( -n "$platform" -o \( "$noun" != worker -a "$noun" != spec -a "$noun" != protocol -a "$noun" != properties -a "$noun" != signals -a "$noun" != library -a "$noun" != device -a "$noun" != test \) \) ] &&
  bad the -l or --hdl-library '(library within project)' options are only valid when creating a spec, protocols, properties, signals, library, worker, device or test
# standalone
[ -n "$standalone" -a \( "$noun" != library -a "$noun" != worker -a "$noun" != device \) ] &&
  bad the -s '(standalone - outside a project)' option is only valid when creating a library, a worker or a device
# packagename
[ -n "$packagename" -a \( "$verb" != create -o "$noun" != project -a "$noun" != library -a "$noun" != worker -a "$noun" != device \) ] &&
  bad the -N '(packagename)' option is only valid when creating a project or library
# packageprefix
[ -n "$packageprefix" -a \( "$verb" != create -o "$noun" != project -a "$noun" != library \) ] &&
  bad the -F '(packageprefix)' option is only valid when creating a project or library
# package
[ -n "$package" -a \( "$verb" != create -o \( "$noun" != project -a "$noun" != library \) \) ] &&
  bad the -K '(package)' option is only valid when creating a project or library
# dependencies
[ -n "$dependencies" -a \( "$verb" != create -o "$noun" != project \) ] &&
  bad the -D '(dependencies)' option is only valid when creating a project
# spec
[ -n "$spec" -a \( "$verb" != create -o \( "$noun" != worker -a "$noun" != device -a "$noun" != test \) \) ] &&
  bad the -S '(spec)' option is only valid when creating a worker or device or test
# platform
[ -n "$platform" -a \( "$noun" != spec -a "$noun" != device -a "$noun" != worker -a "$noun" != test -a "$noun" != library \) ] &&
  bad the -P '(platform)' option is only valid when creating an HDL device worker, worker, test, or a platform\'s devices library
# language
[ -n "$language" -a \( "$verb" != create -o \( "$noun" != device -a "$noun" != worker \) \) ] &&
  bad the -L '(language)' option is only valid when creating a worker
# slave
[ -n "$slave" -a \( "$verb" != create -o "$noun" != worker \) ] &&
  bad the -V '(slave worker)' option is only valid when creating a worker
# workers
[ -n "$workers" -a \( "$verb" != create -o \( "$noun" != worker \) \) ] &&
  bad the -W '(one of multiple workers)' option is only valid when creating a worker
# emulate
[ -n "$emulates" -a \( "$verb" != create -o "$noun" != device \) ] &&
  bad the -E '(emulates)' option is only valid when creating an HDL device worker
[ -n "$supported" -a "$noun" != device ] &&
  bad the -U '(supports)' option is only valid when creating an HDL device worker
# module
[ -n "$module" -a \( "$verb" != create -o "$noun" != primitive -a "${args[0]}" != core \) ] &&
  bad the -M '(module)' option is only valid when creating an HDL primitive core
# prebuilt
[ -n "$prebuilt" -a \( "$verb" != create -o \( "$noun" != primitive -o "${args[0]}" != core \) \) ] &&
  bad the -B '(prebuilt)' option is only valid when creating an HDL primitive core
# targets/platforms limiting
[ \( -n "$targets" -o -n "$extargets" -o -n "$onlyplats" -o -n "$explats" \) -a \( "$verb" != create -o \( "$noun" != worker -a "$noun" != device -a "$noun" != primitive -a "$noun" != assembly \) \) ] &&
  bad the -T, -Z, -G or -Q, '(only/exclude targets/platforms)' options are only valid when creating a worker, device, primitive, or assembly
# platform options
[ \( -n "$hdlpart" -o -n "$timefreq" -o -n "$nosdp" \) -a \( "$verb" != create -o "$noun" != "platform" \) ] &&
  bad the -g, -q, or -u '(hdl-part, time-freq, no-sdp)' are only valid when creating an hdl platform.
# includes
[ \( -n "$includes" \) -a \( "$verb" != create -o \( "$noun" != "worker" -a "$noun" != "device" -a "$noun" != "platform" -a "$noun" != "library" -a "$noun" != "project" \) \) ] &&
  bad the -I '(includes)' option is only valid when creating a worker, device, platform, library, or project
# xml includes
[ \( -n "$xmlincludes" \) -a \( "$verb" != create -o \( "$noun" != "worker" -a "$noun" != "device" -a "$noun" != "platform" -a "$noun" != "library" -a "$noun" != "project" \) \) ] &&
  bad the -A '(xmlincludes)' option is only valid when creating a worker, device, platform, library, or project
# primitive library options
[ \( -n "$hdlnoelab" -o -n "$hdlnolib" \) -a \( "$verb" != create -o \( "$noun" != "primitive" -o  "${args[0]}" != library \) \) ] &&
  bad the -H or -J '(hdlnolib, hdlnoelab)' options are only valid when creating an hdl primitive library.
# rccprereqs FIXME: Should limit this makevariable to rcc workers only
[ \( -n "$rccstatprereqs" -o -n "$rccdynprereqs" \) -a \( "$verb" != create -o \( "$noun" != "worker" \) \) ] &&
  bad the -R or -r '(rcc static/dynamic prereq)' option is only valid when creating a proxy worker
# libraries include
[ \( -n "$liblibs" \) -a \( "$verb" != create -o \( "$noun" != "worker" -a "$noun" != "device" -a "$noun" != "platform" -a "$noun" != "primitive" -a "$noun" != "library" -a "$noun" != "project" \) \) ] &&
  bad the -Y, '(libraries)' option is only valid when creating a worker, device, platform, primitive, library, or project
# componentlibraries reference
[ \( -n "$complibs" \) -a \( "$verb" != create -o \( \( "$noun" != "worker" -o -z "$slave" \) -a \( \( "$noun" != "device" \) -o \( -z "$emulates" -a -z "$supported" \) \) -a "$noun" != "platform" -a "$noun" != "library" -a "$noun" != "project" \) \) ] &&
  bad the -y, '(component-libraries)' option is only valid when creating a proxy worker, device emulator, subdevice, platform, library, or project
# xml app
[ \( -n "$xmlapp" -o -n "$xmldirapp" \) -a \( \( "$verb" != create -a "$verb" != delete \) -o "$noun" != "application" \) ] &&
  bad the -X '(xml/simple)' or -x '(application directory with xml)' option is only valid when creating an application
<<<<<<< HEAD
[ -n "$dynamic" && "$verb" != build ] && bad the --dynamic flag is only valid with the build verb
[ -n "$optimize" && "$verb" != build ] && bad the --optimize flag is only valid with the build verb
=======
[ -n "$dynamic" -a "$verb" != build ] && bad the --dynamic flag is only valid with the build verb
[ -n "$optimize" -a "$verb" != build ] && bad the --optimize flag is only valid with the build verb
>>>>>>> 7e90ceb1
[ -n "$dynamic" -o -n "$optimize" ] && {
    build_suffix=-
    [ -n "$dynamic" ] && build_suffix+=d
    [ -n "$optimize" ] && build_suffix+=o
    if [ -z "$swplats" ]; then
	# If we did not mention an rcc platform, we meant the host we are running on
	# But to supply options you need to specify it in any case
	swplats=$OCPI_TOOL_PLATFORM$build_suffix
    else
	# add the suffix to all platforms and check that we are not already using suffixes
	for $p in ${swplats[@]}; do
	    [[ $p == *-* ]] &&
		bad "You cannot use the --dynamic or --optimize build options and also specify build options in a platform name (in this case: $p)"
	    newplats="${newplats[@]} $p$build_suffix"
        done
	swplats=newplats
    fi
}
# For future support of rcc platforms, primitives, and in general the rcc subtree
if [ -n "$rcc" ] ; then
  hdlorrcc=rcc
else #if [ -n "$hdl" ] ; then
  hdlorrcc=hdl
fi

# Get dir type unless creating something standalone
needname ${argv[0]} $verb $noun

# if verb is not build, if it is build and it has a noun, unless the noun is test with no argumnets
if [ \( "$verb" != "build" \) -o \( -n "$noun" -a ! \( "$noun" == "test" -a -z "$args" \) \) ] ; then
  get_subdir
fi

if [ "$verb" == "build" -a -z "$buildClean" ]; then
  pjtop=$(if [ "$noun" == "project" ]; then cd $subdir/${args[0]}; fi; get_project_top)
  if [ -n "$pjtop" ]; then
    (cd $pjtop && make imports)
  fi
fi
[ -z "$verbose" ] || echo Executing the \"$verb $hdl$noun\" command in a ${dirtype:-unknown type of} directory: $directory.
case $noun in
  (project)      do_project ${args[@]} ;;
  (registry)     do_registry ${args[@]} ;;
  (application)  do_application ${args[@]} ;;
  (applications) do_applications ${args[@]} ;;
  (protocol)     do_protocol_or_spec ${args[@]} ;;
  (spec)         do_protocol_or_spec ${args[@]} ;;
  (properties)   do_protocol_or_spec ${args[@]} ;;
  (library)      do_library ${args[@]} ;;
  (worker)       do_worker ${args[@]} ;;
  (test)         do_test ${args[@]} ;;
  (platforms)    do_hdl_platforms ${args[@]} ;;
  (platform)     if [ -n "$hdl" ] ; then
                   do_hdl_platform ${args[@]}
#                 else
#                   do_rcc_platform ${args[@]}
                 fi
                 ;;
  # Below are hdl exclusive commands
  (assembly)     do_assembly ${args[@]} ;;
  (assemblies)   do_assemblies ${args[@]} ;;
  (card)         do_card_or_slot ${args[@]} ;;
  (slot)         do_card_or_slot ${args[@]} ;;
  (device)       do_device ${args[@]} ;;
  (signals)      do_protocol_or_spec ${args[@]} ;;
  (primitive)    do_primitive ${args[@]} ;;
  (primitives)   do_primitives ${args[@]} ;;
  (*)
    if [ "$verb" == "build" ] ; then
      do_build_here ${args[@]}
    else
      bad the noun \"$noun\" is invalid after the verb \"$verb\"
    fi ;;
esac
gpmd=$OCPI_CDK_DIR/scripts/genProjMetaData.py
if [ -x $gpmd ] ; then
  if [ "$verb" == "create" -a "$noun" == "project" ] ; then
    $gpmd $(pwd) force
  elif [ \( "$verb" == create -a "$noun" != registry \) \
         -o \( "$verb" == "build" -o  "$verb" == "clean" -o "$verb" == "register" \) \
         -o \( "$verb" == delete -a "$noun" != project -a "$noun" != registry \) ] ; then
    if [ "$noun" == "project" -a -n "${args[0]}" ]; then
      $gpmd ${args[0]}
    else
      $gpmd $(pwd)
    fi
  fi
fi
exit 0<|MERGE_RESOLUTION|>--- conflicted
+++ resolved
@@ -2676,13 +2676,8 @@
 # xml app
 [ \( -n "$xmlapp" -o -n "$xmldirapp" \) -a \( \( "$verb" != create -a "$verb" != delete \) -o "$noun" != "application" \) ] &&
   bad the -X '(xml/simple)' or -x '(application directory with xml)' option is only valid when creating an application
-<<<<<<< HEAD
-[ -n "$dynamic" && "$verb" != build ] && bad the --dynamic flag is only valid with the build verb
-[ -n "$optimize" && "$verb" != build ] && bad the --optimize flag is only valid with the build verb
-=======
 [ -n "$dynamic" -a "$verb" != build ] && bad the --dynamic flag is only valid with the build verb
 [ -n "$optimize" -a "$verb" != build ] && bad the --optimize flag is only valid with the build verb
->>>>>>> 7e90ceb1
 [ -n "$dynamic" -o -n "$optimize" ] && {
     build_suffix=-
     [ -n "$dynamic" ] && build_suffix+=d
