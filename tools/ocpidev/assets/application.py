--- conflicted
+++ resolved
@@ -145,13 +145,7 @@
         os.chdir(namedir)
         if kwargs.get("verbose", False):
             print("Application '" + name +"' was created in the directory 'applications/" + name + "'")
-<<<<<<< HEAD
-        template = jinja2.Template(ocpitemplate.APP_APPLICATION_NAME_APP_XML, trim_blocks=True)
-        ocpiutil.write_file_from_string(name + "-app.xml", template.render(**template_dict))
-        if not kwargs.get("xml_dir_app", False):
-=======
         if not kwargs.get("xml_dir_app", True):
->>>>>>> b2e4e9e0
             template = jinja2.Template(ocpitemplate.APP_APPLICATION_APP_CC, trim_blocks=True)
             ocpiutil.write_file_from_string(name + ".cc", template.render(**template_dict))
         template = jinja2.Template(ocpitemplate.APP_APPLICATION_APP_XML, trim_blocks=True)
