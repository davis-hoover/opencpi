--- conflicted
+++ resolved
@@ -23,10 +23,7 @@
 import logging
 import _opencpi.util as ocpiutil
 import jinja2
-<<<<<<< HEAD
 from pathlib import Path
-=======
->>>>>>> ff326a27
 import _opencpi.assets.template as ocpitemplate
 import subprocess
 from .abstract import RunnableAsset, RCCBuildableAsset, HDLBuildableAsset, ReportableAsset, Asset
@@ -230,20 +227,6 @@
         if prim_lib:
             prim_lib = " ".join(prim_lib)
         template_dict = {
-<<<<<<< HEAD
-            "name" : name,
-            "comp_lib" : comp_lib,
-            "xml_include" :xml_include,
-            "include_dir" : include_dir,
-            "prim_lib" : prim_lib,
-            "package_id" : package_id,
-            "package_name" : package_name,
-            "package_prefix" : package_prefix,
-            "determined_package_id" : ocpiutil.get_package_id_from_vars(
-                package_id, package_prefix, package_name, directory)
-        }
-        
-=======
                         "name" : name,
                         "comp_lib" : comp_lib,
                         "xml_include" :xml_include,
@@ -256,7 +239,6 @@
                                                                                     package_prefix,
                                                                                     package_name, directory)
                         }
->>>>>>> ff326a27
         return template_dict
 
     @staticmethod
@@ -282,31 +264,6 @@
             raise ocpiutil.OCPIException(currdir + " must be of type libraries")
         compdir = currdir
         libdir = currdir + "/" + name
-<<<<<<< HEAD
-        Library.make_library(libdir, name, **kwargs)
-
-
-    @staticmethod
-    def make_library(directory, name, **kwargs):
-        directory_path = Path(directory)
-        if not directory_path.exists():
-            directory_path.mkdir()
-        else:
-            raise ocpiutil.OCPIException(str(directory_path) + " already exists.")
-        template_dict = Library._get_template_dict(name, directory_path.parent, **kwargs)
-        # if not os.path.exists(compdir + "/Makefile"):
-        #     template = jinja2.Template(ocpitemplate.LIB_MAKEFILE, trim_blocks=True)
-        #     ocpiutil.write_file_from_string("Makefile", template.render(**template_dict))
-        os.chdir(str(directory))
-        # template = jinja2.Template(ocpitemplate.LIB_DIR_MAKEFILE, trim_blocks=True)
-        # ocpiutil.write_file_from_string("Makefile", template.render(**template_dict))
-        template = jinja2.Template(ocpitemplate.LIB_DIR_XML, trim_blocks=True)
-        ocpiutil.write_file_from_string(name + ".xml", template.render(**template_dict))
-        # subprocess.check_call('make')
-        cdkdir = os.environ.get('OCPI_CDK_DIR')
-        metacmd = cdkdir + "/scripts/genProjMetaData.py " + directory
-        os.system(metacmd)
-=======
         if os.path.exists(libdir):
             raise ocpiutil.OCPIException(libdir + " already exists.")
 
@@ -322,7 +279,6 @@
         cdkdir = os.environ.get('OCPI_CDK_DIR')
         metacmd = cdkdir + "/scripts/genProjMetaData.py "
         os.system(metacmd + compdir)
->>>>>>> ff326a27
 
 
 class LibraryCollection(RunnableAsset, RCCBuildableAsset, HDLBuildableAsset, ReportableAsset):
