--- conflicted
+++ resolved
@@ -116,19 +116,11 @@
 def ocpidev_sh():
     """Calls ocpidev.sh and exits"""
     cdk_dir = ocpiutil.get_cdk_path()
-<<<<<<< HEAD
     ocpidev_sh_path = str(Path(cdk_dir, 'scripts', 'ocpidev.sh'))
     cmd = sys.argv
     cmd.insert(0, ocpidev_sh_path)
     rc = call(cmd)
     sys.exit(rc)
-=======
-    ocpidev_sh_path = Path(cdk_dir, 'scripts', 'ocpidev.sh')
-    args = ' '.join(sys.argv)
-    cmd = '{} {}'.format(ocpidev_sh_path, args)
-    rc = os.system(cmd)
-    sys.exit(0 if rc == 0 else 1)
->>>>>>> 4cc25f8e
 
 
 if __name__ == '__main__':
