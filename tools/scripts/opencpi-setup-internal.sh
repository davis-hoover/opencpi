# This file is protected by Copyright. Please refer to the COPYRIGHT file
# distributed with this source distribution.
#
# This file is part of OpenCPI <http://www.opencpi.org>
#
# OpenCPI is free software: you can redistribute it and/or modify it under the
# terms of the GNU Lesser General Public License as published by the Free
# Software Foundation, either version 3 of the License, or (at your option) any
# later version.
#
# OpenCPI is distributed in the hope that it will be useful, but WITHOUT ANY
# WARRANTY; without even the implied warranty of MERCHANTABILITY or FITNESS FOR
# A PARTICULAR PURPOSE. See the GNU Lesser General Public License for more
# details.
#
# You should have received a copy of the GNU Lesser General Public License along
# with this program. If not, see <http://www.gnu.org/licenses/>.

###############################################################################################
# This file is meant to be *sourced* to set up the environment for OpenCPI
# in the typical way that such scripts are called from the user's .profile.
# It not meant to be *executed* as a shell script, only sourced.
# It is sourced by its name in the top level of the desired CDK installation
# (possibly /opt/opencpi/cdk).  It may be sourced using a relative pathname.

# The actual location/name of this file in the source tree (opencpi-setup-internal)
# is purposely named differently from the documented file name for users (opencpi-setup)
# to prevent users from sourcing the file where they happened to find it in the
# source tree.  I.e. we export opencpi-setup-internal.sh as cdk/opencpi-setup.sh to avoid
# this undesireable user behavior.

# Thus its location (where it is sourced from) implies where OpenCPI is installed.
# This means that it should only be run (sourced) in its "exported" location, not in its
# location inside the source tree.  Most common usage from source tree is: source cdk/opencpi-setup.sh -s
# The CDK is where this is sourced from (its dirname) and so OCPI_CDK_DIR is set accordingly.
# Note that OCPI_ROOT_DIR, which indicates the overall location of the opencpi installation,
# is set to OCPI_CDK_DIR/.. as a default, but may be elsewhere.

# There are several different scenarios where this script will run:

# 1. From the global bash /etc/profile.d entry created when the RPM or equivalent is installed.
#    This means that this script is called for login shells, with the "-s" argument, which means
#    it will complain if it finds anything in the environment, which it should not.

# 2. When a user specifically sources this file in one of their bash login files.
#    This would be when the user is operating either without a global OpenCPI installation (thus
#    no /etc/profile.d files are present or invoked) *or* wants to override such settings and
#    indicate a different CDK or different options.  Executing this script in the user's
#    login script (.bash_profile or .bash_login or .profile) will do this.
#    Note that if it wants to override any global settings, it can use the "-r" option, whereas
#    if a global installation would be unexpected, it can use "-s" which will complain if any
#    global login settings are found.

# 3. Manually when the OpenCPI environment should be established or changed for a particular
#    shell.  In this case a variety of the options may be used.

# When sourced on a development platform, the platform is dynamically determined.
# This file is NOT intended to be sourced in an embedded environment.

# This script modifies the environment in these ways:
# 1. setting OCPI_CDK_DIR environment variable to an absolute pathname - the dirname of this script
#    where it is executed as exported
# 2. setting the OCPI_TOOL_* environment variables as a cache of this platform determination
# 3. adding the binaries directory for the running platform to the PATH environment variable
# 4. adding the lib directory for the running platform to the PYTHONPATH environment variable
# 5. setting the OCPI_PREREQUISITES_DIR environment variable
#    either $OCPI_ROOT_DIR/prerequisites if present or /opt/opencpi/prerequisites
# 6. enable bash command line completion for OpenCPI commands with completion
#
# It internally sets shell variables starting with "ocpi_"
# It insists on bash.  Someday someone can write it for csh or zsh :-)
# You can give an optional "-v" argument to get it to be verbose.
ocpi_name=opencpi-setup.sh
ocpi_me=$BASH_SOURCE
ocpi_cdk_dir=cdk
ocpi_root_dir=root
# The egrep of the beginning of variables to clean out, e.g. derived rather than user specified
ocpi_cleaned_vars="OCPI_(PREREQUISITES_DIR|TARGET_|TOOL_|CDK_|ROOT_)"
ocpi_icleaned_vars="OCPI_(LIBRARY_)"
[ -z "$BASH_VERSION" -o -z "$ocpi_me" ] && {
  echo Error:  You can only use the $ocpi_name script with the bash shell. >&2
  return 1
}
[ "$ocpi_me" == $0 ] && {
    cat <<-EOF >&2
	Error: This OpenCPI $ocpi_name file must be read using the \"source\" command.
	       It appears that you are executing this script rather than sourcing it.
	EOF
    exit 1 # note exit and not return since we are not being sourced
}
case "$ocpi_me" in
    */*);;
    *)
      cat <<-EOF >&2
	Error: You are attempting to source $ocpi_me and should instead
	       source <installation-directory-of-opencpi>/cdk/$ocpi_name
	EOF
      return 1
    ;;
esac
[ "$ocpi_name" != "$(basename $ocpi_me)" ] && {
  cat <<-EOF >&2
	Error: You are attempting to source $ocpi_me and should instead
	       source <installation-directory-of-opencpi>/cdk/$ocpi_name
	EOF
  return 1
}
[ "$1" = --help -o "$1" = -h -o -z "$1" ] && {
  # use when documented:--dynamic:   enable the currently running host platform to use dynamic linking
  cat <<-EOF >&2
	This script modifies the OpenCPI environment variables and the PATH/PYTHONPATH/MANPATH variables.
	Options to this $ocpi_name file when *sourced* are:
	 --help or -h:      print this message
	 --reset or -r:     reset any previous OpenCPI environment before setting up a new one
	 --clean or -c:     unset all OpenCPI environment variables and nothing more.
	 --list or -l:      list current settings - will not setup or modify any settings
	 --verbose or -v:   be verbose about what is happening
	 --ensure or -e:    do nothing if OpenCPI is already set up, otherwise like --set
	 --set or -s:       setup the environment for OpenCPI when it is not yet set up
	 --optimize:        enable the currently running host platform to use optimized code
<<<<<<< HEAD
	 --install or -i:   unset all OpenCPI environment vars not needed for installation
=======
	 --install or -i:   unset all OpenCPI environment vars not needed for framework installation
>>>>>>> 15346588
	When --set or --reset is used, the OpenCPI CDK location is inferred from the location
	of this file, where sourced.  E.g. issuing the command "source a/b/c/opencpi-setup.sh -s"
	will setup the CDK as found in a/b/c.
	When in the root directory of the OpenCPI source tree, the typical usage is:
	   source cdk/opencpi-setup.sh -s
	Note that neither --dynamic nor --optimize affect what is built.  Just what is used.
	EOF
  return 1
}

# Guard against somebody sourcing us with nullglob set (otherwise "unset ocpi_options[0]" could be blank below)
if shopt -q nullglob; then echo 'Note: Turning off nullglob; was active!'; shopt -u nullglob; fi

# Parse opts
ocpi_dynamic= ocpi_optimize= ocpi_reset= ocpi_verbose= ocpi_clean=
ocpi_list= ocpi_ensure= ocpi_bootstrap= ocpi_install= 
ocpi_options=($*)
while [ -n "$ocpi_options" ] ; do
  case $ocpi_options in
    --dynamic) ocpi_dynamic=1;;
    --optimized|--optimize) ocpi_optimize=1;;
    -r|--reset) ocpi_reset=1;;
    -v|--verbose) ocpi_verbose=1;;
    -c|--clean) ocpi_clean=1;;
    -l|--list) ocpi_list=1;;
    -e|--ensure) ocpi_ensure=1;;
    -i|--install) ocpi_install=1;;
    -b|--bootstrap) ocpi_bootstrap=1;;  # Undocumented option for internal use only
    -|-s|--set);; # perhaps the single required variable
    *)
      echo Unknown option \"$ocpi_options\" when sourcing the $ocpi_name file. Try --help. >&2
      return 1;;
  esac
  unset ocpi_options[0]
  ocpi_options=(${ocpi_options[*]})
done

# Make sure this script is being sourced in the correct location, except when
# bootstrapping
if [ -z "$ocpi_bootstrap" ]; then
  # Get file location w/o following symlinks since 'realpath -s' not in cos6
  ocpi_file_location=$(cd $(dirname $ocpi_me); pwd)/$(basename $ocpi_me)
  # Get the parent directory of the file being called and make sure it's cdk
  ocpi_file_parent_dir=$(basename $(dirname $ocpi_file_location))
  if [ "$ocpi_file_parent_dir" != "$ocpi_cdk_dir" ]; then
    cat <<-EOF >&2
	Error: You are attempting to source the wrong $ocpi_name file
	       and should instead source <installation-directory-of-opencpi>/cdk/$ocpi_name
	EOF
    return 1
  fi
fi
unset ocpi_bootstrap

<<<<<<< HEAD
[ -n "$ocpi_install" ] && { 
  evars=`env | grep OCPI_ | grep -v -e PREREQ -e LOG | sort`
  [ -n "$evars" ] && [ -n "$ocpi_verbose" ] && echo Unsetting the following OpenCPI variables prior to installation:
  for ocpi_v in $evars 
  do
    [ -n "$ocpi_verbose" ] && echo "   $ocpi_v"
    unset `echo $ocpi_v | cut -f1 -d=`
  done
  return 0
}

[ -n "$ocpi_clean" ] && {
=======
[ -n "$ocpi_install" -o -n "$ocpi_clean" ] && {
>>>>>>> 15346588
  [ -n "$OCPI_CDK_DIR" ] && {
    ocpi_cleaned=$(echo "$PATH" | sed "s=$OCPI_CDK_DIR/[^:/]*/bin[^:]*:==g")
    [ "$ocpi_cleaned" != "$PATH" ] && {
      [ -n "$ocpi_verbose" ] && echo Removing OpenCPI bin directory from PATH.
      PATH="$ocpi_cleaned"
    }
    # Note we might be the only thing in this path, with no colon
    ocpi_cleaned=$(echo "$PYTHONPATH" | sed "s=$OCPI_CDK_DIR/[^:/]*/lib[^:]*:*==g")
    [ "$ocpi_cleaned" != "$PYTHONPATH" ] && {
      [ -n "$ocpi_verbose" ] && echo Removing OpenCPI lib directory from PYTHONPATH.
      PYTHONPATH="$ocpi_cleaned"
    }
    # Note we might be the only thing in this path, with no colon
    ocpi_cleaned=$(echo "$MANPATH" | sed "s=$OCPI_CDK_DIR/doc/man[^:]*:*==g")
    [ "$ocpi_cleaned" != "$MANPATH" ] && {
      [ -n "$ocpi_verbose" ] && echo Removing OpenCPI doc/man directory from MANPATH.
      MANPATH="$ocpi_cleaned"
    }
  }
  [ -n "$ocpi_verbose" ] && echo Unsetting OpenCPI environment variables.
  for ocpi_v in $(env | egrep "^$ocpi_cleaned_vars" | sort | cut -f1 -d=)
  do
    unset $ocpi_v
  done
  [ -n "$ocpi_install" ] && {
    # Needed additional cleaning for framework installs on a local
    # RCC development platform.  Cannot simply unset all variables
    # beginning with "OCPI_", as some are used to configure aspects
    # of standalone/offline installation.
    [ -n "$ocpi_verbose" ] && \
      echo Unsetting additional OpenCPI environment variables prior to installation.
    for ocpi_v in $(env | egrep "^$ocpi_icleaned_vars" | sort | cut -f1 -d=)
    do
      unset $ocpi_v
    done
  }
  return 0
}

[ -n "$ocpi_list" ] && {
  [ -n "$ocpi_verbose" ] && echo Listing OpenCPI environment and the PATH variables.
  env | grep OCPI >&2
  env | grep '^PATH='
  env | grep '^PYTHONPATH='
  env | grep '^MANPATH='
  return 0
}

[ -n "$OCPI_CDK_DIR" -a -n "$OCPI_ROOT_DIR" ] && {
  [ -n "$ocpi_ensure" ] && {
    # The environment appears already setup so we can leave things as they are, but check for
    # a half-baked setup and complain
    [ -z "$OCPI_PREREQUISITES_DIR" -o -z "$OCPI_TOOL_OS" -o -z "$OCPI_TOOL_DIR" ] && {
      echo Error: The environment is partially set up, which is bad.  Perhaps use --reset. >&2
      return 1
    }
    return 0;
  }
  [ -z "$ocpi_reset" -a -z "$ocpi_clean" ] && {
    cat<<-EOF >&2
	Warning:  The OpenCPI $ocpi_name file should be sourced when OCPI_CDK_DIR is not set,
	          when not cleaning or resetting it.
	          OCPI_CDK_DIR was already set to: $OCPI_CDK_DIR, so nothing is changed.
	          Use the --reset argument to reset OpenCPI environment variables before setup
	          Use the --clean argument to unset all OpenCPI environment variables and return
	EOF
    return 1
  }
  [ -n "$ocpi_verbose" ] &&
      echo Clearing all OpenCPI environment variables before setting anything >&2
  for ocpi_v in $(env | egrep "^$ocpi_cleaned_vars" | sort | cut -f1 -d=)
  do
    unset $ocpi_v
  done
}

# Make the file name of this script absolute if it isn't already
# But leave it user friendly (don't do readlink etc.)
[[ "$ocpi_me" = /* ]] || ocpi_me=`pwd`/$ocpi_me
ocpi_dir=`dirname $ocpi_me`
[ -d $ocpi_dir -a -x $ocpi_dir ] || {
  echo $ocpi_name:' ' Unexpected error:' ' directory $ocpi_dir not a directory or inaccessible. >&2
  return 1
}
ocpi_cdk_dir=$(cd $ocpi_dir && pwd)
ocpi_root_dir=$(cd $ocpi_dir/.. && pwd)
[ "$ocpi_verbose" = 1 ] && cat <<-EOF >&2
	This $ocpi_name script is located at:
	  $ocpi_me
	OCPI_CDK_DIR is being set to be $ocpi_cdk_dir.
	Determining the OpenCPI platform we are running on...
	EOF
if [ -n "$OCPI_ROOT_DIR" ]; then
  echo "OCPI_ROOT_DIR already set to $OCPI_ROOT_DIR, so we will use that value"
  ocpi_root_dir=$OCPI_ROOT_DIR
fi
ocpi_gp=$ocpi_cdk_dir/scripts/getPlatform.sh
if [ ! -f $ocpi_gp ]; then
  # Poor mans get-platform in a runtime installation, that also sets TARGET variables
  # !!We commit the global variables here so under failure, the envronment is polluted.
  # FIXME:  what "runtime" scenario is this really supposed to work in?
  export OCPI_CDK_DIR=$ocpi_cdk_dir
  export OCPI_ROOT_DIR=$ocpi_root_dir
  for p in $ocpi_cdk_dir/*; do
    ocpi_check=$p/$(basename $p)-check.sh
    [ -e $ocpi_check ] && bash $ocpi_check && {
       source $p/$(basename $p)-init.sh
       break
    }
  done
  [ -z "$OCPI_TOOL_PLATFORM" ] && {
    echo "Cannot determine the runtime platform from $ocpi_cdk_dir/*/*-check.sh" >&2
    return 1
  }
else
  # We have not committed any variable settings yet
  [ -x $ocpi_gp ] || {
    echo $ocpi_name: cannot run the internal getPlatforms.sh script at $ocpi_gp. >&2
    echo $ocpi_name: this indicates a corrupted or incomplete installation >&2
    return 1
  }
  read v0 v1 v2 v3 v4 v5 <<< `$ocpi_gp "" $ocpi_cdk_dir $ocpi_root_dir`
  if [ "$v4" == "" -o $? != 0 ]; then
    echo $ocpi_name: failed to determine runtime platform. >&2
    return 1
  fi
  ocpi_tool_dir=$v4
  [ -n "$ocpi_dynamic" -o -n "$ocpi_optimize" ] && {
      ocpi_tool_dir+=-
      [ -n "$ocpi_dynamic" ] && ocpi_tool_dir+=d
      [ -n "$ocpi_optimize" ] && ocpi_tool_dir+=o
      ocpi_bin_dir=$ocpi_cdk_dir/$ocpi_tool_dir/bin
      [ ! -d "$ocpi_bin_dir" ] && {
	  echo "$ocpi_name:  Error: the --dynamic or --optimize options were specified, " >&2
	  echo "$ocpi_name:  but the host platform has not yet been built with these options." >&2
	  echo "$ocpi_name:  You need to build for these options before using them." >&2
	  echo "$ocpi_name:  with the command:" >z&2
	  echo "$ocpi_name:    ocpiadmin install platform [--dynamic|--optimize]* $4" >&2
	  return 1
      }
  }
  # Now we commit the settings of the variables and thus the "pollution" of the user's envronment
  export OCPI_CDK_DIR=$ocpi_cdk_dir
  export OCPI_ROOT_DIR=$ocpi_root_dir
  export OCPI_TOOL_DIR=$ocpi_tool_dir
  export OCPI_TOOL_OS=$v0
  export OCPI_TOOL_OS_VERSION=$v1
  export OCPI_TOOL_ARCH=$v2
  export OCPI_TOOL_PLATFORM=$v4
  export OCPI_TOOL_PLATFORM_DIR=$v5
  # This is (temporarily) redundant with ocpibootstrap.sh
  [ -z "$OCPI_PREREQUISITES_DIR" ] && {
    export OCPI_PREREQUISITES_DIR=$OCPI_ROOT_DIR/prerequisites
    if [ -d $OCPI_PREREQUISITES_DIR ]; then
      export OCPI_PREREQUISITES_DIR=$(cd $OCPI_PREREQUISITES_DIR; pwd)
    else
      echo "$ocpi_name:  warning:  $OCPI_PREREQUISITES_DIR does not exist.  The installation/build of OpenCPI is incomplete." >&2
    fi
  }
  [ "$ocpi_verbose" = 1 ] &&
    echo "Software prerequisites are located at $OCPI_PREREQUISITES_DIR" >&2
fi

# Clean out any previous instances in the path
ocpi_cleaned=$(echo "$PATH" | sed "s=$OCPI_CDK_DIR/[^:/]*/bin[^:]*:==g")
[ -n "$ocpi_verbose" -a "$PATH" != "$ocpi_cleaned" ] && echo Removing OpenCPI bin directory from PATH >&2
export PATH="$OCPI_CDK_DIR/$OCPI_TOOL_DIR/bin:$ocpi_cleaned"
ocpi_cleaned=$(echo "$PYTHONPATH" | sed "s=$OCPI_CDK_DIR/[^:/]*/lib[^:]*:*==g")
[ -n "$ocpi_verbose" -a "$PYTHONPATH" != "$ocpi_cleaned" ] && echo Removing OpenCPI lib directory from PYTHONPATH >&2
export PYTHONPATH="$OCPI_CDK_DIR/$OCPI_TOOL_DIR/lib${ocpi_cleaned:+:}$ocpi_cleaned:"
ocpi_cleaned=$(echo "$MANPATH" | sed "s=$OCPI_CDK_DIR/doc/man[^:]*:*==g")
[ -n "$ocpi_verbose" -a "$MANPATH" != "$ocpi_cleaned" ] && echo Removing OpenCPI doc/man directory from MANPATH >&2
export MANPATH="$OCPI_CDK_DIR/doc/man${ocpi_cleaned:+:}$ocpi_cleaned:"
ocpi_comp=$OCPI_CDK_DIR/scripts/ocpidev_bash_complete
[ -f $ocpi_comp ] && source $ocpi_comp
[ "$ocpi_verbose" = 1 ] && cat <<-EOF >&2
	The OpenCPI platform we are running on is "$OCPI_TOOL_PLATFORM" (placed in OCPI_TOOL_PLATFORM).
	The OpenCPI target directory set for this environment is "$OCPI_TOOL_DIR".
	PATH now set to $PATH
	PYTHONPATH now set to $PYTHONPATH
	MANPATH now set to $MANPATH
	Now determining where prerequisite software is installed.
	EOF
ocpi_user_env=$OCPI_ROOT_DIR/user-env.sh
[ -r "$ocpi_user_env" ] && {
  if grep -q '^ *export' $ocpi_user_env; then
    [ "$ocpi_verbose" = 1 ] &&
	echo "Sourcing $ocpi_user_env for user settings of OpenCPI environment variables." >&2
    source $ocpi_user_env
  elif [ -r $ocpi_user_env ]; then
    [ "$ocpi_verbose" = 1 ] &&
	echo The user environment setting script \"$ocpi_user_env\" contains no export commands so it is ignored. >&2
  fi
}
[ "$ocpi_verbose" = 1 ] && {
  echo "Below are all OCPI_* environment variables now set:" >&2
  env | grep OCPI | sort >&2
}

# Clear bash hash in case there are any paths stored in it
hash -r

return 0<|MERGE_RESOLUTION|>--- conflicted
+++ resolved
@@ -118,11 +118,7 @@
 	 --ensure or -e:    do nothing if OpenCPI is already set up, otherwise like --set
 	 --set or -s:       setup the environment for OpenCPI when it is not yet set up
 	 --optimize:        enable the currently running host platform to use optimized code
-<<<<<<< HEAD
-	 --install or -i:   unset all OpenCPI environment vars not needed for installation
-=======
 	 --install or -i:   unset all OpenCPI environment vars not needed for framework installation
->>>>>>> 15346588
 	When --set or --reset is used, the OpenCPI CDK location is inferred from the location
 	of this file, where sourced.  E.g. issuing the command "source a/b/c/opencpi-setup.sh -s"
 	will setup the CDK as found in a/b/c.
@@ -177,22 +173,7 @@
 fi
 unset ocpi_bootstrap
 
-<<<<<<< HEAD
-[ -n "$ocpi_install" ] && { 
-  evars=`env | grep OCPI_ | grep -v -e PREREQ -e LOG | sort`
-  [ -n "$evars" ] && [ -n "$ocpi_verbose" ] && echo Unsetting the following OpenCPI variables prior to installation:
-  for ocpi_v in $evars 
-  do
-    [ -n "$ocpi_verbose" ] && echo "   $ocpi_v"
-    unset `echo $ocpi_v | cut -f1 -d=`
-  done
-  return 0
-}
-
-[ -n "$ocpi_clean" ] && {
-=======
 [ -n "$ocpi_install" -o -n "$ocpi_clean" ] && {
->>>>>>> 15346588
   [ -n "$OCPI_CDK_DIR" ] && {
     ocpi_cleaned=$(echo "$PATH" | sed "s=$OCPI_CDK_DIR/[^:/]*/bin[^:]*:==g")
     [ "$ocpi_cleaned" != "$PATH" ] && {
