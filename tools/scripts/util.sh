# This file is protected by Copyright. Please refer to the COPYRIGHT file
# distributed with this source distribution.
#
# This file is part of OpenCPI <http://www.opencpi.org>
#
# OpenCPI is free software: you can redistribute it and/or modify it under the
# terms of the GNU Lesser General Public License as published by the Free
# Software Foundation, either version 3 of the License, or (at your option) any
# later version.
#
# OpenCPI is distributed in the hope that it will be useful, but WITHOUT ANY
# WARRANTY; without even the implied warranty of MERCHANTABILITY or FITNESS FOR
# A PARTICULAR PURPOSE. See the GNU Lesser General Public License for more
# details.
#
# You should have received a copy of the GNU Lesser General Public License along
# with this program. If not, see <http://www.gnu.org/licenses/>.

# A utility function that should have been here all along.
function bad {
    echo Error: $* 1>&2
    exit 1
}
##########################################################################################
# Get the project registry directory. This is OCPI_PROJECT_REGISTRY_DIR,
# or OCPI_ROOT_DIR/project-registry, or /opt/opencpi/cdk.
# If in a development environment, use the fully functional python function
# for determining the registry location.
#   The python function is used because if currently in a project, it uses
#   the current project's imports link as the project-registry
# Otherwise, this is likely a runtime-only evironment, and the registry should
# be determined based solely on the environment and defaults.
function getProjectRegistryDir {
  if [ -n "$OCPI_CDK_DIR" -a -n "$(command -v python3 2> /dev/null)" -a -r $OCPI_CDK_DIR/scripts/ocpiutil.py ]; then
    python3 -c "\
import sys; sys.path.insert(0,\"$OCPI_CDK_DIR/scripts/\");
import ocpiassets; print(ocpiassets.Registry.get_registry_dir());"
  elif [ -n "$OCPI_PROJECT_REGISTRY_DIR" ]; then
    echo $OCPI_PROJECT_REGISTRY_DIR
<<<<<<< HEAD
  elif [ -n "$OCPI_CDK_DIR" ]; then
    # Return default registry relative to CDK
=======
  elif [ -n "$OCPI_ROOT_DIR" ]; then
    # Return default registry relative to ROOT
>>>>>>> 15346588
    echo $OCPI_ROOT_DIR/project-registry
  else
    # Return default global registry installation location
    echo /opt/opencpi/project-registry
  fi
}

# include all possible projects that can be searched. This includes
# OCPI_PROJECT_PATH, the contents of the project registry and OCPI_CDK_DIR.
function getProjectPathAndRegistered {
  registry_dir=$(getProjectRegistryDir)
  echo ${OCPI_PROJECT_PATH//:/ } \
           `test -d "$registry_dir" && find $registry_dir -mindepth 1 -maxdepth 1 -not -type f` $OCPI_CDK_DIR
}

# look for the name $1 in the directory $2 in the project path, and set $3 to the result
# return 0 on found, 1 on not found
function findInProjectPath {
  for p in $(getProjectPathAndRegistered); do
    [ -d $p/exports ] && p=$p/exports
    if [ "${OCPI_LOG_LEVEL:-0}" -gt 7 ]; then
      echo "OCPI(           ): looking for $p/$2/$1" # TODO / FIXME - add timestamp similar to rest of debug printouts
    fi
    if [ -e $p/$2/$1 ] ; then
      eval ${3}=$p/$2/$1
      return 0
    fi
  done
  return 1
}

# First arg is .mk file to use
# second arg is Make arg to invoke the right output
#    which can be an assignment or a target
# third arg is verbose
function setVarsFromMake {
  local quiet
  [ -z "$3" ] && quiet=1
  [ -z "$(command -v make 2> /dev/null)" ] && {
    echo The '"make"' command is not available. 2>&1
    return 1
  }
  local vars
  # Note that we strip out any assignments where the variable name is not a valid bash variable, i.e.
  # we silently remove assignments that have hyphens in variable names, rather than have an error
  vars=$(set -o pipefail;\
         eval make -n -r -s -f $1 $2 ${quiet:+2>/dev/null} | \
	 tr ';' '\n' | sed -e '/^ *$/d' -e 's/^ *//' -e 's/ *$//' | grep '^[a-zA-Z_][a-zA-Z0-9_]*=')
  [ $? != 0 ] && return 1
  eval $vars
}

function isPresent {
    local key=$1
    shift
    local vals=($*)
    for i in $*; do if [ "$key" = "$i" ]; then return 0; fi; done
    return 1
}

# Is $1 ok with $2 being "only" and $3 being "exclude"
function onlyExclude {
  local key=$1
  local only=$2
  local exclude=$3
  shift
  if ! isPresent $key $exclude && ( [ -z "$only" ] || isPresent $key $only ) then
     return 0
  fi
  return 1
}

# This is a copy of a function from export-utils.sh, due to bootstrapping issues
# FIXME: allow use of the one in export-utils.sh and nuke this one.
function makeRelativeLink {
  # echo make_relative_link $1 $2
  # Figure out what the relative prefix should be
  up=$(echo $2 | sed 's-[^/]*$--' | sed 's-[^/]*/-../-g')
  link=${up}$1
  if [ -L $2 ]; then
    L=$(ls -l $2|sed 's/^.*-> *//')
    if [ "$L" = "$link" ]; then
      # echo Symbolic link already correct from $2 to $1.
      return 0
    else
      echo Symbolic link wrong from $2 to $1 wrong \(was $L\), replacing it.
      rm $2
    fi
  elif [ -e $2 ]; then
    if [ -d $2 ]; then
      echo Link $2 already exists, as a directory.
    else
      echo Link $2 already exists, as a regular file.
    fi
    echo '   ' when trying to link to $1
    exit 1
  fi
  mkdir -p $(dirname $2)
  # echo ln -s $link $2
  ln -s $link $2
}

# Capture initial time for seconds elapsed time
# one optional argument is variable to set in case things are nested
function setStartTime {
  local var=$1
  [ -z "$var" ] && var=_start_time_
  eval $var=$(date -u +%s)
}

# Print elapsed time on stdout in %T (HH:MM:SS) format
# optional argument is variable name of start time set with setStartTime
function getElapsedTime {
  local var=$1
  [ -z "$var" ] && var=_start_time_
  local elapsed=$(( $(date -u +%s) - $var))
  [ -z "$_end_time_" ] && {
    if [ "$(uname -s)" = Darwin ]; then
      _end_time_='-r '
    else
      _end_time_='-d @'
    fi
  }
  echo $(date $_end_time_$elapsed -u +%T) '('$elapsed seconds')'
}

# echo the platform we are running on
function ocpiGetToolPlatform {
  ocpiGetToolDir -
  return 0
}

# echo the tool dir, setting OCPI_TOOL_DIR as a side effect
function ocpiGetToolDir {
  [ -n "$OCPI_TOOL_DIR" ] || {
    GETPLATFORM=$OCPI_CDK_DIR/scripts/getPlatform.sh
    if test ! -f $OCPI_CDK_DIR/scripts/getPlatform.sh; then
      echo Error:  cannot find $OCPI_CDK_DIR/scripts/getPlatforms.sh 1>&2
      exit 1
    fi
    read v0 v1 v2 v3 v4 v5 <<< `${GETPLATFORM}`
    if test "$v5" == "" -o $? != 0; then
      echo Error:  Failed to determine runtime platform. 1>&2
      exit 1
    fi
    # We always set this as a side-effect
    export OCPI_TOOL_PLATFORM=$v4
    export OCPI_TOOL_PLATFORM_DIR=$v5
    export OCPI_TOOL_DIR=$v4
  }
  [ "$1" = - ] || echo $OCPI_TOOL_DIR
  return 0
}

function ocpiGetToolOS {
  ocpiGetToolDir -
  echo ${OCPI_TOOL_DIR/-*/}
  return 0
}

# do readlink -e, but more portably
# There are 100 ways to do this....
function ocpiReadLinkE {
  [ -f $1 -o -d $1 ] && python3 -c 'import os; print(os.path.realpath("'$1'"))'
}

function ocpiDirType {
  local type=$(python3 -c "import _opencpi.util as ou; print(ou.get_dirtype(\"$1\"))")
  rc=$?
  [ $rc = 0 ] && echo $type
}

OcpiEcho=/bin/echo

# Parse project file but do not depend on any OpenCPI binaries
# Clearly a good candidate for python
function getattr {
  sed s/$1/$1/i Project.xml | xmllint --xpath "string(/project/@$1)" -
}

function getvar {
  sed -n "s/^ *$1:*= *\([^#]*\)/\1/p" Project.mk
}

function getproject {
  if [ -f Project.xml ]; then
    packagedeps=`getattr projectdependencies`
    packagename=`getattr packagename`
    packageprefix=`getattr packageprefix`
    package=`getattr package`
    packageid=`getattr packageid`
  elif [ -f Project.mk ]; then
    packagedeps=`getvar ProjectDependencies`
    packagename=`getvar PackageName`
    packageprefix=`getvar PackagePrefix`
    package=`getvar Package`
    packageid=`getvar PackageID`
  else
    bad Error: Project has no Project.xml or Project.mk
  fi
  # echo packagedeps=$packagedeps
  # echo packagename=$packagename
  # echo packageprefix=$packageprefix
  # echo package=$package
  # echo packageid=$packageid

  if [ -z "$packageid" ]; then
    if [ -n "$package" ]; then
      packageid=$package
    else
      [ -n "$packageprefix" ] || packageprefix=local
      [ -n "$packagename" ] || packagename=$(basename $(ocpiReadLinkE .))
      packageid=$packageprefix.$packagename
    fi
  fi
}

function checkAssetName {
  # If the asset name contains anything other than letters,
  # digits, and underscores, there is a problem.  Likewise,
  # asset names cannot begin with an underscore or a digit.
  aname=$1
  if [[ ! "$aname" =~ ^[A-Za-z0-9_]+$ ]]; then
    bad asset name \"$aname\" contains an illegal character
  elif [[ "$aname" =~ ^_ || "$aname" =~ ^[0-9] ]]; then
    bad asset name \"$aname\" begins with an illegal character
  fi
}

<<<<<<< HEAD
=======
function getSoName {
    if [ "$(uname -s)" = Darwin ]; then
      otool -D -X $1 | sed 's=.*/=='
    else
      patchelf --print-soname $1
    fi
}
function setSoName {
    if [ "$(uname -s)" = Darwin ]; then
      install_name_tool -id $1 $2
    else
      patchelf --set-soname $1 $2
    fi
}

>>>>>>> 15346588
if [ "$1" = __test__ ] ; then
  if eval findInProjectPath $2 $3 result ; then
    echo good result is $result
  else
    echo bad result
  fi
fi<|MERGE_RESOLUTION|>--- conflicted
+++ resolved
@@ -37,13 +37,8 @@
 import ocpiassets; print(ocpiassets.Registry.get_registry_dir());"
   elif [ -n "$OCPI_PROJECT_REGISTRY_DIR" ]; then
     echo $OCPI_PROJECT_REGISTRY_DIR
-<<<<<<< HEAD
-  elif [ -n "$OCPI_CDK_DIR" ]; then
-    # Return default registry relative to CDK
-=======
   elif [ -n "$OCPI_ROOT_DIR" ]; then
     # Return default registry relative to ROOT
->>>>>>> 15346588
     echo $OCPI_ROOT_DIR/project-registry
   else
     # Return default global registry installation location
@@ -273,8 +268,6 @@
   fi
 }
 
-<<<<<<< HEAD
-=======
 function getSoName {
     if [ "$(uname -s)" = Darwin ]; then
       otool -D -X $1 | sed 's=.*/=='
@@ -290,7 +283,6 @@
     fi
 }
 
->>>>>>> 15346588
 if [ "$1" = __test__ ] ; then
   if eval findInProjectPath $2 $3 result ; then
     echo good result is $result
