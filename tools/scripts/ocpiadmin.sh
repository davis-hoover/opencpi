--- conflicted
+++ resolved
@@ -376,11 +376,7 @@
     ./scripts/install-opencpi.sh ${minimal:+--minimal} ${nokernel:+--no-kernel} $platform_target_dir || exit 1
 else
     # Since the build-opencpi.sh does an "rcc" build per project, and that implicitly
-<<<<<<< HEAD
-    # does "declarehdl" on projects, that is sufficient for on-demand hdl worker builds
-=======
     # does "declare" on projects, that is sufficient for on-demand hdl worker builds
->>>>>>> 15346588
     if [ -n "$minimal" ]; then
       ocpidev -d projects/core build hdl primitives library --hdl-platform=$platform
       ocpidev -d projects/platform build hdl primitives library --hdl-platform=$platform
