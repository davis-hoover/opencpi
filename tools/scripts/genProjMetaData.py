--- conflicted
+++ resolved
@@ -19,12 +19,7 @@
 
 # TODO: integrate more inline with ocpirun -A to get information instead of metadata file
 
-<<<<<<< HEAD
-from xml.etree import ElementTree as ET
-import fnmatch
-=======
 import pathlib
->>>>>>> 15346588
 import os
 import sys
 from xml.etree import ElementTree as ET
@@ -97,45 +92,6 @@
             built = checkBuiltWorker(workerDirPath)
             worker = ET.SubElement(workersET, "worker", {"name": workerDirPath.name})
             for targetStr, configStr in built:
-<<<<<<< HEAD
-                target = ET.SubElement(worker, "built")
-                target.set('target', targetStr)
-                target.set('configID', configStr)
-        # plat = getWorkerPlatforms(dirName + "/" + a, a)
-        elif(a.endswith(".test") and (a not in ["lib","specs","gen","doc","include"])):
-            test = ET.SubElement(testsET, "test")
-            test.set('name', a)
-
-def dirIsLib(dirName, comps):
-    if comps:
-        for name in comps.findall("library"):
-            if (dirName.endswith(name.get("name"))):
-                return (True, name)
-    return (False, [])
-
-def addApplications (root, apps, dirName):
-    for a in apps:
-        built = checkBuiltApp(a, dirName + '/' + a)
-        app = ET.SubElement(root, "application")
-        app.set('name', a)
-        for targetStr in built:
-                target = ET.SubElement(app, "built")
-                target.set('target', targetStr)
-
-def addXmlApplications (root, apps, dirName):
-    for a in apps:
-        if a == "application.xml":
-            continue
-        app = ET.SubElement(root, "application")
-        app.set('name', a)
-
-def addPlatforms (root, plats, dirName):
-    for a in plats:
-        if(a not in ["lib"]):
-            built = checkBuilt(dirName + '/' + a)
-            plat = ET.SubElement(root, "platform")
-            plat.set('name', a)
-=======
                 ET.SubElement(worker, "built", {"target": targetStr, "configID": configStr})
         elif workerDirPath.suffix == ".test":
             ET.SubElement(testsET, "test", {"name": workerDirPath.name})
@@ -146,7 +102,6 @@
         if applicationDirPath.is_dir():
             built = checkBuilt(applicationDirPath)
             app = ET.SubElement(root, "application", {"name": applicationDirPath.stem})
->>>>>>> 15346588
             for targetStr in built:
                 ET.SubElement(app, "built", {"target": targetStr})
         else:
@@ -178,21 +133,11 @@
     for primitiveDirPath in primitivesDirPath.iterdir():
         if not primitiveDirPath.is_dir() or primitiveDirPath.stem == "lib":
             continue
-<<<<<<< HEAD
-        built = checkBuilt(dirName + '/' + a)
-        dirtype = ocpiutil.get_dirtype(os.path.join(dirName, a))
-        if dirtype:
-            dirtype = dirtype.split("-")[1]
-            # prim = ET.SubElement(root, f"primitive-{dirtype}")
-            prim = ET.SubElement(root, "primitive-{}".format(dirtype))
-        prim.set('name', a)
-=======
         built = checkBuilt(primitiveDirPath)
         dirtype = ocpiutil.get_dirtype(str(primitiveDirPath))
         if dirtype:
             dirtype = dirtype.split("-")[1]
             prim = ET.SubElement(root, "primitive-{}".format(dirtype), {"name": primitiveDirPath.stem})
->>>>>>> 15346588
         for targetStr in built:
             ET.SubElement(prim, "built", {"target": targetStr})
 
@@ -236,16 +181,10 @@
         if level and (not elem.tail or not elem.tail.strip()):
             elem.tail = i
 
-<<<<<<< HEAD
+
 def main(project_dir=None):
-    
-    if not project_dir and len(sys.argv) < 2 :
-=======
-
-def main(project_dir=None):
 
     if project_dir is None and len(sys.argv) < 2:
->>>>>>> 15346588
         print("ERROR: need to specify the path to the project")
         sys.exit(1)
 
@@ -254,11 +193,7 @@
     else:
         force = False
 
-<<<<<<< HEAD
-    mydir = project_dir if project_dir else sys.argv[1]
-=======
     mydir = project_dir if project_dir is not None else sys.argv[1]
->>>>>>> 15346588
     mydir = ocpiutil.get_path_to_project_top(mydir)
     if not mydir:
         return
@@ -279,41 +214,6 @@
     for item in pathlib.Path(mydir).iterdir():
         if item.stem == "applications":
             apps = ET.SubElement(root, "applications")
-<<<<<<< HEAD
-            sub_dirs = [dir for dir in os.listdir(mydir + "/applications")
-                                    if not os.path.isfile(os.path.join(mydir + "/applications", dir))]
-            only_files = [dir for dir in os.listdir(mydir + "/applications")
-                                      if os.path.isfile(os.path.join(mydir, "applications", dir)) and fnmatch.fnmatch(dir, '*.xml')]
-            addApplications(apps, sub_dirs, mydir + "/applications")
-            addXmlApplications(apps, only_files, mydir + "/applications")
-
-        for dirName, subdirList, fileList in os.walk(mydir):
-            if "exports" in dirName or "imports" in dirName:
-                continue
-            elif dirName == mydir + "/components":
-                if ocpiutil.get_dirtype(dirName) == "library":
-                    addLibs(comps, ["components"])
-                else:
-                    addLibs(comps, subdirList)
-            elif dirName.endswith("/hdl/platforms"):
-                platforms = ET.SubElement(hdl, "platforms")
-                addPlatforms(platforms, subdirList, dirName)
-            elif dirName.endswith("/rcc/platforms"):
-                platforms = ET.SubElement(rcc, "platforms")
-                addPlatforms(platforms, subdirList, dirName)
-
-            elif dirName.endswith("/cards"):
-                hdlLibs = hdl.findall("libraries")
-                if hdlLibs.__len__() == 0:
-                    hdlLibs = [ET.SubElement(hdl, "libraries")]
-                cards = ET.SubElement(hdlLibs[0], "library")
-                cards.set('name', "cards")
-                addWorkers(cards, subdirList, dirName)
-
-            elif dirName.endswith("/devices"):
-                if "/platforms/" not in dirName:
-                    # This is the hdl/devices directory
-=======
             addApplications(apps, item)
         elif item.stem == "components":
             comps = ET.SubElement(root, "components")
@@ -335,49 +235,9 @@
                                     devs = ET.SubElement(plat[0], "library", {"name": "devices"})
                                     addWorkers(devs, platformChild)
                 elif hdlChild.stem == "cards":
->>>>>>> 15346588
                     hdlLibs = hdl.findall("libraries")
                     if len(hdlLibs) == 0:
                         hdlLibs = [ET.SubElement(hdl, "libraries")]
-<<<<<<< HEAD
-                    devs = ET.SubElement(hdlLibs[0], "library")
-                    devs.set('name', "devices")
-                    addWorkers(devs, subdirList, dirName)
-                else:
-                    # this is a devices directory under a platform
-                    dirSplit = dirName.split('/')
-                    platName = [];
-                    index = list(range(0, len(dirSplit)-1))
-                    for i, sub in zip(index, dirSplit):
-                        if (sub == "platforms"):
-                            platName = dirSplit[i+1]
-                    platformsEl =   hdl.findall("platforms")
-                    if  platformsEl.__len__() >0:
-                        plats = platformsEl[0]
-                        platformTag = "platform[@name='"+platName+"']"
-                        plat = plats.findall(platformTag)
-                        if plat.__len__() > 0:
-                            devs = ET.SubElement(plat[0], "library")
-                            devs.set('name',"devices")
-                            addWorkers(devs, subdirList, dirName)
-
-            elif dirName.endswith("hdl/assemblies"):
-                addAssemblies(assys ,subdirList, dirName)
-            elif dirName.endswith("hdl/primitives"):
-                addPrimitives(prims, subdirList, dirName)
-
-            retVal = dirIsLib(dirName, comps)
-            if (retVal[0]):
-                addWorkers(retVal[1], subdirList, dirName)
-
-        # This message talks about something that is meaningless and undocumented to users
-        #print("Updating project metadata...")
-        indent(root)
-        tree = ET.ElementTree(root)
-        tree.write(mydir+"/project-metadata.xml")
-    else:
-        print("metadata is not stale, not regenerating")
-=======
                     cards = ET.SubElement(hdlLibs[0], "library", {"name": "cards"})
                     addWorkers(cards, hdlChild)
                 elif hdlChild.stem == "assemblies":
@@ -400,7 +260,6 @@
     tree = ET.ElementTree(root)
     tree.write(mydir + "/project-metadata.xml")
 
->>>>>>> 15346588
 
 if __name__ == "__main__":
     main()