--- conflicted
+++ resolved
@@ -44,13 +44,8 @@
 #include "OsAssert.hh"  // ocpiLog macros
 #include "OsFileSystem.hh"  // Filesystem ops like mkdir etc.
 #include "OcpiDataTypesApi.hh"  // OA::OCPI_* types
-<<<<<<< HEAD
 #include "UtilException.hh"  // OU::Error
 #include "UtilMisc.hh"  // OU::format, getProjectRegistry, string2File
-=======
-#include "OcpiUtilException.h"  // OU::Error
-#include "OcpiUtilMisc.h"  // OU::format, getProjectRegistry, string2File
->>>>>>> 35b3b1a1
 #include "MetadataPort.hh"  // OM::Port
 #include "MetadataProperty.hh"  // OM::Property
 #include "MetadataWorker.hh"  // OM::Worker
@@ -69,11 +64,8 @@
   CMD_OPTION  (verbose,   v, Bool,   NULL, "Set verbosity to info level") \
   CMD_OPTION  (debug,     d, Bool,   NULL, "Set verbosity to debug level") \
   CMD_OPTION  (directory, D, String, ".",  "Specify the directory in which to put output generated files")
-<<<<<<< HEAD
+
 #include "BaseOption.hh"
-=======
-#include "CmdOption.hh"
->>>>>>> 35b3b1a1
 
 // Instantiate ocipgr object
 static OcpigrObj ocpigr;
