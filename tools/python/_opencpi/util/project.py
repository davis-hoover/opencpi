--- conflicted
+++ resolved
@@ -124,7 +124,6 @@
                 top_xml_elements += [ "hdldevice", "hdlimplementation" ]
     elif name == "components":
         # ambiguous: if there are worker dirs
-<<<<<<< HEAD
         if os.path.exists(directory + "/components.xml"):
             make_type = asset_type = xt.parse(xml_file).getroot().tag.lower()
         else:
@@ -136,16 +135,6 @@
                         if name == "specs" or (len(dparts) > 1 and dparts[-1] in in_lib):
                             make_type = asset_type = 'library'
                             break
-=======
-        make_type = 'libraries'
-        with os.scandir(directory) as it:
-            for entry in it:
-                if entry.is_dir():
-                    dparts = entry.name.split('.')
-                    if name == "specs" or (len(dparts) > 1 and dparts[-1] in in_lib):
-                        make_type = asset_type = 'library'
-                        break
->>>>>>> b0034940
     elif name in ["platforms", "primitives", "cards", "devices", "adapters", "assemblies" ]:
         # plurals that are usually make types but not actual assets
         if directory.startswith(name): # incure absolutizing penalty
@@ -170,10 +159,7 @@
         make_type = "hdl-assemblies"
     elif os.path.isfile(xml_file):
         # a platform, an assembly, a library, a primitive
-<<<<<<< HEAD
-=======
         import xml.etree.ElementTree as xt
->>>>>>> b0034940
         tag = xt.parse(xml_file).getroot().tag.lower()
         if tag.startswith("hdl"):
             make_type = asset_type = "hdl-" + tag[3:]
