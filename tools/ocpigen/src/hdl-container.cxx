/*
 * This file is protected by Copyright. Please refer to the COPYRIGHT file
 * distributed with this source distribution.
 *
 * This file is part of OpenCPI <http://www.opencpi.org>
 *
 * OpenCPI is free software: you can redistribute it and/or modify it under the
 * terms of the GNU Lesser General Public License as published by the Free
 * Software Foundation, either version 3 of the License, or (at your option) any
 * later version.
 *
 * OpenCPI is distributed in the hope that it will be useful, but WITHOUT ANY
 * WARRANTY; without even the implied warranty of MERCHANTABILITY or FITNESS FOR
 * A PARTICULAR PURPOSE. See the GNU Lesser General Public License for more
 * details.
 *
 * You should have received a copy of the GNU Lesser General Public License
 * along with this program. If not, see <http://www.gnu.org/licenses/>.
 */

#include <stdint.h>
#include "OcpiUtilMisc.h"
#include "OcpiUtilEzxml.h"
#include "HdlOCCP.h"
#include "assembly.h"
#include "hdl.h"
#include "hdl-container.h"
static void
emitTimeClient(std::string &assy, const char *instance, const char *portName, Port *port = NULL) {
  OU::formatAdd(assy,
		"  <instance worker='time_client%s' name='%s_%s_time_client'/>\n"
		"  <connection>\n"
		"    <port instance='%s_%s_time_client' name='wti'/>\n"
		"    <port instance='%s' name='%s'/>\n"
		"  </connection>\n"
		"  <connection>\n"
		"    <port instance='pfconfig' name='time'/>\n"
		"    <port instance='%s_%s_time_client' name='time'/>\n"
		"  </connection>\n",
		port && port->m_myClock && !port->m_clock->m_output ?  "_co" : "",
		instance, portName,
		instance, portName,
		instance, portName,
		instance, portName);
}

HdlContainer *HdlContainer::
create(ezxml_t xml, const char *xfile, const char *&err) {
  std::string myConfig, myPlatform, myAssy, myConstraints;
  OrderedStringSet platforms;
  // "only" is for backward compatibility
  if ((err = OE::checkAttrs(xml, IMPL_ATTRS, HDL_TOP_ATTRS, PLATFORM_ATTRS,
			    HDL_CONTAINER_ATTRS, "only", (void*)0)) ||
      (err = OE::checkElements(xml, HDL_CONTAINER_ELEMS, (void*)0)) ||
      (err = parsePlatform(xml, myConfig, myConstraints, platforms)))
    return NULL;
  if (platforms.empty()) {
    if (!g_platform)
      err = "No platform or platform configuration specified in HdlContainer";
  } else if (platforms.size() == 1) {
    if (g_platform) {
      if (platforms.front() != g_platform)
	err = OU::esprintf("platform specified as \"%s\" does not match container's \"%s\"",
			   g_platform, platforms.front().c_str());
    } else
      myPlatform = platforms.front();
  } else if (g_platform) {
    if (platforms.find(g_platform) == platforms.end())
      err = OU::esprintf("platform specified as \"%s\" is not one of container's platforms",
			 g_platform);
  } else
    err = "multiple platforms are possible for this container, but none was specified";
  if (err)
    return NULL;
  if (g_platform)
    myPlatform = g_platform;
  OE::getOptionalString(xml, myAssy, "assembly");
  if (myAssy.empty()) {
    if (assembly)
      myAssy = assembly;
    else {
      err = OU::esprintf("No assembly specified for container specified in %s", xfile);
      return NULL;
    }
  }
  std::string configFile, assyFile, configName;
  HdlConfig *config;
  HdlAssembly *appAssembly;
  ezxml_t x;
  OU::format(configName, "%s/hdl/%s", ::platformDir, myConfig.c_str());
  if ((err = parseFile(configName.c_str(), xfile, "HdlConfig", &x, configFile))) {
    configName = myPlatform + "/gen/" + myConfig;
    if (parseFile(configName.c_str(), xfile, "HdlConfig", &x, configFile))
      return NULL;
  }
  if (!(config = HdlConfig::create(x, myPlatform.c_str(), configFile.c_str(), NULL, err)) ||
      (err = parseFile(myAssy.c_str(), xfile, "HdlAssembly", &x, assyFile)) ||
      !(appAssembly = HdlAssembly::create(x, assyFile.c_str(), NULL, err)))
    return NULL;
  HdlContainer *p = new HdlContainer(*config, *appAssembly, xml, xfile, err);
  if (err) {
    delete p;
    return NULL;
  }
  return p;
}

// When we add a client, we delay instantiating the split/join until it is actually needed.
// So this method actually is providing the split/join for the previous client if there is one
// If the current client is NULL, the current channel is terminated.
void UNoc::
addClient(std::string &assy, bool control, const char *client, const char *port) {
  UNocChannel &unc = m_channels[m_currentChannel];
  std::string prevInstance, prevPort, node;
  // The choices are:
  // 1. Is there a "previous client" (unc.m_currentNode != 0), remembered from a previous call?
  // 2. Are we adding a node (client != NULL) or just terminating (client == NULL).
  if (unc.m_currentNode) {
    // Deal with the previously added client now that we know everything we need to know,
    // namely whether it will be the last client or not (which SDP optimizes).
    unsigned pos = unc.m_currentNode - 1;
    if (pos == 0) { // the previous client is the first one so it attaches to the pfconfig
      prevInstance = "pfconfig";
      OU::format(prevPort, "name='%s' index='%u'", m_name, m_currentChannel);
    } else {
      OU::format(prevInstance, "%s_unoc%u_%u", m_name, m_currentChannel, pos - 1);
      prevPort = "name='down'";
    }
    if (client || m_type != SDPPort) {
      // If the channel we are using has a previous node or we are not SDP, then
      // instance its split/join node, and connect it upstream
      OU::format(node,  "%s_unoc%u_%u", m_name, m_currentChannel, pos);
      if (m_type == SDPPort)
	OU::formatAdd(assy,
		      "  <instance name='%s' worker='sdp_node'>\n"
		      "    <property name='sdp_width' value='%zu'/>\n"
		      "  </instance>\n",
		      node.c_str(), m_width);
      else {
	assert(unc.m_control || pos);
	OU::formatAdd(assy,
		      "  <instance name='%s' worker='unoc_node'>\n"
		      "    <property name='control' value='%s'/>\n"
		      "    <property name='position' value='%u'/>\n"
		      "  </instance>\n",
		      // We are assuming there is always an initial control node on unocs
		      node.c_str(), unc.m_control ? "true" : "false", 
		      unc.m_control ? 0 : pos - 1);
      }
      // Connect the inserted node to its upstream master and its client.
      OU::formatAdd(assy,
		    "  <connection>\n"
		    "    <port instance='%s' %s/>\n"
		    "    <port instance='%s' name='up'/>\n"
		    "  </connection>\n"
		    "  <connection>\n"
		    "    <port instance='%s' name='client'/>\n"
		    "    <port instance='%s' name='%s'/>\n"
		    "  </connection>\n",
		  prevInstance.c_str(), prevPort.c_str(), node.c_str(),
		  node.c_str(), unc.m_client.c_str(), unc.m_port.c_str());
    } else {
      // The previous client is the last client, and we are SDP.
      // Terminate the SDP channel by using the last client as the termination.
      // Connect the inserted node to its upstream master and its client.
      // FIXME:  set a parameter on the last client indicating its role as terminator
      OU::formatAdd(assy,
		    "  <connection>\n"
		    "    <port instance='%s' %s/>\n"
		    "    <port instance='%s' name='%s'/>\n"
		    "  </connection>\n",
		    prevInstance.c_str(), prevPort.c_str(), unc.m_client.c_str(),
		    unc.m_port.c_str());
    }
  }
  // if !client then terminate the channel
  if (client) {
    unc.m_control = control;
    unc.m_client = client;
    unc.m_port = port;
    unc.m_currentNode++;
    m_currentChannel = (m_currentChannel + 1) % (unsigned)m_channels.size();
  } else if (m_type != SDPPort || unc.m_currentNode == 0) {
    // Terminate a unoc channel or an empty SDP channel
    prevInstance = unc.m_currentNode == 0 ? "pfconfig" : node.c_str();
    if (unc.m_currentNode)
      prevPort = "name='down'";
    else
      OU::format(prevPort, "name='%s'", m_name);
    if (m_type == SDPPort && unc.m_currentNode == 0)
      OU::formatAdd(prevPort, " index='%u'", m_currentChannel);
    std::string term;
    OU::format(term, "unoc_term%u_%u",  m_currentChannel, unc.m_currentNode);
    OU::formatAdd(assy,
		  "  <instance worker='%s_term' name='%s'/>\n"
		  "  <connection>\n"
		  "    <port instance='%s' %s/>\n"
		  "    <port instance='%s' name='up'/>\n"
		  "  </connection>\n",
		  m_type == SDPPort ? "sdp" : "unoc", term.c_str(), prevInstance.c_str(),
		  prevPort.c_str(), term.c_str());
  }
}

void UNoc::
terminate(std::string &assy) {
  for (unsigned c = 0; c < m_channels.size(); c++) {
      m_currentChannel = c;
      addClient(assy, false, NULL, NULL);
  }
}



HdlContainer::
HdlContainer(HdlConfig &config, HdlAssembly &appAssembly, ezxml_t xml, const char *xfile,
	     const char *&err)
  : Worker(xml, xfile, "", Worker::Container, NULL, NULL, err),
    HdlHasDevInstances(config.m_platform, config.m_plugged, *this),
    m_appAssembly(appAssembly), m_config(config) {
  appAssembly.setParent(this);
  config.setParent(this);
  if (!g_platform)
    g_platform = m_config.platform().cname();
  bool doDefault = false;
  if ((err = OE::getBoolean(xml, "default", &doDefault)))
    return;
  switch (m_endian) {
  case NoEndian:
    m_endian = Little;
  case Little:
  case Big:
    break;
  default:
    err = OU::esprintf("The endian setting \"%s\" is not allowed in containers",
		       endians[m_endian]);
    return;
  }
  // Set the fixed elements that would normally be parsed
  m_noControl = true;
  // Prepare to build (and terminate) the uNocs for interconnects
  // We remember the last instance for each uNoc
  // Establish the NOC usage, if there is any.
  // An interconnect can be on any device worker, but for now it is on the config.
  UNocs uNocs;
  Port
    *icp = NULL, // the interconnect port on the platform config, if one exists
    *cp = NULL;  // the CP master port on the platform config, if one exists
  for (PortsIter pi = m_config.m_ports.begin(); pi != m_config.m_ports.end(); pi++) {
    Port &p = **pi;
    if (p.m_master) {
      if (p.m_type == CPPort)
	cp = &p;
      else if (p.m_type == SDPPort || p.m_type == NOCPort) {
	icp = &p;
#if 0
	size_t len = p.m_name.length();

	Port *slave = NULL;
	for (PortsIter si = m_config.m_ports.begin(); si != m_config.m_ports.end(); si++) {
	  Port &sp = **si;
	  if (!sp.m_master && (sp.m_type == NOCPort || sp.m_type == SDPPort) &&
	      !strncasecmp(p.pname(), sp.pname(), len) && !strcasecmp(sp.pname() + len, "_slave")) {
	    assert(!slave);
	    slave = &sp;
	  }
	}
	ocpiAssert(p.m_type == SDPPort || slave);
#endif
	uNocs.insert(std::make_pair(p.pname(),
				    UNoc(p.pname(), p.m_type, m_config.sdpWidth(), p.m_count)));
      }
    }
  }
  // Preinstall device instances.  These may be devices in the platform OR may be
  // random devices that are just standalone workers.
#if 1
  if ((err = parseDevInstances(m_xml, xfile, this, &m_config.devInstances())))
    return;
#else
  for (ezxml_t dx = ezxml_cchild(m_xml, "device"); dx; dx = ezxml_cnext(dx)) {
    bool floating = false;
    if ((err = OE::getBoolean(dx, "floating", &floating)))
      return;
    std::string name;
    if (floating) {
      // This device is not part of the platform.
      // FIXME:  bad coding practice
      // Fixing would involve allowing containers to own devices...
      HdlPlatform &pf = *(HdlPlatform *)&m_platform;
      err = pf.addFloatingDevice(dx, xfile, this, name);
    } else
      err = OE::getRequiredString(dx, name, "name");
    // We have a device to add to the container that exists on the platform or on a card
    if (err || (err = parseDevInstance(name.c_str(), dx, m_file.c_str(), this, false,
				       &m_config.devInstances(), NULL, NULL)))
      return;
  }
#endif
  // Establish connections, WHICH MAY ALSO IMPLICITLY CREATE DEVICE INSTANCES
  ContConnects connections;
  for (ezxml_t cx = ezxml_cchild(m_xml, "connection"); cx; cx = ezxml_cnext(cx)) {
    ContConnect c;
    if ((err = parseConnection(cx, c)))
      return;
    connections.push_back(c);
  }
  size_t nWCIs = 0; // count control ports as we go, to scale the ocscp at the end
  std::string assy;
  OU::format(assy, "<HdlContainerAssembly name='%s' language='vhdl'>\n", m_name.c_str());
  // The platform configuration instance
  OU::formatAdd(assy, "  <instance name='pfconfig' worker='%s'>\n", m_config.m_file.c_str());
  // We must map any signals from card-based device workers to the slot signals.
  // Devices on platforms will already have the right default external signal names.
  for (DevInstancesIter di = m_config.m_devInstances.begin();
       di != m_config.m_devInstances.end(); di++)
    mapDevSignals(assy, *di, false);
  OU::formatAdd(assy, "  </instance>\n");
  // Connect the platform configuration to the control plane
  if (!m_config.m_noControl) {
    Port &p = *m_config.m_ports[0];
    OU::formatAdd(assy,
		  "  <connection count='%zu'>\n"
		  "    <port instance='ocscp' name='wci'/>\n"
		  "    <port instance='pfconfig' name='%s'/>\n"
		  "  </connection>\n",
		  p.m_count, p.pname());
    nWCIs += p.m_count;
  }
  if (m_appAssembly.m_assembly && m_appAssembly.m_assembly->m_instances.size() != 0) {
    // Instance the assembly and connect its wci
    OU::formatAdd(assy, "  <instance worker='%s'/>\n", m_appAssembly.m_implName);
    // Connect the assembly to the control plane
    if (!m_appAssembly.m_noControl) {
      Port &p = *m_appAssembly.m_ports[0];
      OU::formatAdd(assy,
		    "  <connection count='%zu'>\n"
		    "    <port instance='ocscp' name='wci' index='%zu'/>\n"
		    "    <port instance='%s' name='%s'/>\n"
		    "  </connection>\n",
		    p.m_count, nWCIs,
		    m_appAssembly.m_implName, p.pname());
      nWCIs += p.m_count;
    }
  }
  if (icp && !cp) {
    UNoc &unoc = uNocs.at(icp->pname());
    std::string client;
    const char *icPort;
    OU::format(client, "%s_unoc2cp", icp->pname());
    if (icp->m_type == SDPPort) {
      OU::formatAdd(assy,
		    "  <instance name='%s' worker='sdp2cp'>\n"
		    "    <property name='sdp_width' value='%zu'/>\n"
		    "  </instance>\n",
		    client.c_str(), m_config.sdpWidth());

      icPort = "sdp";
    } else {
      OU::formatAdd(assy, "  <instance name='%s' worker='unoc2cp'/>\n", client.c_str());
      icPort = "client";
    }
    OU::formatAdd(assy,
		  "  <connection>\n"
		  "    <port instance='%s' name='cp'/>\n"
		  "    <port instance='ocscp' name='cp'/>\n"
		  "  </connection>\n",
		  client.c_str());
    unoc.addClient(assy, true, client.c_str(), icPort);
  } else
    // Connect it to the pf config's cpmaster
    for (PortsIter ii = m_config.m_ports.begin(); ii != m_config.m_ports.end(); ii++) {
      Port &i = **ii;
      if (i.m_master && i.m_type == CPPort) {
	OU::formatAdd(assy,
		      "  <connection>\n"
		      "    <port instance='pfconfig' name='%s'/>\n"
		      "    <port instance='ocscp' name='cp'/>\n"
		      "  </connection>\n",
		      i.pname());
	break;
      }
    }
  if (doDefault) {
    if (ezxml_cchild(m_xml, "connection")) {
      err = "Connections are not allowed in default containers";
      return;
    }
    if (ezxml_cchild(m_xml, "device")) {
      err = "Devices are not allowed in default containers";
      return;
    }
    for (PortsIter pi = m_appAssembly.m_ports.begin(); pi != m_appAssembly.m_ports.end(); pi++)
      if ((*pi)->isData()) {
	if (uNocs.empty() || uNocs.size() > 1) {
	  if (!attribute)
	    err = OU::esprintf("No single interconnect in platform configuration for assembly port %s",
			       (*pi)->pname());
	  return;
	}
	for (PortsIter ii = m_config.m_ports.begin(); ii != m_config.m_ports.end(); ii++) {
	  Port &i = **ii;
	  if (i.m_master && (i.m_type == NOCPort || i.m_type == SDPPort)) {
	    ContConnect c;
	    c.external = *pi;
	    c.interconnect = &i;
	    if ((err = emitUNocConnection(assy, uNocs, nWCIs, c)))
	      return;
	    break;
	  }
	}
      }
  } else {
    for (DevInstancesIter dii = m_devInstances.begin(); dii != m_devInstances.end(); dii++) {
      const DevInstance &di = *dii;
      const DeviceType &dt = di.device.deviceType();
      // Decide whether to map the signals or not, based on whether we are an emulator
      // or are paired with an emulator
      const DevInstance *emulator = NULL;
      for (DevInstancesIter edi = m_devInstances.begin(); edi != m_devInstances.end(); edi++)
	if ((*edi).device.deviceType().m_emulate &&
	    !strcasecmp((*edi).device.deviceType().m_emulate->m_implName, dt.m_implName)) {
	  emulator = &*edi;
	  break;
	}
      // Instance the device and connect its wci
      // FIXME this is copied from hdl-config - consolidate
      OU::formatAdd(assy, "  <instance name='%s' worker='%s'%s>\n",
		    di.cname(), dt.cname(), emulator ? " emulated='1'" : "");
      if (di.m_instancePVs.size()) {
	const OU::Assembly::Property *ap = &di.m_instancePVs[0];
	for (size_t n = di.m_instancePVs.size(); n; n--, ap++)
	  OU::formatAdd(assy, "    <property name='%s' value='%s'/>\n",
			ap->m_name.c_str(), ap->m_value.c_str());
      }
      if (!emulator && !dt.m_emulate)
	mapDevSignals(assy, di, true);
      assy += "  </instance>\n";
      if (!dt.m_noControl) {
	OU::formatAdd(assy,
		      "  <connection>\n"
		      "    <port instance='ocscp' name='wci' index='%zu'/>\n"
		      "    <port instance='%s' name='%s'/>\n"
		      "  </connection>\n",
		      nWCIs, di.cname(),
		      dt.ports()[0]->pname());
	nWCIs++;
      }
      // Instance time clients for the device
      for (auto pi = dt.ports().begin(); pi != dt.ports().end(); ++pi) {
        Port &p = **pi;
        if (p.m_type == WTIPort)
          emitTimeClient(assy, di.cname(), p.pname(), &p);
      }
    }
    for (ContConnectsIter ci = connections.begin(); ci != connections.end(); ci++)
      if ((err = emitConnection(assy, uNocs, nWCIs, *ci)))
	return;
    emitSubdeviceConnections(assy, &m_config.m_devInstances);
  }
  // Instance the scalable control plane and adapter to SDP/uNoc if present.
  OU::formatAdd(assy,
		"  <instance worker='ocscp'>\n"
		"    <property name='nworkers' value='%zu'/>\n"
		"    <property name='ocpi_endian' value='%s'/>\n"
		"  </instance>\n", nWCIs,
		endians[m_endian]);
  // Terminate the uNocs
  for (UNocsIter ii = uNocs.begin(); ii != uNocs.end(); ii++)
    ii->second.terminate(assy);
  // Instance time clients for the assembly
  for (auto pi = m_appAssembly.m_ports.begin(); pi != m_appAssembly.m_ports.end(); ++pi) {
    Port &p = **pi;
    if (p.m_type == WTIPort)
      emitTimeClient(assy, m_appAssembly.m_implName, p.pname(), &p);
  }
  OU::formatAdd(assy,
		"  <instance worker='metadata'/>\n"
		"    <connection>\n"
		"     <port instance='metadata' name='metadata'/>\n"
		"     <port instance='pfconfig' name='metadata'/>\n"
		"    </connection>\n");
  OU::formatAdd(assy, "</HdlContainerAssembly>\n");
  // The assembly will automatically inherit all the signals, prefixed by instance.
  //  if (!attribute)
  ocpiInfo("=======Begin generated container assembly=======\n"
	   "%s"
	   "=======End generated container assembly=======\n",
	   assy.c_str());
  // The (inherited) worker is updated to have the xml for the assembly we just generated.
  char *copy = strdup(assy.c_str());
  ezxml_t x;
  if ((err = OE::ezxml_parse_str(copy, strlen(copy), x))) {
    err = OU::esprintf("XML Parsing error on generated container assembly: %s", err);
    return;
  }
  // Make all slot signals external whether they are used or not.
  for (SlotsIter sli = m_platform.slots().begin(); sli != m_platform.slots().end(); sli++) {
    const Slot &sl = *(*sli).second;
    const SlotType &t = sl.m_type;
    unsigned n = 0;
    for (SignalsIter si = t.m_signals.begin(); si != t.m_signals.end(); si++, n++) {
      Slot::SignalsIter ssi = sl.m_signals.find(*si);
      if (ssi != sl.m_signals.end() && ssi->second.empty())
	continue;
      Signal &sig = *new Signal(**si);
      if (ssi != sl.m_signals.end() && ssi->second.c_str()[0] == '/')
	sig.m_name = &ssi->second.c_str()[1];
      else
	sig.m_name = sl.m_prefix + (ssi == sl.m_signals.end() ? (*si)->cname() :
				    ssi->second.c_str());
      if (!m_sigmap.findSignal(sig.m_name)) {
	m_signals.push_back(&sig);
	m_sigmap[sig.cname()] = &sig;
	ocpiDebug("Creating container signal from slot signal: %s", sig.cname());
      }
    }
  }
  m_xml = x;
  // For platform devices that are not instanced:
  //    Make all device signals external, and cause the outputs to be tied to zero.
  //    EXCEPT for device signals that are explicitly mapped to NULL, meaning they are
  //    not present in this platform
  //    This is necessary here because external signals are normally just created
  //    as a side effect of instances with signals.
  for (DevicesIter di = m_platform.devices().begin(); di != m_platform.devices().end(); di++) {
    if (!findDevInstance(**di, NULL, NULL, &m_config.devInstances(), NULL)) {
      const DeviceType &dt = (*di)->deviceType();
      // We have an uninstanced device
      for (SignalsIter si = dt.m_signals.begin(); si != dt.m_signals.end(); si++) {
	for (unsigned n = 0; (*si)->m_width ? n < (*si)->m_width : n == 0; n++) {
	  Signal *cs = NULL; // The container signal we will create
	  bool isSingle = false; // slow down to suppress warning
	  const char *boardName;
	  if ((boardName = (*di)->m_dev2bd.findSignal(**si, n, isSingle))) {
	    // There is a mapping, but it might be NULL if the signal is not on the platform
	    if (*boardName) {
	      Signal *bs = (**di).m_board.m_extmap.findSignal(boardName);
	      assert(bs);
	      assert((**di).m_board.m_bd2dev.findSignal(boardName));
	      if (m_sigmap.find(boardName) == m_sigmap.end()) {
		cs = new Signal(*bs); // clone the board signal for the container signal
		// If the board signal is bidirectional (can be anything), it should inherit
		// the direction of the device's signal
		if (bs->m_direction == Signal::BIDIRECTIONAL)
		  cs->m_direction = (*si)->m_direction;
	      }
	    }
	  } else {
	    std::string name;
	    OU::format(name, "%s_%s", (*di)->m_name.c_str(), (*si)->m_name.c_str());
	    if (m_sigmap.find(name.c_str()) == m_sigmap.end()) {
	      // No mapping - the device signal has the default mapping - clone the device signal
	      cs = new Signal(**si);
	      cs->m_name = name;
	    }
	  }
	  if (cs) {
	    m_signals.push_back(cs);
	    m_sigmap[cs->cname()] = cs;
	  }
	  if (!isSingle)
	    break;
	}
      }
    }
  }
  // During the parsing of the container assembly we KNOW what the platform is,
  // but the platform config XML that might be parsed might think it is defaulting
  // from the platform where it lives, so we temporarily set the global to the
  // platform we know.
  const char *save = g_platform;
  g_platform = m_platform.cname();
  if ((err = parseHdl()))
    return;
  g_platform = save;
}

HdlContainer::
~HdlContainer() {
  delete &m_config;
}

// Establish and parse connection - THIS MAY IMPLICITLY CREATE DEVICE INSTANCES
const char *HdlContainer::
parseConnection(ezxml_t cx, ContConnect &c) {
  const char *err;
  if ((err = OE::checkAttrs(cx, "external", "instance", "device", "interconnect", "port",
			    "otherdevice", "otherport", "card", "slot", NULL)))
    return err;
  const char *attr;
  c.external = NULL;
  if ((attr = ezxml_cattr(cx, "external"))) {
    // Instance time clients for the assembly
    for (PortsIter pi = m_appAssembly.m_ports.begin(); pi != m_appAssembly.m_ports.end(); pi++)
      if (!strcasecmp((*pi)->pname(), attr)) {
	c.external = *pi;
	break;
      }
    if (!c.external)
      return OU::esprintf("External assembly port '%s' not found in assembly", attr);
  }
  // Devices are complicated.  Two orthogonal issues:
  // 1. Is it a platform device or a card device?
  // 2. Is it:
  //    A. Already instantiated in the config
  //    B. Is it instantiated explicitly here
  //    C. Is it instantiated implicitly here
  c.devInConfig = false;
  if ((attr = ezxml_cattr(cx, "device")) &&
      (err = parseDevInstance(attr, cx, m_file.c_str(), this, false, &m_config.devInstances(),
			      &c.devInstance, &c.devInConfig)))
    return err;
  if ((attr = ezxml_cattr(cx, "port"))) {
    if (!c.devInstance)
      return OU::esprintf("Port '%s' specified without specifying a device", attr);
    const ::Device &d = c.devInstance->device;
    for (PortsIter pi = d.deviceType().ports().begin();
	 pi != d.deviceType().ports().end(); pi++)
      if (!strcasecmp((*pi)->pname(), attr)) {
	c.port = *pi;
	break;
      }
    if (!c.port)
      return OU::esprintf("Port '%s' not found for device '%s'", attr, d.cname());
    if (!c.port->isData())
      return OU::esprintf("Port '%s' for device '%s' is not a data port", attr, d.cname());
  } else if (c.devInstance) {
    const ::Device &d = c.devInstance->device;
    // Find the one data port
    for (PortsIter pi = d.deviceType().ports().begin();
	 pi != d.deviceType().ports().end(); pi++)
      if ((*pi)->isData()) {
	if (c.port)
	  return OU::esprintf("There are multiple data ports for device '%s'; you must specify one",
			      d.cname());
	c.port = *pi;
      }
    if (!c.port)
      return OU::esprintf("There are no data ports for device '%s'", d.cname());
  }
  //TODO: There should be much more code sharing between device and otherdevice 
  c.otherDevInConfig = false;
  if ((attr = ezxml_cattr(cx, "otherdevice")) &&
      (err = parseDevInstance(attr, cx, m_file.c_str(), this, false, &m_config.devInstances(),
			      &c.otherDevInstance, &c.otherDevInConfig)))
    return err;
  ocpiDebug("attr is: %s",attr);
  if ((attr = ezxml_cattr(cx, "otherport"))) {
    ocpiDebug("Found otherport");
    if (!c.otherDevInstance)
      return OU::esprintf("Port '%s' specified without specifying a device", attr);
    const ::Device &d = c.otherDevInstance->device;
    for (PortsIter pi = d.deviceType().ports().begin();
	 pi != d.deviceType().ports().end(); pi++)
      if (!strcasecmp((*pi)->pname(), attr)) {
	c.otherPort = *pi;
	break;
      }
    if (!c.otherPort)
      return OU::esprintf("Port '%s' not found for device '%s'", attr, d.cname());
    if (!c.otherPort->isData())
      return OU::esprintf("Port '%s' for device '%s' is not a data port", attr, d.cname());
  } else if (c.otherDevInstance) {
    ocpiDebug("Did not find otherport");
    const ::Device &d = c.otherDevInstance->device;
    // Find the one data port
    for (PortsIter pi = d.deviceType().ports().begin();
	 pi != d.deviceType().ports().end(); pi++)
      if ((*pi)->isData()) {
	if (c.otherPort)
	  return OU::esprintf("There are multiple data ports for device '%s'; you must specify one",
			      d.cname());
	c.otherPort = *pi;
      }
    if (!c.otherPort)
      return OU::esprintf("There are no data ports for device '%s'", d.cname());
  }
  if ((attr = ezxml_cattr(cx, "interconnect"))) {
    // An interconnect can be on any device worker, but for now it is on the config.
    for (PortsIter pi = m_config.m_ports.begin(); pi != m_config.m_ports.end(); pi++) {
      Port &p = **pi;
      if (!strcasecmp(p.pname(), attr) ||
	  (!strcmp(attr, "*") && p.m_master && (p.m_type == NOCPort || p.m_type == SDPPort))) {
	c.interconnect = &p;
	break;
      }
    }
    if (!c.interconnect ||
	(c.interconnect->m_type != NOCPort && c.interconnect->m_type != SDPPort) ||
	!c.interconnect->m_master)
      return OU::esprintf("Interconnect '%s' not found for platform '%s'", attr,
			   m_config.platform().cname());
  }
  return NULL;
}

// Make a connection to an interconnect
const char *HdlContainer::
emitUNocConnection(std::string &assy, UNocs &uNocs, size_t &index, const ContConnect &c) {
    // Find uNoc
  const char *iname = c.interconnect->pname();
  UNoc &unoc = uNocs.at(iname);
  UNocChannel &unc = unoc.m_channels[unoc.m_currentChannel];
  Port *port = c.external ? c.external : c.port;
  if (port->m_type != WSIPort ||
      (c.interconnect->m_type != NOCPort && c.interconnect->m_type != SDPPort) ||
      !c.interconnect->m_master)
    return OU::esprintf("unsupported container connection between "
			"port %s of %s%s and interconnect %s",
			port->pname(), iname,
			c.external ? "assembly" : "device",
			c.external ? "" : c.devInstance->device.cname());
  std::string dma, sma, ctl;
  const char *unocPort;
  if (c.interconnect->m_type == SDPPort) {
    unocPort = "sdp";
    OU::format(dma, "%s_sdp_%s%u_%u", iname, port->isDataProducer() ? "send" : "receive",
	       unoc.m_currentChannel, unc.m_currentNode);
    sma = dma;
    ctl = dma;
    // Create a sender or receiver DP/DMA module to stream to/from another place on the
    // interconnect.
    OU::formatAdd(assy,
		  "  <instance name='%s' worker='sdp_%s' interconnect='%s'>\n"
		  "    <property name='sdp_width' value='%zu'/>\n"
		  "  </instance>\n",
		  dma.c_str(), port->isDataProducer() ? "send" : "receive", iname,
		  m_config.sdpWidth());
    // Instance a pipeline node upstream and connect it to the dma module
    // FIXME make this conditional
    std::string pipeline;
    OU::format(pipeline, "%s_sdp_pipeline%u_%u",
	       iname, unoc.m_currentChannel, unc.m_currentNode);
    unocPort = "up";
    OU::formatAdd(assy,
		  "  <instance name='%s' worker='sdp_pipeline'>\n"
		  "    <property name='sdp_width' value='%zu'/>\n"
		  "  </instance>\n"
		  "  <connection>\n"
		  "    <port instance='%s' name='down'/>\n"
		  "    <port instance='%s' name='sdp'/>\n"
		  "  </connection>\n",
		  pipeline.c_str(), m_config.sdpWidth(), pipeline.c_str(), dma.c_str());
    dma = pipeline;
  } else {
    OU::format(dma, "%s_ocdp%u_%u", iname, unoc.m_currentChannel, unc.m_currentNode);
    OU::format(sma, "%s_sma%u_%u",  iname, unoc.m_currentChannel, unc.m_currentNode);
    unocPort = "client";
    // Create the three instances:
    // 1. A unoc node to use the interconnect's unoc
    // 2. A DP/DMA module to stream to/from another place on the interconnect
    // 3. An SMA to adapt the WMI on the DP to the WSI that is needed (for now).
    OU::formatAdd(assy,
		  "  <instance name='%s' worker='sma' adapter='%s' configure='%u'/>\n"
		  "  <instance name='%s' worker='ocdp' interconnect='%s' configure='%u'>\n"
		  "    <property name='includePull' value='%u'/>\n"
		  "    <property name='includePush' value='%u'/>\n"
		  "  </instance>\n",
		  sma.c_str(), iname, port->isDataProducer() ? 2 : 1,
                  dma.c_str(), iname, unc.m_currentNode,
		  1, // port->u.wdi.isProducer ? 0 : 1,
		  1); // port->u.wdi.isProducer ? 1 : 0

    // connect the SMA to the WCI and connect the DP to the SMA, increment WCI count
    OU::formatAdd(assy,
		  "  <connection>\n"
		  "    <port instance='%s' name='ctl'/>\n"
		  "    <port instance='ocscp' name='wci' index='%zu'/>\n"
		  "  </connection>\n"
		  "  <connection>\n"
		  "    <port instance='%s' %s='data'/>\n"
		  "    <port instance='%s' %s='message'/>\n"
		  "  </connection>\n",
		  sma.c_str(), index++,
		  dma.c_str(), port->isDataProducer() ? "to" : "from",
		  sma.c_str(), port->isDataProducer() ? "from" : "to");
    // Add time client to OCDP's WTI port
    emitTimeClient(assy, dma.c_str(), "wti");
    ctl = dma;
  }
  // Connect the dma to the wci, incrementing the WCI count
  OU::formatAdd(assy,
		"  <connection>\n"
		"    <port instance='%s' name='ctl'/>\n"
		"    <port instance='ocscp' name='wci' index='%zu'/>\n"
		"  </connection>\n",
		ctl.c_str(), index++);
  // Connect to the port
  std::string other;
  if (c.devInConfig)
    OU::format(other, "%s_%s", c.devInstance->cname(), port->pname());
  else
    other = port->pname();
  OU::formatAdd(assy,
		"  <connection>\n"
		"    <port instance='%s' %s='%s'/>\n"
		"    <port instance='%s' %s='%s'/>\n"
		"  </connection>\n",
		sma.c_str(),
		port->isDataProducer() ? "to" : "from",
		port->isDataProducer() ? "in" : "out",
		c.external ? m_appAssembly.m_implName :
		(c.devInConfig ? "pfconfig" : c.devInstance->cname()),
		port->isDataProducer() ? "from" : "to",
		other.c_str());
  unoc.addClient(assy, false, dma.c_str(), unocPort);
  return NULL;
}

// Emit the connection XML for a container-level connection.
// The possibilities are:
// interconnect <-> external
// interconnect <-> device - the device can be in the config or specifically instanced in the container
// external <-> device - ditto
// There is currently no provision for same->same yet.
// interconnect <-> interconnect might be useful for bridging
// device <-> device might be useful for testing
// external <-> external?
const char *HdlContainer::
emitConnection(std::string &assy, UNocs &uNocs, size_t &index, const ContConnect &c) {
  const char *err;
  if (c.interconnect) {
    if ((err = emitUNocConnection(assy, uNocs, index, c)))
      return err;
  } else if (c.external && c.devInstance) {
    // We need to connect an external port to a port of a device instance.
    std::string devport;
    if (c.devInConfig)
      OU::format(devport, "%s_%s", c.devInstance->cname(), c.port->pname());
    OU::formatAdd(assy,
		  "  <connection>\n"
		  "    <port instance='%s' name='%s'/>\n"
		  "    <port instance='%s' name='%s'/>\n"
		  "  </connection>\n",
		  m_appAssembly.m_implName, c.external->pname(),
		  c.devInConfig ? "pfconfig" : c.devInstance->cname(),
		  c.devInConfig ? devport.c_str() : c.port->pname());
  } else if (c.devInstance && c.otherDevInstance) {
    // We need to connect a port of a device instance to another device.
    std::string devport, otherDevport;
    if (c.devInConfig)
      OU::format(devport, "%s_%s", c.devInstance->cname(), c.port->pname());
    if (c.otherDevInConfig)
      OU::format(otherDevport, "%s_%s", c.otherDevInstance->cname(), c.otherPort->pname());
    OU::formatAdd(assy,
  		  "  <connection>\n"
  		  "    <port instance='%s' name='%s'/>\n"
  		  "    <port instance='%s' name='%s'/>\n"
  		  "  </connection>\n",
  		  c.devInConfig ? "pfconfig" : c.devInstance->cname(),
  		  c.devInConfig ? devport.c_str() : c.port->pname(),
  		  c.otherDevInConfig ? "pfconfig" : c.otherDevInstance->cname(),
  		  c.otherDevInConfig ? otherDevport.c_str() : c.otherPort->pname());
  } else
    return "unsupported container connection";
  return NULL;
}

const char *HdlContainer::
emitAttribute(const char *attr) {
  if (!strcasecmp(attr, "language"))
    printf(m_language == VHDL ? "VHDL" : "Verilog");
  else if (!strcasecmp(attr, "platform"))
    puts(m_config.platform().m_implName);
  else if (!strcasecmp(attr, "configuration"))
    puts(m_config.m_implName);
  else
    return OU::esprintf("Unknown container attribute: %s", attr);
  return NULL;
}

void HdlContainer::
emitXmlWorkers(FILE *f) {
  m_config.emitXmlWorkers(f);
  m_appAssembly.emitXmlWorkers(f);
  Worker::emitXmlWorkers(f);
}

void HdlContainer::
emitXmlInstances(FILE *f) {
  size_t index = 0;
  m_config.emitInstances(f, "p", index);
  m_appAssembly.emitInstances(f, "a", index);
  emitInstances(f, "c", index);
}
void HdlContainer::
emitXmlConnections(FILE *f) {
  m_config.emitInternalConnections(f, "p");
  m_appAssembly.emitInternalConnections(f, "a");
  // The only internal data connections in a container might be between
  // an adapter and a device worker or conceivably between two adapters.
  emitInternalConnections(f, "c");
  // What is left is data connections that go through the container to the app.
  // 1. pf config to container (e.g. to an adapter in the container).
  // 2. pf config to app (e.g. to a dev wkr in the pf config)
  // 3. container to app (e.g. a dev wkr or adapter in the container)
  for (ConnectionsIter cci = m_assembly->m_connections.begin();
       cci != m_assembly->m_connections.end(); cci++) {
    Connection &cc = **cci;
    if (cc.m_attachments.front()->m_instPort.m_port->isData()) {
      InstancePort *ap = NULL, *pp = NULL, *ip = NULL; // instance ports for the app, for pf, for internal
      for (AttachmentsIter ai = cc.m_attachments.begin(); ai != cc.m_attachments.end(); ai++) {
	Attachment &a = **ai;
	(!strcasecmp(a.m_instPort.m_port->worker().m_implName, m_appAssembly.m_implName) ? ap :
	 !strcasecmp(a.m_instPort.m_port->worker().m_implName, m_config.m_implName) ? pp : ip)
	  = &a.m_instPort;
      }
      assert(ap || pp || ip);
      if (!ap && !pp)
	continue; // internal connection already dealt with
      // find the corresponding instport inside each side.
      InstancePort
	*aap = ap ? m_appAssembly.m_assembly->findInstancePort(ap->m_port->pname()) : NULL,
        *ppp = pp ? m_config.m_assembly->findInstancePort(pp->m_port->pname()) : NULL,
	*producer = (aap && aap->m_port->isDataProducer() ? aap :
		     ppp && ppp->m_port->isDataProducer() ? ppp : ip),
	*consumer = (aap && !aap->m_port->isDataProducer() ? aap :
		     ppp && !ppp->m_port->isDataProducer() ? ppp : ip);
      // Application is producing to an external consumer
      fprintf(f, "<connection from=\"%s/%s\" out=\"%s\" to=\"%s/%s\" in=\"%s\"/>\n",
	      producer == ip ? "c" : producer == aap ? "a" : "p",
	      producer->m_instance->cname(), producer->m_port->pname(),
	      consumer == ip ? "c" : consumer == aap ? "a" : "p",
	      consumer->m_instance->cname(), consumer->m_port->pname());
    }
  }
}

// inContainer means the device is instanced in the container as opposed to
// in the platform configuration.  If in a platform configuration the device signals
// are actually signals of the platform configuration worker.
void HdlContainer::
mapDevSignals(std::string &assy, const DevInstance &di, bool inContainer) {
  const Signals
    &devSigs = di.device.deviceType().m_signals,
    &instSigs = di.m_worker->m_signals;
  for (SignalsIter s = devSigs.begin(), i = instSigs.begin(); s != devSigs.end(); ++s, ++i) {
    assert((*s)->m_name == (*i)->m_name);
    if ((*i)->m_direction == Signal::UNUSED)
      continue;
    for (unsigned n = 0; (*s)->m_width ? n < (*s)->m_width : n == 0; n++) {
      // (Re)create the signal name of the pf_config signal
      const char *boardName;
      bool isSingle;
      if ((boardName = di.device.m_dev2bd.findSignal(**s, n, isSingle))) {
	std::string devSig = (*s)->cname();
	if ((*s)->m_width && isSingle)
	  OU::formatAdd(devSig, "(%u)", n);
	std::string dname, ename;
	if (di.slot && !inContainer)
	  OU::format(dname, "%s_%s_%s", di.slot->m_name.c_str(), di.device.cname(), devSig.c_str());
<<<<<<< HEAD
	else if (inContainer)
=======
	else if (inContainer || di.device.m_deviceType.m_type == Worker::Platform)
>>>>>>> 40cf9403
	  dname = devSig.c_str();
	else
	  OU::format(dname, "%s_%s", di.device.cname(), devSig.c_str());
	if (*boardName && di.slot) {
	  Signal *slotSig = di.device.m_board.m_extmap.findSignal(boardName);
	  assert(slotSig);
	  Slot::SignalsIter ssi = di.slot->m_signals.find(slotSig);
	  // Only set ename if this slot's signal is available on the platform.
	  // I.e. that pin of the slot might not be connected to a signal available to the FPGA
	  // in which case the device worker's signal will be unconnected.
	  if (ssi != di.slot->m_signals.end() && ssi->second.c_str()[0] == '/')
	    ename = &ssi->second.c_str()[1];
	  else if (ssi == di.slot->m_signals.end() || ssi->second.c_str()[0])
	    OU::format(ename, "%s%s", di.slot->m_prefix.c_str(),
		       ssi == di.slot->m_signals.end()  ?
		       slotSig->cname() : ssi->second.c_str());
	} else
	  ename = boardName;
	//	if (ename.length())
	OU::formatAdd(assy, "    <signal name='%s' external='%s'/>\n",
		      dname.c_str(), ename.c_str());
      } else {
	Signal *ns = new Signal(**i);
	if (di.device.deviceType().m_type != Worker::Platform)
	  OU::format(ns->m_name, "%s_%s", di.device.cname(), ns->cname());
	m_signals.push_back(ns);
	m_sigmap[ns->m_name.c_str()] = ns;
	break;
      }
    }
  }
}

const char *HdlContainer::
emitUuid(const OU::Uuid &uuid) {
  const char *err;
  FILE *f;
  if ((err = openOutput(m_implName, m_outDir, "", "_UUID", VER, NULL, f)))
    return err;
  const char *comment = hdlComment(Verilog);
  printgen(f, comment, m_file.c_str(), true);
  OCPI::HDL::HdlUUID uuidRegs;
  memcpy(uuidRegs.uuid, uuid.uuid, sizeof(uuidRegs.uuid));
  uuidRegs.birthday = (uint32_t)time(0);
  strncpy(uuidRegs.platform, g_platform, sizeof(uuidRegs.platform));
  strncpy(uuidRegs.device, g_device, sizeof(uuidRegs.device));
  strncpy(uuidRegs.load, load ? load : "", sizeof(uuidRegs.load));
  assert(sizeof(uuidRegs) * 8 == 512);
  fprintf(f,
	  "module mkUUID(uuid);\n"
	  "output [511 : 0] uuid;\nwire [511 : 0] uuid = 512'h");
  for (unsigned n = 0; n < sizeof(uuidRegs); n++)
    fprintf(f, "%02x", ((char*)&uuidRegs)[n]&0xff);
  fprintf(f, ";\nendmodule // mkUUID\n");
  if (fclose(f))
    return "Could not close output file. No space?";
  return NULL;
}

const char *Worker::
emitContainerImplHDL(FILE *f) {
  const char *comment = hdlComment(m_language);
  fprintf(f,
	  "%s This file contains the implementation declarations for a container configuration %s\n"
	  "%s Interface definition signal names are defined with pattern rule: \"%s\"\n\n",
	  comment, m_implName, comment, m_pattern);
  fprintf(f,
	  "Library IEEE; use IEEE.std_logic_1164.all, IEEE.numeric_std.all;\n"
	  "Library ocpi; use ocpi.all, ocpi.types.all;\n"
          "use work.%s_defs.all, work.%s_constants.all;\n",
	  m_implName, m_implName);
  emitVhdlLibraries(f);
  fprintf(f,
	  "\nentity %s_rv is\n", m_implName);
  emitParameters(f, m_language);
  emitSignals(f, VHDL, true, true, false);
  fprintf(f, "end entity %s_rv;\n", m_implName);
  emitVhdlSignalWrapper(f, "ftop");
  return NULL;
}

void HdlContainer::
recordSignalConnection(Signal &s, const char *from) {
  // A signal may be connected more than once if it is an input
  //  assert(m_connectedSignals.find(&s) == m_connectedSignals.end());
  m_connectedSignals[&s] = from;
  //  m_connectedSignals.insert(&s);
}
void HdlContainer::
emitDeviceSignalMapping(FILE *f, std::string &last, Signal &s, const char *prefix) {
  std::string name;
  if (s.m_direction == Signal::INOUT)
    fprintf(f, "%s      %s => %s", last.c_str(), s.m_name.c_str(), s.m_name.c_str());
  else
    Worker::emitDeviceSignalMapping(f, last, s, prefix);
}
void HdlContainer::
emitDeviceSignal(FILE *f, Language lang, std::string &last, Signal &s, const char *prefix) {
  if (s.m_direction == Signal::INOUT)
    // Inouts are different for containers since the tristate IOBUF is inserted.
    emitSignal(s.m_name.c_str(), f, lang, s.m_direction, last,
	       s.m_width ? (int)s.m_width : -1, 0, "", s.m_type);
  else
    Worker::emitDeviceSignal(f, lang, last, s, prefix);
}

void HdlContainer::
emitTieoffSignals(FILE *f) {
  for (SignalsIter si = m_signals.begin(); si != m_signals.end(); si++) {
    Signal &s = **si;
    ConnectedSignalsIter csi = m_connectedSignals.find(*si);
    if (csi == m_connectedSignals.end()) {
      // Assign device signal tieoffs for signals with no connections.
      std::string name;
      switch (s.m_direction) {
      case Signal::IN:
	fprintf(f, "  -- Input signal \"%s\" is unused and unconnected in this module\n",
		s.cname());
	break;
      case Signal::OUT:
	fprintf(f,
		"  -- Output signal \"%s\" is not connected to any instance.\n", s.cname());
	if (s.m_differential) {
	  OU::format(name, s.m_pos.c_str(), s.cname());
	  fprintf(f, "  %s => %s,\n", name.c_str(), s.m_width ? "(others => '0')" : "'0'");
	  OU::format(name, s.m_neg.c_str(), s.cname());
	  fprintf(f, "  %s => %s,\n", name.c_str(), s.m_width ? "(others => '0')" : "'0'");
	} else
	  fprintf(f, "  %s <= %s;\n", s.cname(), s.m_width ? "(others => '0')" : "'0'");
	break;
      case Signal::OUTIN:
	assert("Emulated INOUT signals must be connected"==0);
	break;
      case Signal::INOUT:
	assert(s.m_differential == false);
	fprintf(f,
		"  -- Inout signal \"%s\" is not connected to any instance.\n"
		"  %s_ts: util.util.TSINOUT_",
		s.cname(), s.cname());
	if (s.m_width)
	  fprintf(f,
		  "N\n"
		  "    generic map(width => %zu)\n"
		  "    port map(I => (others => '0')", s.m_width);
	else
	  fprintf(f,
		  "1\n"
		  "    port map(I => '0'");
	fprintf(f, ", IO => %s, O => open, OE => '0');\n", s.cname());
	break;
      case Signal::BIDIRECTIONAL: // not really supported properly
	break;
      case Signal::UNUSED: // not really supported properly
	fprintf(f, "  -- Signal \"%s\" is unused and unconnected in this module\n",
		s.cname());
	break;
      default:
	assert("Unexpected signal type for assembly tieoff" == 0);
      }
    } else if (s.m_direction == Signal::INOUT && !s.m_pin) {
      std::string in, out, oe;
      OU::format(in, s.m_in.c_str(), csi->second.c_str());
      OU::format(out, s.m_out.c_str(), csi->second.c_str());
      OU::format(oe, s.m_oe.c_str(), csi->second.c_str());
      // Signal has a connection and is INOUT - generate the top level tristate
      fprintf(f,
	      "  -- Inout signal \"%s\" needs a tristate buffer.\n"
		"  %s_ts: util.util.TSINOUT_",
	      s.cname(), s.cname());
      if (s.m_width)
	fprintf(f, "N\n    generic map(width => %zu)\n", s.m_width);
      else
	fprintf(f, "1\n");
      fprintf(f,
	      "    port map(I => %s, IO => %s, O => %s, OE => %s);\n",
	      out.c_str(), s.cname(), in.c_str(), oe.c_str());
    }
  }
}

// This is to help the container build scripts extract the platform
// and platform configuration from a container XML file without fully parsing the container.
// I.e. the only error checks done are the simple lexical check on this XML file,
// and the correct top level element and platform attributes.  Any other errors in this file
// or files it references will be generated later, in a better place to report them.
// If onlyValidPlatforms is true, make sure each platform is valid.
// A static method.
const char *HdlContainer::
parsePlatform(ezxml_t xml, std::string &config, std::string &constraints,
	      OrderedStringSet &platforms, bool onlyValidPlatforms) {
  const char
    *err,
    *pf = ezxml_cattr(xml, "platform"),
    *cf = ezxml_cattr(xml, "config"),
    *csf = ezxml_cattr(xml, "constraints"),
    *only = ezxml_cattr(xml, "only"),
    *exclude = ezxml_cattr(xml, "exclude");
  if (!only)
    only = ezxml_cattr(xml, "onlyplatforms");
  if (!exclude)
    exclude = ezxml_cattr(xml, "excludeplatforms");
  if ((pf ? 1 : 0) + (only ? 1 : 0) + (exclude ? 1 : 0) > 1)
    return "only one attribute of \"platform\", \"only\" or \"exclude\" is allowed";
  if (cf && strchr(cf, '/'))
    return OU::esprintf("invalid platform configuration name: \"%s\"", cf);
  std::string p;
  if (pf) {
    const char *slash = strchr(pf, '/');
    if (slash) {
      if (cf)
	return "specifying both \"config\" attribute and config after slash in \"platform\" "
	  "attribute is invalid";
      p.assign(pf, OCPI_SIZE_T_DIFF(slash, pf));
      cf = slash + 1;
    } else
      p = pf;
    if (p.length() > 3 && !strcmp(p.c_str() + p.length() - 3, "_pf"))
      p.resize(p.length() - 3);
    only = p.c_str();
  }
  if (only) {
    if ((err = getPlatforms(only, platforms, HdlModel, onlyValidPlatforms)))
      return err;
  } else if (exclude) {
    OrderedStringSet excludedPlatforms, allPlatforms;
    const StringSet *hdlPlatforms;
    if ((err = getPlatforms(exclude, excludedPlatforms, HdlModel, onlyValidPlatforms)) ||
	(err = getAllPlatforms(hdlPlatforms, HdlModel)))
      return err;
    for (auto pi = hdlPlatforms->begin(); pi != hdlPlatforms->end(); ++pi)
      if (excludedPlatforms.find(*pi) == excludedPlatforms.end())
	platforms.push_back(*pi);
  }
  config = cf ? cf : "base";
  constraints = csf ? csf : "-";
  return NULL;
}<|MERGE_RESOLUTION|>--- conflicted
+++ resolved
@@ -950,11 +950,7 @@
 	std::string dname, ename;
 	if (di.slot && !inContainer)
 	  OU::format(dname, "%s_%s_%s", di.slot->m_name.c_str(), di.device.cname(), devSig.c_str());
-<<<<<<< HEAD
-	else if (inContainer)
-=======
 	else if (inContainer || di.device.m_deviceType.m_type == Worker::Platform)
->>>>>>> 40cf9403
 	  dname = devSig.c_str();
 	else
 	  OU::format(dname, "%s_%s", di.device.cname(), devSig.c_str());
