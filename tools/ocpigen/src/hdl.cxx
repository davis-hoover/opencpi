/*
 * This file is protected by Copyright. Please refer to the COPYRIGHT file
 * distributed with this source distribution.
 *
 * This file is part of OpenCPI <http://www.opencpi.org>
 *
 * OpenCPI is free software: you can redistribute it and/or modify it under the
 * terms of the GNU Lesser General Public License as published by the Free
 * Software Foundation, either version 3 of the License, or (at your option) any
 * later version.
 *
 * OpenCPI is distributed in the hope that it will be useful, but WITHOUT ANY
 * WARRANTY; without even the implied warranty of MERCHANTABILITY or FITNESS FOR
 * A PARTICULAR PURPOSE. See the GNU Lesser General Public License for more
 * details.
 *
 * You should have received a copy of the GNU Lesser General Public License
 * along with this program. If not, see <http://www.gnu.org/licenses/>.
 */

#include <assert.h>
#include <ctype.h>
#include "data.h"
#include "hdl.h"
#include "hdl-device.h"

//bool hdlAssy = false;

// This is an HDL file, and perhaps an assembly or a platform or a container
const char *Worker::
parseHdl(const char *a_package) {
  const char *err;
  if (strcmp(m_implName, m_fileName.c_str()))
    return OU::esprintf("File name (%s) and implementation name in XML (%s) don't match",
			m_fileName.c_str(), m_implName);
  m_pattern = ezxml_cattr(m_xml, "Pattern");
  m_portPattern = ezxml_cattr(m_xml, "PortPattern");
  if (!m_pattern)
    m_pattern = "%s_";
  if (!m_portPattern)
    m_portPattern = "%s_%n";
  // Here is where there is a difference between a implementation and an assembly
  if (!strcasecmp(m_xml->name, "HdlImplementation") || !strcasecmp(m_xml->name, "HdlWorker") ||
      !strcasecmp(m_xml->name, "HdlPlatform") || !strcasecmp(m_xml->name, "HdlDevice") ||
      !strcasecmp(m_xml->name, "HdlConfig") || !strcasecmp(m_xml->name, "HdlContainer")) {
    if ((err = parseHdlImpl(a_package)))
      return OU::esprintf("in %s for %s: %s", m_xml->name, m_implName, err);
  } else if (!strcasecmp(m_xml->name, "HdlAssembly") ||
	     !strcasecmp(m_xml->name, "HdlPlatformAssembly") ||
	     !strcasecmp(m_xml->name, "HdlContainerAssembly")) {
    if ((err = parseHdlAssy()))
      return OU::esprintf("in %s for %s: %s", m_xml->name, m_implName, err);
  } else
    return "file contains neither an HdlImplementation nor an HdlAssembly nor an HdlPlatform";
  if (m_ports.size() > 32)
    return "worker has more than 32 ports";
  m_model = HdlModel;
  m_modelString = "hdl";
  return NULL;
}
// FIXME: get the basic HDL workers in their own class
const char *Worker::
finalizeHDL() {
  // This depends on the final property processing based on parameters etc.
<<<<<<< HEAD

  // For HDL, we need the string length for string properties, so we compute it here
  for (PropertiesIter pi = m_ctl.properties.begin(); pi != m_ctl.properties.end(); pi++) {
    OU::Property &p = **pi;
=======
  for (PropertiesIter pi = m_ctl.properties.begin(); pi != m_ctl.properties.end(); pi++) {
    OU::Property &p = **pi;
    // For HDL, we need the string length for string properties, so we compute it here
>>>>>>> 2c15f070
    if (p.m_isParameter && p.m_baseType == OA::OCPI_String && p.m_stringLength == 0) {
      assert(p.m_default);
      assert(p.m_default->m_vt == &p);
      p.m_stringLength = p.m_default->maxStringLength();
    }
<<<<<<< HEAD
  }
  // Whether a worker or an assembly, we derive the external OCP signals, etc.
=======
    if (!p.m_isParameter || p.m_isReadable) { // if worker has a value beyond generics
      if (p.m_isRaw) {
	if (p.m_isWritable)
	  m_ctl.rawWritables = true;
	if (p.m_isReadable)
	  m_ctl.rawReadables = true;
      } else {
	// These control attributes are only set for non-raw properties.
	if (p.m_isReadable)
	  m_ctl.nonRawReadables = true;
	if (p.m_isWritable)
	  m_ctl.nonRawWritables = true;
	if (p.m_isVolatile)
	  m_ctl.nonRawVolatiles = true;
	if (p.m_isVolatile || (p.m_isReadable && !p.m_isWritable && !p.m_isParameter))
	  (p.m_isBuiltin ? m_ctl.builtinReadbacks : m_ctl.nonRawReadbacks) = true;
	m_ctl.nNonRawRunProperties++;
	if (p.m_isSub32)
	  m_ctl.nonRawSub32Bits = true;
      }
    }
  }
  if (m_ctl.sub32Bits)
      m_needsEndian = true;
  // Finalize endian default
  if (m_endian == NoEndian)
    m_endian = m_needsEndian ? Little : Neutral;
>>>>>>> 2c15f070
  const char *err;
  if ((err = deriveOCP()))
    return OU::esprintf("in %s for %s: %s", m_xml->name, m_implName, err);
  unsigned wipN[NWIPTypes][2] = {{0}};
  for (unsigned i = 0; i < m_ports.size(); i++) {
    Port *p = m_ports[i];
    if ((err = p->doPatterns(wipN[p->m_type][p->masterIn()], m_maxPortTypeName)))
      return err;
    wipN[p->m_type][p->masterIn()]++;
  }
  return NULL;
}

Clock &Worker::
addWciClockReset() {
  // If there is no control port, then we synthesize the clock as wci_clk
  for (ClocksIter ci = m_clocks.begin(); ci != m_clocks.end(); ci++)
    if (!strcasecmp("wci_Clk", (*ci)->cname()))
      return **ci;
  Clock &clock = addClock();
  clock.m_name = "wci_Clk";
  clock.m_signal = "wci_Clk";
  clock.m_reset = "wci_Reset_n";
  m_wciClock = &clock;
  return clock;
}

Clock *Worker::
findClock(const char *a_name) const {
  for (ClocksIter ci = m_clocks.begin(); ci != m_clocks.end(); ci++) {
    Clock *c = *ci;
    if (!strcasecmp(a_name, c->cname()))
      return c;
  }
  return NULL;
}

const char *endians[] = {ENDIANS, NULL};

const char *Worker::
parseHdlImpl(const char *a_package) {
  const char *err;
  ezxml_t xctl;
  size_t dw;
  bool dwFound;
  if (!strcasecmp(OE::ezxml_tag(m_xml),"hdldevice"))
    m_isDevice = true;
  // Since we will steal properties from the device (worker) being emulated,
  // we actually need to know that worker before parsing this one.
  const char *emulate = ezxml_cattr(m_xml, "emulate");
  if (emulate) {
    const char *dot = strrchr(emulate, '.');
    if (!dot)
      return OU::esprintf("'emulate' attribute: '%s' has no authoring model suffix", emulate);
    if (!(m_emulate = HdlDevice::get(emulate, m_file.c_str(), this, err)))
      return OU::esprintf("for emulated device worker %s: %s", emulate, err);
    for (PropertiesIter pi = m_emulate->m_ctl.properties.begin();
	 pi != m_emulate->m_ctl.properties.end(); ++pi) {
      OU::Property &p = **pi;
      if (p.m_isParameter || (p.m_isWritable && !p.m_isRaw)) {
	// Roughly like addProperty.  FIXME: make a cloning version of addProperty and use it here
	ocpiDebug("Cloning property %s from emulatee ", p.cname());
	OU::Property *np = new OU::Property(p);
	np->m_ordinal = m_ctl.ordinal++;
	if (&p == m_emulate->m_debugProp)
	  m_debugProp = np;
	m_ctl.properties.push_back(np);
	m_ctl.summarizeAccess(*np);
      }
    }
    // roughly a copy-constructor that replaces the worker reference
    m_paramConfigs.resize(m_emulate->m_paramConfigs.size());
    for (unsigned n = 0; n < m_paramConfigs.size(); n++) {
      m_paramConfigs[n] = new ParamConfig(*this);
      m_paramConfigs[n]->clone(*m_emulate->m_paramConfigs[n]);
    }    
  }
  // This must be here so that when the properties are parsed,
  // the first raw one is properly aligned.
  if ((err = parseSpec(a_package)) ||
      (err = parseImplControl(xctl)) ||
      (err = OE::getNumber(m_xml, "datawidth", &dw, &dwFound)) ||
      (err = OE::getBoolean(m_xml, "outer", &m_outer)))
    return err;
  if (dwFound)
    m_defaultDataWidth = dw; // override the default if set
  if (m_noControl) {
    // Devices always get wci reset/control
    if (m_isDevice)
      addWciClockReset();
  } else {
    if (!createPort<WciPort>(*this, xctl, NULL, -1, err))
      return err;
    if (!m_wci->m_count)
      m_wci->m_count = 1;
  }
  // Now we do clocks before interfaces since they may refer to clocks
  for (ezxml_t xc = ezxml_cchild(m_xml, "Clock"); xc; xc = ezxml_cnext(xc)) {
    if ((err = OE::checkAttrs(xc, "Name", "Signal", "Home", (void*)0)))
      return err;
    Clock &c = addClock();
    const char *cp = ezxml_cattr(xc, "Name");
    if (!cp)
      return "Missing Name attribute in Clock subelement of HdlWorker";
    c.m_name = cp;
    cp = ezxml_cattr(xc, "Signal");
    c.m_signal = cp ? cp : "";
    if ((err = OE::getBoolean(xc, "output", &c.m_output)))
      return err;
  }
  // Now that we have clocks roughly set up, we process the wci clock
  //  if (wci && (err = checkClock(xctl, wci)))
  //    return err;
  // End of control interface/wci processing (except OCP signal config)
  //  size_t oldSize = m_ports.size(); // remember the base of extra ports
  // This ordering is repeated below
  if ((err = initImplPorts(m_xml, "MemoryInterface", createPort<WmemiPort>)) ||
      (err = initImplPorts(m_xml, "TimeInterface", createPort<WtiPort>)) ||
      (err = initImplPorts(m_xml, "timeservice", createPort<TimeServicePort>)) ||
      (err = initImplPorts(m_xml, "timebase", createPort<TimeBasePort>)) ||
      (err = initImplPorts(m_xml, "CPMaster", createPort<CpPort>)) ||
      (err = initImplPorts(m_xml, "uNOC", createPort<NocPort>)) ||
      (err = initImplPorts(m_xml, "SDP", createPort<SdpPort>)) ||
      (err = initImplPorts(m_xml, "Metadata", createPort<MetaDataPort>)) ||
      (err = initImplPorts(m_xml, "Control", createPort<WciPort>)) ||
      (err = initImplPorts(m_xml, "DevSignal", createPort<DevSignalsPort>)) ||
      (err = initImplPorts(m_xml, "DevSignals", createPort<DevSignalsPort>)) ||
      (err = initImplPorts(m_xml, "rawprop", createPort<RawPropPort>)))
    return err;

  // Prepare to process data plane port implementation info
  // Now lets look at the implementation-specific data interface info
  DataPort *sp;
  for (ezxml_t s = ezxml_cchild(m_xml, "StreamInterface"); s; s = ezxml_cnext(s))
    if ((err = checkDataPort(s, sp)) || !createDataPort<WsiPort>(*this, s, sp, -1, err))
    return err;
  for (ezxml_t m = ezxml_cchild(m_xml, "MessageInterface"); m; m = ezxml_cnext(m))
    if ((err = checkDataPort(m, sp)) || !createDataPort<WmiPort>(*this, m, sp, -1, err))
    return err;
  // Final passes over all data ports for defaulting and checking
  // 1. Convert any data ports to WSI if they were not mentioned and determine if a wci clk is
  //    needed.
  for (unsigned i = 0; i < m_ports.size(); i++)
    m_ports[i]->finalizeHdlDataPort(); // This will convert to a concrete impl type if not one yet
  // 2. Resolve clock references between ports
  for (unsigned i = 0; i < m_ports.size(); i++)
    if ((err = m_ports[i]->checkClock()))
      return err;
  // Now check that all clocks have a home and all ports have a clock
  for (ClocksIter ci = m_clocks.begin(); ci != m_clocks.end(); ci++) {
    Clock *c = *ci;
    if (!c->port && c->m_signal.empty())
      c->m_signal = c->m_name;
  }
  if (emulate) {
    //    addWciClockReset();
    if (ezxml_cchild(m_xml, "signal") || ezxml_cchild(m_xml, "signals"))
      return OU::esprintf("Can't have both \"emulate\" attributed and \"signal\" elements");
    //    std::string ew;
    //    OU::format(ew, "../%s/%.*s.xml", emulate, (int)(dot - emulate), emulate);
    for (SignalsIter si = m_emulate->m_signals.begin();
	 si != m_emulate->m_signals.end(); si++) {
      Signal *s = (*si)->reverse();
      m_signals.push_back(s);
      m_sigmap[s->m_name.c_str()] = s;
    }
    // For device-type ports, create the mirror image for the emulator
    for (unsigned i = 0; i < m_emulate->m_ports.size(); i++) {
      Port &p = *m_emulate->m_ports[i];
      if (p.m_type == DevSigPort || p.m_type == PropPort) {
	bool master = false;
	ocpiCheck(!OE::getBoolean(p.m_xml, "master", &master));
	char *copy = ezxml_toxml(p.m_xml);
	ezxml_t nx = ezxml_parse_str(copy, strlen(copy));
	ezxml_set_attr_d(nx, "master", master ? "0" : "1");
	if (!ezxml_cattr(nx, "name"))
	  ezxml_set_attr_d(nx, "name", p.pname());
	if (p.m_type == DevSigPort)
	  new DevSignalsPort(*this, nx, NULL, -1, err);
	else
	  new RawPropPort(*this, nx, NULL, -1, err);
      }
    }
  } else if ((err = Signal::parseSignals(m_xml, m_file, m_signals, m_sigmap, this)))
    return err;
  // now make sure clockPort references are sorted out and counts are non-zero
  for (unsigned i = 0; i < m_ports.size(); i++) {
    Port *p = m_ports[i];
    if (p->clockPort)
      p->clock = p->clockPort->clock;
    if (p->m_count == 0)
      p->m_count = 1;
  }
  return 0;
}


Signal::
Signal()
  : m_direction(NONE), m_width(0), m_differential(false), m_pin(false), m_type(NULL) {
}

Signal * Signal::
reverse() {
  Signal *s = new Signal(*this);
  switch(m_direction) {
  case IN: s->m_direction = OUT; break;
  case OUT:s->m_direction = IN; break;
  case INOUT:s->m_direction = OUTIN; break;
  default:
    break;
  }
  return s;
}

static void ucase(std::string &s) {
  for (unsigned n = 0; n < s.length(); ++n)
    if (s[n] == '%')
      ++n;
    else if (islower(s[n]))
      s[n] = (char)toupper(s[n]);
}
const char *Signal::directions[] = { DIRECTIONS, NULL };

const char *Signal::
parseDirection(const char *direction, std::string *expr, OCPI::Util::IdentResolver &ir) {
  static OU::Member dirType;
  if (dirType.m_baseType == OA::OCPI_none) {
    std::string enums;
    for (const char **ap = directions; *ap; ap++)
      OU::formatAdd(enums, "%s%s", enums.empty() ? "" : ",", *ap);
    char *xml;
    asprintf(&xml, "<member type='enum' enums='%s'/>", enums.c_str());
    ezxml_t tx;
    ocpiCheck(!OE::ezxml_parse_str(xml, 0, tx));
    ocpiCheck(!dirType.parse(tx, false, false, NULL, "direction", 0, NULL));
    free(xml);
  }
  OU::Value dirValue(dirType);
  bool isVariable;
  const char *err;
  if ((err = dirValue.parse(direction, NULL, false, &ir, &isVariable)))
    return OU::esprintf("error parsing direction attribute for \"%s\" signal: %s", cname(), err);
  if ((Direction)dirValue.m_ULong >= NONE)
    return OU::esprintf("direction attribute for \"%s\" invalid:  numeric value is %zu",
			cname(), (size_t)dirValue.m_ULong);
  m_direction = (Direction)dirValue.m_ULong;
  if (isVariable && expr)
    *expr = direction;
  return NULL;
}
const char *Signal::
parse(ezxml_t x, Worker *w) {
  const char *err;
  if ((err =
       OE::checkAttrs(x, "input", "inout", "bidirectional", "output", "width", "direction",
		      "name", "differential", "type", "pos", "neg", "in", "out", "oe",
		      "description", "pin", (void*)0)))
    return err;
  const char
    *name = ezxml_cattr(x, "name"),
    *nameIn = ezxml_cattr(x, "Input"),
    *nameOut = ezxml_cattr(x, "Output"),
    *nameInOut = ezxml_cattr(x, "InOut"),
    *nameOutIn = ezxml_cattr(x, "OutIn"),
    *nameBiDir = ezxml_cattr(x, "Bidirectional"),
    *direction = ezxml_cattr(x, "direction");
  if (name) {
    if (nameIn || nameOut || nameInOut || nameBiDir)
      return "Signal directions must be specified using the \"direction\" attribute when the "
	"\"name\" attribute is used";
    if (!direction)
      return "The \"direction\" attribute us required when the \"name\" attribute is present";
    if ((err = parseDirection(direction, &m_directionExpr, *w)))
      return err;
  } else {
    if (direction)
      return "Signal directions must be specified using the "
	"input/output/inout/bidirectional attributes if the name attribute is "
	"not used.  Using \"name\" and \"direction\" is recommended";
    switch ((nameIn ? 1 : 0) + (nameOut ? 1 : 0) + (nameInOut ? 1 : 0) + (nameBiDir ? 1 : 0)) {
    default:
      return "Only one of the input/output/inout/bidirectional attributes can be specified";
    case 0:
      return "If the \"name\" attribute is unspecified, one of input/output/inout/bidirectional "
	"must be specified";
    case 1:
      if ((name = nameIn))
	m_direction = IN;
      else if ((name = nameOut))
	m_direction = OUT;
      else if ((name = nameInOut))
	m_direction = INOUT;
      else if ((name = nameBiDir))
	m_direction = BIDIRECTIONAL;
      else if ((name = nameOutIn))
	m_direction = OUTIN;
    }
  }
  if ((err = OE::getNumber(x, "Width", &m_width, 0, 0)) ||
      (err = OE::getBoolean(x, "pin", &m_pin)) ||
      (err = OE::getBoolean(x, "differential", &m_differential)))
    return err;
  if (m_direction == INOUT && m_differential)
    return OU::esprintf("Signals that are both \"inout\" and differential are not supported");
  m_type = ezxml_cattr(x, "type");
  assert(!m_type); // catch any usage since this is obsolete and never documented?
  m_name = name;
  OE::getOptionalString(x, m_pos, "pos", "%sp");
  OE::getOptionalString(x, m_neg, "neg", "%sn");
  OE::getOptionalString(x, m_in, "in", "%s_i");
  OE::getOptionalString(x, m_out, "out", "%s_o");
  OE::getOptionalString(x, m_oe, "oe", "%s_oe");
  bool anyLower = false;
  for (const char *cp = name; *cp; ++cp)
    if (islower(*cp))
      anyLower = true;

  if (!anyLower) {
    ucase(m_pos);
    ucase(m_neg);
    ucase(m_in);
    ucase(m_out);
    ucase(m_oe);
  }
  return NULL;
}

const char *Signal::
parseSignals(ezxml_t xml, const std::string &parent, Signals &signals, SigMap &sigmap,
	     Worker *w) {
  const char *err = NULL;
  std::string sigattr;
  if (OE::getOptionalString(xml, sigattr, "signals")) {
    ezxml_t sigx;
    std::string sigFile;
    if ((err = parseFile(sigattr.c_str(), parent, "Signals", &sigx, sigFile, false)) ||
	(err = parseSignals(sigx, sigFile, signals, sigmap, w)))
      return err;
  }
  // process ad hoc signals
  for (ezxml_t xs = ezxml_cchild(xml, "Signal"); !err && xs; xs = ezxml_cnext(xs)) {
    Signal *s = new Signal;
    if (!(err = s->parse(xs, w)))  {
      if (sigmap.find(s->m_name.c_str()) == sigmap.end()) {
	signals.push_back(s);
	sigmap[s->m_name.c_str()] = s;
      } else {
	err = OU::esprintf("Duplicate signal: '%s'", s->m_name.c_str());
	delete s;
      }
    }
  }
  return err;
}

const Signal *Signal::
find(const SigMap &sigmap, const char *name) {
  SigMap::const_iterator si = sigmap.find(name);
  return si == sigmap.end() ? NULL : si->second;
}

void Signal::
deleteSignals(Signals &signals) {
  for (SignalsIter si = signals.begin(); si != signals.end(); si++)
    delete *si;
}

Signal *SigMap::
findSignal(const char *name, std::string *suffixed) const {
  SigMap_::const_iterator i = find(name);
  if (suffixed)
    suffixed->clear();
  if (i != end())
    return i->second;
  // No match, perhaps a suffixed match, look the slow way
  if (!suffixed)
    return NULL;
  for (i = begin(); i != end(); i++) {
    Signal &s = *i->second;
    if (s.m_differential) {
      OU::format(*suffixed, s.m_pos.c_str(), s.m_name.c_str());
      if (!strcasecmp(name, suffixed->c_str()))
	return &s;
      OU::format(*suffixed, s.m_neg.c_str(), s.m_name.c_str());
      if (!strcasecmp(name, suffixed->c_str()))
	return &s;
    } else if (s.m_direction == Signal::INOUT || s.m_direction == Signal::OUTIN) {
      OU::format(*suffixed, s.m_in.c_str(), s.m_name.c_str());
      if (!strcasecmp(name, suffixed->c_str()))
	return &s;
      OU::format(*suffixed, s.m_out.c_str(), s.m_name.c_str());
      if (!strcasecmp(name, suffixed->c_str()))
	return &s;
      OU::format(*suffixed, s.m_oe.c_str(), s.m_name.c_str());
      if (!strcasecmp(name, suffixed->c_str()))
	return &s;
    } else
      continue;
  }
  suffixed->clear();
  return NULL;
}

const char *SigMap::
findSignal(Signal *s) {
  for (SigMap_::const_iterator si = begin(); si != end(); si++)
    if ((*si).second == s)
      return (*si).first;
  return NULL;
}

const char *SigMapIdx::
findSignal(Signal *sig, size_t idx) const {
  for (SigMapIdxIter i = begin(); i != end(); i++)
    if ((*i).second.first == sig && (*i).second.second == idx)
      return (*i).first;
  return NULL;
}

// emit one side of differential, or only side..
void Signal::
emitConnectionSignal(FILE *f, const char *iname, const char *pattern, bool single,
		     Language lang) {
  std::string name;
  OU::format(name, pattern, m_name.c_str());
  if (lang == VHDL) {
    fprintf(f, "  signal %s%s%s : std_logic", iname ? iname : "", iname ? "_" : "", name.c_str());
    if (m_width && !single)
      fprintf(f, "_vector(%zu downto 0)", m_width-1);
    fprintf(f, ";\n");
  } else {
    fprintf(f, "wire ");
    if (m_width && !single)
      fprintf(f, "[%3zu:0] ", m_width-1);
    fprintf(f, "%s%s%s;\n", iname ? iname : "", iname ? "_" : "", name.c_str());
  }
}


// emit the "signal pseudo constants" for the worker.
// We record "macros" that define the directions of the ad-hoc signals for device workers.
// They are recorded in the generics file since they are similar in spirit to the
// constants that are defined there even though they are basically macros embedded in comments.
// The macro definition is of the form:
// <comment-prefix>__name=value
// The underscores are in fact part of the name of the macro
// This is inching toward VHDL template programming (cheetah etc.), but not enough to go all the
// way there.
void Worker::
emitSignalMacros(FILE *f, Language lang) {
  std::string prefix, last;
  OU::format(prefix, "  %s__decl", hdlComment(lang));
  bool first = true;
  for (SignalsIter si = m_signals.begin(); si != m_signals.end(); si++) {
    Signal &s = **si;
    if (s.m_directionExpr.length() && (s.m_direction != Signal::UNUSED || m_type == Container)) {
      if (first)
	fprintf(f, "  %s Define signals that are parameterized\n", hdlComment(lang));
      first = false;
      last += prefix;
      emitDeviceSignal(f, lang, last, s, prefix.c_str());
    }
  }
  if (!first)
    emitLastSignal(f, last, lang, true);
  OU::format(prefix, "  %s__map", hdlComment(lang));
  last = "";
  first = true;
  for (SignalsIter si = m_signals.begin(); si != m_signals.end(); si++) {
    Signal &s = **si;
    if (s.m_directionExpr.length() && s.m_direction != Signal::UNUSED) {
      if (first)
	fprintf(f, "  %s Map signals that are parameterized\n", hdlComment(lang));
      first = false;
      emitDeviceSignalMapping(f, last, s, prefix.c_str());
      last = ",\n";
    }
  }
  fprintf(f, "\n");
}<|MERGE_RESOLUTION|>--- conflicted
+++ resolved
@@ -62,25 +62,14 @@
 const char *Worker::
 finalizeHDL() {
   // This depends on the final property processing based on parameters etc.
-<<<<<<< HEAD
-
-  // For HDL, we need the string length for string properties, so we compute it here
-  for (PropertiesIter pi = m_ctl.properties.begin(); pi != m_ctl.properties.end(); pi++) {
-    OU::Property &p = **pi;
-=======
   for (PropertiesIter pi = m_ctl.properties.begin(); pi != m_ctl.properties.end(); pi++) {
     OU::Property &p = **pi;
     // For HDL, we need the string length for string properties, so we compute it here
->>>>>>> 2c15f070
     if (p.m_isParameter && p.m_baseType == OA::OCPI_String && p.m_stringLength == 0) {
       assert(p.m_default);
       assert(p.m_default->m_vt == &p);
       p.m_stringLength = p.m_default->maxStringLength();
     }
-<<<<<<< HEAD
-  }
-  // Whether a worker or an assembly, we derive the external OCP signals, etc.
-=======
     if (!p.m_isParameter || p.m_isReadable) { // if worker has a value beyond generics
       if (p.m_isRaw) {
 	if (p.m_isWritable)
@@ -108,7 +97,6 @@
   // Finalize endian default
   if (m_endian == NoEndian)
     m_endian = m_needsEndian ? Little : Neutral;
->>>>>>> 2c15f070
   const char *err;
   if ((err = deriveOCP()))
     return OU::esprintf("in %s for %s: %s", m_xml->name, m_implName, err);
