#include "hdl.h"
#include "ocp.h"

WsiPort::
WsiPort(Worker &w, ezxml_t x, Port *sp, int ordinal, const char *&err)
  : DataPort(w, x, sp, ordinal, WSIPort, err) {
  if (err)
    return;
  if ((err = OE::checkAttrs(x, "Name", "Clock", "DataWidth", "PreciseBurst",
			    "ImpreciseBurst", "Continuous", "Abortable",
			    "EarlyRequest", "MyClock", "RegRequest", "Pattern",
			    "NumberOfOpcodes", "MaxMessageValues",
			    "datavaluewidth", "zerolengthmessages",
			    "datavaluegranularity", "implname", "producer", "optional",
			    DISTRIBUTION_ATTRS, PARTITION_ATTRS,
			    (void*)0)) ||
      (err = OE::getBoolean(x, "Abortable", &m_abortable)) ||
      (err = OE::getBoolean(x, "RegRequest", &m_regRequest)) ||
      (err = OE::getBoolean(x, "EarlyRequest", &m_earlyRequest)))
    return;
  m_master = m_isProducer;
  finalize();
}

// Our special copy constructor
WsiPort::
WsiPort(const WsiPort &other, Worker &w , std::string &name, size_t count,
	OCPI::Util::Assembly::Role *role, const char *&err)
  : DataPort(other, w, name, count, role, err) {
  if (err)
    return;
  m_abortable = other.m_abortable;
  m_earlyRequest = other.m_earlyRequest;
  // The only attribute that isn't interface-related
  m_regRequest = false;
}

// Virtual constructor: the concrete instantiated classes must have a clone method,
// which calls the corresponding specialized copy constructor
Port &WsiPort::
clone(Worker &w, std::string &name, size_t count, OCPI::Util::Assembly::Role *role,
      const char *&err) const {
  return *new WsiPort(*this, w, name, count, role, err);
}

WsiPort::
~WsiPort() {
}

bool WsiPort::
masterIn() const {
  return !m_isProducer;
}

void WsiPort::
emitPortDescription(FILE *f, Language lang) const {
  DataPort::emitPortDescription(f, lang);
  const char *comment = hdlComment(lang);
  fprintf(f, "  %s   Abortable: %s\n", comment, BOOL(m_abortable));
  fprintf(f, "  %s   EarlyRequest: %s\n", comment, BOOL(m_earlyRequest));
  fprintf(f, "  %s   RegRequest: %s\n", comment, BOOL(m_regRequest));
}

const char *WsiPort::
deriveOCP() {
  static uint8_t s[1]; // a non-zero string pointer
  OcpPort::deriveOCP();
  ocp.MCmd.width = 3;
  if (m_preciseBurst) {
    ocp.MBurstLength.width =
      OU::floorLog2((m_protocol->m_maxMessageValues * m_protocol->m_dataValueWidth +
		 m_dataWidth - 1)/
		m_dataWidth) + 1;
    //	ocpiInfo("Burst %u from mmv %u dvw %u dw %u",
    //		  ocp->MBurstLength.width, p->m_protocol->m_maxMessageValues,
    //		  p->m_protocol->m_dataValueWidth, p->dataWidth);
    if (ocp.MBurstLength.width < 2)
      ocp.MBurstLength.width = 2;
    // FIXME: this is not really supported, but was for compatibility
    if (m_impreciseBurst)
      ocp.MBurstPrecise.value = s;
  } else
    ocp.MBurstLength.width = 2;
  if (m_byteWidth != m_dataWidth || m_protocol->m_zeroLengthMessages) {
    ocp.MByteEn.width = m_dataWidth / m_byteWidth;
    ocp.MByteEn.value = s;
  }
  if (m_dataWidth != 0)
    ocp.MData.width =
      m_byteWidth != m_dataWidth && m_byteWidth != 8 ?
      8 * m_dataWidth / m_byteWidth : m_dataWidth;
  if (m_byteWidth != m_dataWidth && m_byteWidth != 8)
    ocp.MDataInfo.width = m_dataWidth - (8 * m_dataWidth / m_byteWidth);
  if (m_earlyRequest) {
    ocp.MDataLast.value = s;
    ocp.MDataValid.value = s;
  }
  if (m_abortable)
    ocp.MDataInfo.width++;
  if (m_nOpcodes > 1)
    ocp.MReqInfo.width = OU::ceilLog2(m_nOpcodes);
  ocp.MReqLast.value = s;
  ocp.MReset_n.value = s;
  ocp.SReset_n.value = s;
  ocp.SThreadBusy.value = s;
  fixOCP();
  return NULL;
}

void WsiPort::
emitVhdlShell(FILE *f, Port *wci) {
  bool slave = masterIn();
  const char
    *mOption0 = slave ? "(others => '0')" : "open",
    *mOption1 = slave ? "(others => '1')" : "open",
    *mName = slave ? typeNameIn.c_str() : typeNameOut.c_str(),
    *sName = slave ? typeNameOut.c_str() : typeNameIn.c_str();

  size_t opcode_width = ocp.MReqInfo.value ? ocp.MReqInfo.width : 1;
	  
  fprintf(f,
	  "  --\n"
	  "  -- The WSI interface helper component instance for port \"%s\"\n",
<<<<<<< HEAD
	  cname());
  if (ocp.MReqInfo.value) {
    if (m_protocol && m_protocol->nOperations()) {
      if (slave)
	fprintf(f,
		"  %s_opcode <= %s_opcode_t'val(to_integer(unsigned(%s_opcode_temp)));\n",
		cname(), m_protocol && m_protocol->operations() ?
		m_protocol->m_name.c_str() : cname(), cname());
      else {
=======
	  name());
  if (ocp.MReqInfo.value)
    if (m_protocol && m_protocol->nOperations())
      if (slave) {
#if 0
	fprintf(f,
		"  %s_opcode <= %s_opcode_t'val(to_integer(unsigned(%s_opcode_temp)));\n",
		name(), m_protocol && m_protocol->operations() ?
		m_protocol->m_name.c_str() : name(), name());
#else
	fprintf(f,
		"  -- Xilinx/ISE 14.6 synthesis doesn't do the t'val(x) function properly\n"
		"  -- Hence this workaround\n");
	fprintf(f,
		"  %s_opcode <=\n", name());
	OU::Operation *op = m_protocol->operations();
	unsigned nn;
	for (nn = 0; nn < m_protocol->nOperations(); nn++, op++)
	  fprintf(f, "%s    %s_%s_op_e when to_integer(unsigned(%s_opcode_temp)) = %u",
		  nn ? " else\n" : "", m_protocol->m_name.c_str(), op->name().c_str(), name(), nn);
	// If the protocol opcodes do not fill the space, fill it
	if (nn < m_nOpcodes)
	  for (unsigned o = 0; nn < m_nOpcodes; nn++, o++)
	    fprintf(f, " else\n    op%u_e when to_integer(unsigned(%s_opcode_temp)) = %u",
		    nn, name(), nn);
	fprintf(f, ";\n");
#endif
      } else {
>>>>>>> 8614dfec
	fprintf(f,
		"  -- Xilinx/ISE 14.6 synthesis doesn't do the t'pos(x) function properly\n"
		"  -- Hence this workaround\n");
	fprintf(f,
		"  %s_opcode_pos <=\n", cname());
	OU::Operation *op = m_protocol->operations();
	unsigned nn;
	for (nn = 0; nn < m_protocol->nOperations(); nn++, op++)
	  fprintf(f, "    %u when %s_opcode = %s_%s_op_e else\n",
		  nn, cname(), m_protocol->m_name.c_str(), op->cname());
	// If the protocol opcodes do not fill the space, fill it
	if (nn < m_nOpcodes)
	  for (unsigned o = 0; nn < m_nOpcodes; nn++, o++)
	    fprintf(f, "    %u when %s_opcode = %s_opcode_t'val(%u) else\n",
		    nn, cname(), m_protocol->m_name.c_str(), nn);
	fprintf(f, "    0;\n");
	fprintf(f,
		"  %s_opcode_temp <= std_logic_vector(to_unsigned(%s_opcode_pos, %s_opcode_temp'length));\n",
		cname(), cname(), cname());
      }
    } else 
      fprintf(f, "  %s_opcode%s <= %s_opcode%s;\n",
	      cname(), slave ? "" : "_temp", cname(), slave ? "_temp" : "");
  }	
  std::string width;
  OU::format(width, "ocpi_port_%s_", cname());
  fprintf(f,
	  "  %s_port : component ocpi.wsi.%s%s\n"
	  "    generic map(precise          => %s,\n"
	  "                mdata_width      => %s%s,\n"
	  "                mdata_info_width => %s%s,\n"
	  "                burst_width      => %zu,\n"
	  "                n_bytes          => %s%s,\n"
	  "                byte_width       => %zu,\n"
	  "                opcode_width     => %zu,\n"
	  "                own_clock        => %s,\n"
	  "                early_request    => %s)\n",
	  cname(),
	  m_isPartitioned ? "part_" : "",
	  slave ? "slave" : "master",
	  BOOL(m_preciseBurst),
	  ocp.MData.value ? width.c_str() : "",
	  ocp.MData.value ? "MData_width" : "1",
	  ocp.MDataInfo.value ? width.c_str() : "",
	  ocp.MDataInfo.value ? "MDataInfo_width" : "1",
	  ocp.MBurstLength.width,
	  ocp.MByteEn.value ? width.c_str() : "",
	  ocp.MByteEn.value ? "MByteEn_width" : "1",
	  m_byteWidth,
	  opcode_width,
	  BOOL(myClock),
	  BOOL(m_earlyRequest));
  fprintf(f, "    port map   (Clk              => %s%s,\n",
	  clock->port ? clock->port->typeNameIn.c_str() : clock->signal(),
	  clock->port ? ".Clk" : "");
  fprintf(f, "                MBurstLength     => %s.MBurstLength,\n", mName);
  fprintf(f, "                MByteEn          => %s%s,\n",
	  ocp.MByteEn.value ? mName : mOption1,
	  ocp.MByteEn.value ? ".MByteEn" : "");
  fprintf(f, "                MCmd             => %s.MCmd,\n", mName);
  fprintf(f, "                MData            => %s%s,\n",
	  ocp.MData.value ? mName : mOption0,
	  ocp.MData.value ? ".MData" : "");
  fprintf(f, "                MDataInfo        => %s%s,\n",
	  ocp.MDataInfo.value ? mName : mOption0,
	  ocp.MDataInfo.value ? ".MDataInfo" : "");
  fprintf(f, "                MDataLast        => %s%s,\n",
	  ocp.MDataLast.value ? mName : "open",
	  ocp.MDataLast.value ? ".MDataLast" : "");
  fprintf(f, "                MDataValid       => %s%s,\n",
	  ocp.MDataLast.value ? mName : "open",
	  ocp.MDataLast.value ? ".MDataValid" : "");
  fprintf(f, "                MReqInfo         => %s%s,\n",
	  ocp.MReqInfo.value ? mName : mOption0,
	  ocp.MReqInfo.value ? ".MReqInfo" : "");
  fprintf(f, "                MReqLast         => %s.MReqLast,\n", mName);
  fprintf(f, "                MReset_n         => %s.MReset_n,\n", mName);
  fprintf(f, "                SReset_n         => %s.SReset_n,\n", sName);
  fprintf(f, "                SThreadBusy      => %s.SThreadBusy,\n", sName);
  fprintf(f, "                wci_clk          => %s%s,\n",
	  wci ? wci->typeNameIn.c_str() :
	  (clock->port ? clock->port->typeNameIn.c_str() : clock->signal()),
	  wci || clock->port ? ".Clk" : "");
  fprintf(f, "                wci_reset        => %s,\n", "wci_reset");
  fprintf(f, "                wci_is_operating => %s,\n",	"wci_is_operating");
  fprintf(f, "                reset            => %s_reset,\n", cname());
  fprintf(f, "                ready            => %s_ready,\n", cname());
  fprintf(f, "                som              => %s_som,\n", cname());
  fprintf(f, "                eom              => %s_eom,\n", cname());
  if (ocp.MData.value) {
    fprintf(f, "                valid            => %s_valid,\n", cname());
    fprintf(f, "                data             => %s_data,\n", cname());
  } else {
    fprintf(f, "                valid            => open,\n");
    fprintf(f, "                data             => open,\n");
  }
  if (m_abortable)
    fprintf(f, "                abort            => %s_abort,\n", cname());
  else
    fprintf(f, "                abort            => %s,\n", slave ? "open" : "'0'");
  if (ocp.MByteEn.value)
    fprintf(f, "                byte_enable      => %s_byte_enable,\n", cname());
  else
    fprintf(f, "                byte_enable      => open,\n");
  if (m_preciseBurst)
    fprintf(f, "                burst_length     => %s_burst_length,\n", cname());
  else if (slave)
    fprintf(f, "                burst_length     => open,\n");
  else
    fprintf(f, "                burst_length     => (%zu downto 0 => '0'),\n",
	    ocp.MBurstLength.width-1);
  if (ocp.MReqInfo.value)
    fprintf(f, "                opcode           => %s_opcode_temp,\n", cname());
  else if (slave)
    fprintf(f, "                opcode           => open,\n");
  else
    fprintf(f, "                opcode           => (%zu downto 0 => '0'),\n",
	    opcode_width-1);
  if (slave)
    fprintf(f, "                take             => %s_take", cname());
  else
    fprintf(f, "                give             => %s_give", cname());
  if (m_isPartitioned)
    fprintf(f,
	    ",\n"
	    "                part_size        => %s_part_size,\n"
	    "                part_offset      => %s_part_offset,\n"
	    "                part_start       => %s_part_start,\n"
	    "                part_ready       => %s_part_ready,\n"
	    "                part_%s        => %s_part_%s",
	    cname(), cname(), cname(), cname(),
	    slave ? "take" : "give", cname(), slave ? "take" : "give");
  fprintf(f, ");\n");
}

const char *WsiPort::
adjustConnection(Port &consPort, const char *masterName, Language lang,
		 OcpAdapt *prodAdapt, OcpAdapt *consAdapt, size_t &unused) {
  WsiPort &cons = *static_cast<WsiPort *>(&consPort);
  OcpAdapt *oa;
  // Bursting compatibility and adaptation
  if (m_impreciseBurst && !cons.m_impreciseBurst)
    return "consumer needs precise, and producer may produce imprecise";
  if (cons.m_impreciseBurst) {
    if (!cons.m_preciseBurst) {
      // Consumer accepts only imprecise bursts
      if (m_preciseBurst) {
	// producer may produce a precise burst
	// Convert any precise bursts to imprecise
	oa = &consAdapt[OCP_MBurstLength];
	oa->expr =
	  lang == Verilog ? "%s ? 2'b01 : 2'b10" :
	  "std_logic_vector(to_unsigned(2,2) - unsigned(ocpi.types.bit2vec(%s,2)))";
	oa->other = OCP_MReqLast;
	oa->comment = "Convert precise to imprecise";
	oa->isExpr = true; // subtraction
	oa = &prodAdapt[OCP_MBurstLength];
	oa->expr = lang == Verilog ? "" : "open";
	unused += ocp.MBurstLength.width;
	oa->comment = "MBurstLength ignored for imprecise consumer";
	if (m_impreciseBurst) {
	  oa = &prodAdapt[OCP_MBurstPrecise];
	  oa->expr = lang == Verilog ? "" : "open";
	  oa->comment = "MBurstPrecise ignored for imprecise-only consumer";
	  unused++;
	}
      }
    } else { // consumer does both
      // Consumer accept both, has MPreciseBurst Signal
      oa = &consAdapt[OCP_MBurstPrecise];
      if (!m_impreciseBurst) {
	oa->expr = lang == Verilog ? "1'b1" : "to_unsigned(1,1)";
	oa->comment = "Tell consumer all bursts are precise";
      } else if (!m_preciseBurst) {
	oa = &consAdapt[OCP_MBurstPrecise];
	oa->expr = lang == Verilog ? "1'b0" : "'0'";
	oa->comment = "Tell consumer all bursts are imprecise";
	oa = &consAdapt[OCP_MBurstLength];
	oa->other = OCP_MBurstLength;
	ocpiCheck(asprintf((char **)&oa->expr,
			   lang == Verilog ?
			   "{%zu'b0,%%s}" : "std_logic_vector(to_unsigned(0,%zu)) & %%s",
			   cons.ocp.MBurstLength.width - 2) > 0);
	oa->comment = "Consumer only needs imprecise burstlength (2 bits)";
	oa->isExpr = true; // concatenation
      }
    }
  }
  if (m_preciseBurst && cons.m_preciseBurst &&
      ocp.MBurstLength.width < cons.ocp.MBurstLength.width) {
    oa = &consAdapt[OCP_MBurstLength];
    ocpiCheck(asprintf((char **)&oa->expr,
		       lang == Verilog ? "{%zu'b0,%%s}" : "to_unsigned(0,%zu) & %%s",
		       cons.ocp.MBurstLength.width - ocp.MBurstLength.width) > 0);
    oa->comment = "Consumer takes bigger bursts than producer creates";
    oa->other = OCP_MBurstLength;
  }
  // Abortable compatibility and adaptation
  if (cons.m_abortable) {
    if (!m_abortable) {
      oa = &consAdapt[OCP_MDataInfo];
      oa->expr = lang == Verilog ? "{1'b0,%s}" : "\"0\" & %s";
      oa->comment = "Tell consumer no frames are ever aborted";
    }
  } else if (m_abortable)
    return "consumer cannot handle aborts from producer";
  // EarlyRequest compatibility and adaptation
  if (cons.m_earlyRequest) {
    if (!m_earlyRequest) {
      oa = &consAdapt[OCP_MDataLast];
      oa->other = OCP_MReqLast;
      oa->expr = "%s";
      oa->comment = "Tell consumer last data is same as last request";
      oa = &consAdapt[OCP_MDataValid];
      oa->other = OCP_MCmd;
      oa->expr = "%s == OCPI_OCP_MCMD_WRITE ? 1b'1 : 1b'0";
      oa->comment = "Tell consumer data is valid when its(request) is MCMD_WRITE";
      oa->isExpr = true;
    }
  } else if (m_earlyRequest)
    return "producer emits early requests, but consumer doesn't support them";
  // Opcode compatibility
  if (cons.m_nOpcodes != m_nOpcodes) {
    if (cons.ocp.MReqInfo.value) {
      if (ocp.MReqInfo.value) {
	if (cons.ocp.MReqInfo.width > ocp.MReqInfo.width) {
	  oa = &consAdapt[OCP_MReqInfo];
	  ocpiCheck(asprintf((char **)&oa->expr,
			     lang == Verilog ?
			     "{%zu'b0,%%s}" : "std_logic_vector(to_unsigned(0,%zu)) & %%s",
			     cons.ocp.MReqInfo.width - ocp.MReqInfo.width) > 0);
	  oa->isExpr = true;
	  oa->other = OCP_MReqInfo;
	} else {
	  // producer has more, we just connect the LSBs
	}
      } else {
	// producer has none, consumer has some
	oa = &consAdapt[OCP_MReqInfo];
	ocpiCheck(asprintf((char **)&oa->expr,
			   lang == Verilog ? "%zu'b0" : "std_logic_vector(to_unsigned(0,%zu))",
			   cons.ocp.MReqInfo.width) > 0);
      }
    } else {
      // consumer has none
      oa = &prodAdapt[OCP_MReqInfo];
      oa->expr = lang == Verilog ? "" : "open";
      oa->comment = "Consumer doesn't have opcodes (or has exactly one)";
      unused += ocp.MReqInfo.width;
    }
  }
  // Byte enable compatibility
  oa = &consAdapt[OCP_MByteEn];
  if (cons.ocp.MByteEn.value && ocp.MByteEn.value) {
    if (cons.ocp.MByteEn.width < ocp.MByteEn.width) {
      // consumer has less - "inclusive-or" the various bits
      if (ocp.MByteEn.width % cons.ocp.MByteEn.width)
	return "byte enable producer width not a multiple of consumer width";
      size_t nper = ocp.MByteEn.width / cons.ocp.MByteEn.width;
      std::string expr;
      size_t pw = ocp.MByteEn.width;
      if (lang == Verilog) {
	for (size_t n = 0; n < cons.ocp.MByteEn.width; n++) {
	  expr += n ? "," : "{";
	  for (size_t nn = 0; nn < nper; nn++)
	    OU::formatAdd(expr, "%s%sMByteEn[%zu]", nn ? "|" : "",
			  masterName, --pw);
	}
	expr += "}";
      } else {
	for (size_t n = 0; n < cons.ocp.MByteEn.width; n++) {
	  expr += n ? "&ocpi.util.slv(" : "ocpi.util.slv(";
	  for (size_t nn = 0; nn < nper; nn++)
	    OU::formatAdd(expr, "%s%s.MByteEn(%zu)", nn ? " or " : "",
			  masterName, --pw);
	  expr += ")";
	}
	oa->isExpr = true;
      }
      oa->expr = strdup(expr.c_str());
      oa->comment = "inclusive-or more numerous producer byte enables for consumer";
    } else if (cons.ocp.MByteEn.width > ocp.MByteEn.width) {
      // consumer has more - requiring replicating
      if (cons.ocp.MByteEn.width % ocp.MByteEn.width)
	return "byte enable consumer width not a multiple of producer width";
      size_t nper = cons.ocp.MByteEn.width / ocp.MByteEn.width;
      std::string expr;
      if (lang == Verilog) {
	expr = "{";
	for (size_t n = 0; n < ocp.MByteEn.width; n++)
	  for (size_t nn = 0; nn < nper; nn++)
	    OU::formatAdd(expr, "%s%sMByteEn[%zu]", n || nn ? "," : "",
			  masterName, ocp.MByteEn.width - n - 1);
	expr += "}";
      } else {
	oa->isExpr = true;
	for (size_t n = 0; n < ocp.MByteEn.width; n++)
	  for (size_t nn = 0; nn < nper; nn++)
	    OU::formatAdd(expr, "%s%s.MByteEn(%zu)", n || nn ? "&" : "",
			  masterName, ocp.MByteEn.width - n - 1);
      }
      oa->comment = "replicate producers fewer byte enables for consumer";
      oa->expr = strdup(expr.c_str());
    }
  } else if (cons.ocp.MByteEn.value) {
    // only consumer has byte enables - make them all 1
    if (lang == VHDL)
      oa->expr = strdup("(others => '1')");
    else
      ocpiCheck(asprintf((char **)&oa->expr, "{%zu{1'b1}}", cons.ocp.MByteEn.width) > 0);
  } else if (ocp.MByteEn.value) {
    // only producer has byte enables
    oa = &prodAdapt[OCP_MByteEn];
    oa->expr = lang == Verilog ? "" : "open";
    oa->comment = "consumer does not have byte enables";
    unused += ocp.MByteEn.width;
  }
  size_t
    cmdi = cons.ocp.MDataInfo.width - (cons.m_abortable ? 1 : 0),
    pmdi = ocp.MDataInfo.width - (m_abortable ? 1 : 0),
    pbytes = ocp.MByteEn.value ? ocp.MByteEn.width : 1,
    cbytes = cons.ocp.MByteEn.value ? cons.ocp.MByteEn.width : 1,
    pbs = (pmdi + ocp.MData.width) / pbytes,
    cbs = (cmdi + cons.ocp.MData.width) / cbytes;
  ocpiInfo("pbytes %zu, cbytes %zu, pbs %zu cbs %zu cmdi %zu pmdi %zu",
	   pbytes, cbytes, pbs, cbs, cmdi, pmdi);
  if (cons.ocp.MData.width + cmdi != ocp.MData.width + pmdi)
    return "data widths do not match";
  // total data bits do match, but may be different bytes
  std::string expr;
  if (cmdi < pmdi) {
    // Consumer byte size is less than producer
    if (cmdi == 0) {
      // make consumer's mdata from a mix of producer's mdatainfo and mdata
      oa = &consAdapt[OCP_MData];
      oa->comment = "Consumer has no MDataInfo";
      if (lang == Verilog) {
	for (size_t n = pbytes; n > 0; n--)
	  OU::formatAdd(expr, "%s%sMDataInfo[%zu:%zu],%sMData[%zu:%zu]",
			n == pbytes ? "{" : ",",
			masterName, n*(pbs-8)-1, (n-1)*(pbs-8),
			masterName, n*8-1, (n-1)*8);
	expr += "}";
      } else {
	oa->isExpr = true;
	for (size_t n = pbytes; n > 0; n--)
	  OU::formatAdd(expr, "%s%s.MDataInfo(%zu downto %zu) & %s.MData(%zu downto %zu)",
			n == pbytes ? "" : "&",
			masterName, n*(pbs-8)-1, (n-1)*(pbs-8),
			masterName, n*8-1, (n-1)*8);
      }
      oa->expr = strdup(expr.c_str());
      ocpiInfo("expr: %s", oa->expr);
    } else {
      // remap producer's larger bytes into consumer's smaller bytes
    }
  } else if (pmdi < cmdi) {
    // Consumer byte size is greater than producer
    if (pmdi == 0) {
      // make consumer's mdata and mdatainfo from producer's mdata
      std::string dexpr, iexpr;
      OcpAdapt
	&oad = consAdapt[OCP_MData],
	&oai = consAdapt[OCP_MDataInfo];
      oad.comment = "Consumer gets 8 LSBs of each of the larger bytes in MData";
      oai.comment = "Consumer gets MSBs > 8 of each of the larger bytes in MDataInfo";
      if (lang == Verilog) {
	for (size_t n = cbytes; n > 0; n--) {
	  OU::formatAdd(dexpr, "%s%sMData[%zu:%zu]", n == cbytes ? "{" : ",",
			masterName, (n-1)*cbs+7, (n-1)*cbs);
	  OU::formatAdd(iexpr, "%s%sMData[%zu:%zu]", n == cbytes ? "{" : ",",
			masterName, n*cbs-1, (n-1)*cbs + 8);
	}
	dexpr += "}";
	iexpr += "}";
      } else {
	oa->isExpr = true;
	for (size_t n = cbytes; n > 0; n--) {
	  OU::formatAdd(dexpr, "%s%s.MData(%zu downto %zu)",
			n == cbytes ? "" : "&",
			masterName, (n-1)*cbs+7, (n-1)*cbs);
	  OU::formatAdd(iexpr, "%s%s.MData(%zu downto %zu)",
			n == cbytes ? "" : "&",
			masterName, n*cbs-1, (n-1)*cbs + 8);
	}
      }
      oad.expr = strdup(dexpr.c_str());
      oai.expr = strdup(iexpr.c_str());
      ocpiInfo("dexpr: %s", oad.expr);
      ocpiInfo("iexpr: %s", oai.expr);
    } else {
      // remap producer's smaller bytes into consumer's larger bytes
    }
  }
  return NULL;
}

void WsiPort::
emitImplAliases(FILE *f, unsigned n, Language lang) {
  const char *comment = hdlComment(lang);
  const char *pin = fullNameIn.c_str();
  const char *pout = fullNameOut.c_str();
  bool mIn = masterIn();

  if (m_regRequest) {
    fprintf(f,
	    "  %s Register declarations for request phase signals for interface \"%s\"\n",
	    comment, cname());
    OcpSignalDesc *osd = ocpSignals;
    for (OcpSignal *os = ocp.signals; osd->name; os++, osd++)
      if (osd->request && m_isProducer && m_regRequest && os->value &&
	  strcmp("MReqInfo", osd->name)) { // fixme add "aliases" attribute somewhere
	if (osd->vector)
	  fprintf(f, "  reg [%3zu:0] %s%s;\n", os->width - 1, pout, osd->name);
	else
	  fprintf(f, "  reg %s%s;\n", pout, osd->name);
      }
  }
  fprintf(f,
	  "  %s Aliases for interface \"%s\"\n", comment, cname());
  if (ocp.MReqInfo.width) {
    if (n == 0) {
      if (lang != VHDL)
	fprintf(f,
		"  localparam %sOpCodeWidth = %zu;\n",
		mIn ? pin : pout, ocp.MReqInfo.width);
    }
    if (lang != VHDL) {
      if (mIn)
	fprintf(f,
		"  wire [%zu:0] %sOpcode = %sMReqInfo;\n",
		ocp.MReqInfo.width - 1, pin, pin);
      else
	fprintf(f,
		//"  wire [%u:0] %s_Opcode; always@(posedge %s) %s_MReqInfo = %s_Opcode;\n",
		// ocp.MReqInfo.width - 1, pout, clock->signal, pout, pout);
		"  %s [%zu:0] %sOpcode; assign %sMReqInfo = %sOpcode;\n",
		m_regRequest ? "reg" : "wire", ocp.MReqInfo.width - 1, pout, pout, pout);
    }
    emitOpcodes(f, mIn ? pin : pout, lang);
  }
  if (m_abortable) {
    if (lang == VHDL)
      fprintf(f,
	      "  alias %sAbort : std_logic is %s.MDataInfo(%s.MDataInfo'left);\n",
	      mIn ? pin : pout, mIn ? pin : pout, mIn ? pin : pout);
    else if (mIn)
      fprintf(f,
	      "  wire %sAbort = %sMDataInfo[%zu];\n",
	      pin, pin, ocp.MDataInfo.width-1);
    else
      fprintf(f,
	      "  wire %sAbort; assign %sMDataInfo[%zu] = %sAbort;\n",
	      pout, pout, ocp.MDataInfo.width-1, pout);
  }
}

void WsiPort::
emitSkelSignals(FILE *f) {
  if (m_worker->m_language != VHDL && m_regRequest)
    fprintf(f,
	    "// GENERATED: OCP request phase signals for interface \"%s\" are registered\n",
	    cname());
}

void WsiPort::
emitRecordInputs(FILE *f) {
  DataPort::emitRecordInputs(f);
  if (masterIn()) {
    fprintf(f,
	    "                                         -- true means \"take\" is allowed\n"
	    "                                         -- one or more of: som, eom, valid are true\n");
    if (m_dataWidth) {
      fprintf(f,
	      "    data             : std_logic_vector(ocpi_port_%s_data_width-1 downto 0);\n",
	      cname());	      
      // This shouldn't be here when the width is 1, but some workers have been written this way
      // so we'll leave it, but it is redundant with valid when the width is 1
      if (ocp.MByteEn.value)
	fprintf(f,
		"    byte_enable      : std_logic_vector(ocpi_port_%s_MByteEn_width-1 downto 0);\n",
		cname());
    }
    if (m_nOpcodes > 1)
      fprintf(f,
	      "    opcode           : %s_OpCode_t;\n",
	      m_protocol && m_protocol->operations() ?
	      m_protocol->m_name.c_str() : cname());
    fprintf(f,
	    m_dataWidth ?
	    "    som, eom, valid  : Bool_t;           -- valid means data and byte_enable are present\n" :
	    "    som, eom  : Bool_t;\n");
    if (m_isPartitioned)
      fprintf(f,
	      "    part_size        : UShort_t;\n"
	      "    part_offset      : UShort_t;\n"
	      "    part_start       : Bool_t;\n"
	      "    part_ready       : Bool_t;\n");
  } else if (m_isPartitioned)
    fprintf(f,
	      "    part_ready       : Bool_t;\n");
}
void WsiPort::
emitRecordOutputs(FILE *f) {
  DataPort::emitRecordOutputs(f);
  if (masterIn()) {
    fprintf(f,
	    "    take             : Bool_t;           -- take data now from this port\n"
	    "                                         -- can be asserted when ready is true\n");
    if (m_isPartitioned)
      fprintf(f,
	      "    part_take        : Bool_t;           -- take partition data\n");
  } else {
    fprintf(f,
	    "    give             : Bool_t;           -- give data now to this port\n"
	    "                                         -- can be asserted when ready is true\n");
    if (m_dataWidth) {
      fprintf(f,
	      "    data             : std_logic_vector(ocpi_port_%s_data_width-1 downto 0);\n",
	      cname());
      // This should not really be generated when the width is one, but some workers set this
      // signal so we don't want to break them.  But it is ignored since "valid" is what is
      // documented and specified.
      if (ocp.MByteEn.value)
	fprintf(f,
		"    byte_enable      : std_logic_vector(ocpi_port_%s_MByteEn_width-1 downto 0);\n",
		cname());
    }
    if (m_nOpcodes > 1)
      fprintf(f,
	      "    opcode           : %s_OpCode_t;\n",
	      m_protocol && m_protocol->operations() ?
	      m_protocol->m_name.c_str() : cname());
    fprintf(f,
	    "    som, eom, valid  : Bool_t;            -- one or more must be true when 'give' is asserted\n");
    if (m_isPartitioned)
      fprintf(f,
	      "    part_size        : UShort_t;\n"
	      "    part_offset      : UShort_t;\n"
	      "    part_start       : Bool_t;\n"
	      "    part_give        : Bool_t;\n");
  }
}
#if 0
unsigned WsiPort::
extraDataInfo() const {
  return m_abortable ? 1 : 0;
}
#endif<|MERGE_RESOLUTION|>--- conflicted
+++ resolved
@@ -121,46 +121,34 @@
   fprintf(f,
 	  "  --\n"
 	  "  -- The WSI interface helper component instance for port \"%s\"\n",
-<<<<<<< HEAD
 	  cname());
   if (ocp.MReqInfo.value) {
     if (m_protocol && m_protocol->nOperations()) {
-      if (slave)
-	fprintf(f,
-		"  %s_opcode <= %s_opcode_t'val(to_integer(unsigned(%s_opcode_temp)));\n",
-		cname(), m_protocol && m_protocol->operations() ?
-		m_protocol->m_name.c_str() : cname(), cname());
-      else {
-=======
-	  name());
-  if (ocp.MReqInfo.value)
-    if (m_protocol && m_protocol->nOperations())
       if (slave) {
 #if 0
 	fprintf(f,
 		"  %s_opcode <= %s_opcode_t'val(to_integer(unsigned(%s_opcode_temp)));\n",
 		name(), m_protocol && m_protocol->operations() ?
-		m_protocol->m_name.c_str() : name(), name());
+		m_protocol->m_name.c_str() : cname(), cname());
 #else
 	fprintf(f,
 		"  -- Xilinx/ISE 14.6 synthesis doesn't do the t'val(x) function properly\n"
 		"  -- Hence this workaround\n");
 	fprintf(f,
-		"  %s_opcode <=\n", name());
+		"  %s_opcode <=\n", cname());
 	OU::Operation *op = m_protocol->operations();
 	unsigned nn;
 	for (nn = 0; nn < m_protocol->nOperations(); nn++, op++)
 	  fprintf(f, "%s    %s_%s_op_e when to_integer(unsigned(%s_opcode_temp)) = %u",
-		  nn ? " else\n" : "", m_protocol->m_name.c_str(), op->name().c_str(), name(), nn);
+		  nn ? " else\n" : "", m_protocol->m_name.c_str(), op->name().c_str(), cname(), nn);
 	// If the protocol opcodes do not fill the space, fill it
 	if (nn < m_nOpcodes)
 	  for (unsigned o = 0; nn < m_nOpcodes; nn++, o++)
 	    fprintf(f, " else\n    op%u_e when to_integer(unsigned(%s_opcode_temp)) = %u",
-		    nn, name(), nn);
+		    nn, cname(), nn);
 	fprintf(f, ";\n");
 #endif
       } else {
->>>>>>> 8614dfec
 	fprintf(f,
 		"  -- Xilinx/ISE 14.6 synthesis doesn't do the t'pos(x) function properly\n"
 		"  -- Hence this workaround\n");
@@ -184,7 +172,7 @@
     } else 
       fprintf(f, "  %s_opcode%s <= %s_opcode%s;\n",
 	      cname(), slave ? "" : "_temp", cname(), slave ? "_temp" : "");
-  }	
+  }
   std::string width;
   OU::format(width, "ocpi_port_%s_", cname());
   fprintf(f,
