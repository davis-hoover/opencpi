--- conflicted
+++ resolved
@@ -591,13 +591,9 @@
     if (m_dataWidth) {
       fprintf(f,
 	      "    data             : std_logic_vector(ocpi_port_%s_data_width-1 downto 0);\n",
-<<<<<<< HEAD
 	      cname());	      
-=======
-	      name());	      
       // This shouldn't be here when the width is 1, but some workers have been written this way
       // so we'll leave it, but it is redundant with valid when the width is 1
->>>>>>> 54ed34ba
       if (ocp.MByteEn.value)
 	fprintf(f,
 		"    byte_enable      : std_logic_vector(ocpi_port_%s_MByteEn_width-1 downto 0);\n",
@@ -638,14 +634,10 @@
     if (m_dataWidth) {
       fprintf(f,
 	      "    data             : std_logic_vector(ocpi_port_%s_data_width-1 downto 0);\n",
-<<<<<<< HEAD
 	      cname());
-=======
-	      name());
       // This should not really be generated when the width is one, but some workers set this
       // signal so we don't want to break them.  But it is ignored since "valid" is what is
       // documented and specified.
->>>>>>> 54ed34ba
       if (ocp.MByteEn.value)
 	fprintf(f,
 		"    byte_enable      : std_logic_vector(ocpi_port_%s_MByteEn_width-1 downto 0);\n",
