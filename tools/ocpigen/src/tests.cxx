--- conflicted
+++ resolved
@@ -59,11 +59,7 @@
       // If the specfile (first) or the implfile (second) has a dir,
       // look there for package name file.  If not, look in the CWD (the worker dir).
       if (cp)
-<<<<<<< HEAD
-        packageFileDir.assign(base, cp + 1 - base);
-=======
         packageFileDir.assign(base, OCPI_SIZE_T_DIFF(cp + 1, base));
->>>>>>> 8ca5c571
 
       // FIXME: Fix this using the include path maybe?
       std::string packageFileName = packageFileDir + "package-id";
@@ -79,17 +75,10 @@
       }
       for (cp = package_out.c_str(); *cp && isspace(*cp); cp++)
         ;
-<<<<<<< HEAD
-      package_out.erase(0, cp - package_out.c_str());
-      for (cp = package_out.c_str(); *cp && !isspace(*cp); cp++)
-        ;
-      package_out.resize(cp - package_out.c_str());
-=======
       package_out.erase(0, OCPI_SIZE_T_DIFF(cp, package_out.c_str()));
       for (cp = package_out.c_str(); *cp && !isspace(*cp); cp++)
         ;
       package_out.resize(OCPI_SIZE_T_DIFF(cp, package_out.c_str()));
->>>>>>> 8ca5c571
     }
     return NULL;
   }
@@ -104,18 +93,12 @@
   Workers workers;
   unsigned matchedWorkers = 0; // count them even if they are not built or usable
   WorkersIter findWorker(const char *name, Workers &ws) {
-<<<<<<< HEAD
     for (auto wi = ws.begin(); wi != ws.end(); ++wi) {
         std::string workername; //need the worker name and the model in order to make comparison
         OU::formatAdd(workername, "%s.%s",(*wi)->cname(), (*wi)->m_modelString);
 	if (!strcasecmp(name, workername.c_str()))
           return wi;
     }
-=======
-    for (WorkersIter wi = ws.begin(); wi != ws.end(); ++wi)
-      if (!strcasecmp(name, (*wi)->cname()))
-        return wi;
->>>>>>> 8ca5c571
     return ws.end();
   }
   size_t timeout, duration;
@@ -165,20 +148,12 @@
         OU::baseName(parent.c_str(), name);
         const char *dash = strrchr(name.c_str(), '-');
         if (dash)
-<<<<<<< HEAD
-          name.resize(dash - name.c_str());
-=======
           name.resize(OCPI_SIZE_T_DIFF(dash, name.c_str()));
->>>>>>> 8ca5c571
       } else {
         OU::baseName(OS::FileSystem::cwd().c_str(), name);
         const char *dot = strrchr(name.c_str(), '.');
         if (dot)
-<<<<<<< HEAD
-          name.resize(dot - name.c_str());
-=======
           name.resize(OCPI_SIZE_T_DIFF(dot, name.c_str()));
->>>>>>> 8ca5c571
       }
       // Try the two suffixes
       file = name + "-spec";
@@ -300,10 +275,7 @@
         fprintf(stderr,
                 "Found worker for %s:  %s\n", matchSpec ? "this spec" : "emulating this worker",
                 wname);
-<<<<<<< HEAD
       matchedWorkers++;
-=======
->>>>>>> 8ca5c571
       if (missing) {
         if (verbose)
           fprintf(stderr, "Skipping worker \"%s\" since it isn't built for any target\n", wname);
@@ -334,45 +306,8 @@
     return err;
   }
   Worker *wFirst;
-<<<<<<< HEAD
   enum MsConfig {bypass, metadata, throttle, full};
   static const char *s_stressorMode[] = { MS_CONFIG, NULL };
-=======
-#if 0
-  //  ParamConfigs defaultCases;
-
-  static unsigned ncase;
-  void
-  doProp(ParamConfig &globals, FILE *out, unsigned n, size_t len, bool &first) {
-    for (;n < globals.params.size(); n++) {
-      Param &p = globals.params[n];
-      if (p.m_param && p.m_uValues.size() > 1)
-        break;
-    }
-    if (n >= globals.params.size()) {
-      fprintf(out, "\n");
-      first = true;
-      return;
-    }
-    Param &p = globals.params[n++];
-    for (unsigned nn = 0; nn < p.m_uValues.size(); ++nn) {
-      if (first) {
-        fprintf(out, "%3u:", ncase++);
-        //      defaultCases.push_back(new ParamConfig(*wFirst));
-        first = false;
-      }
-      //      ParamConfig &c = *defaultCases.back();
-      //      c.params.resize(c.params.size()+1);
-      //      Param &param = c.params.back();
-      //      param.m_param = p.m_param;
-      //      param.m_uValue = p.m_uValues[nn];
-      fprintf(out, "%*s  %*s", nn ? (int)len : 0, "", (int)p.m_param->m_name.length(),
-              p.m_uValues[nn].c_str());
-      doProp(globals, out, n, len + p.m_param->m_name.length() + 2, first);
-    }
-  }
-#endif
->>>>>>> 8ca5c571
   struct InputOutput {
     std::string m_name, m_file, m_script, m_view;
     const DataPort *m_port;
@@ -381,11 +316,7 @@
     MsConfig m_msMode;
     InputOutput()
       : m_port(NULL), m_messageSize(0), m_messagesInFile(false), m_suppressEOF(false),
-<<<<<<< HEAD
         m_disableBackpressure(false), m_stopOnEOF(false), m_msMode(bypass) {}
-=======
-        m_stopOnEOF(false) {}
->>>>>>> 8ca5c571
     const char *parse(ezxml_t x, std::vector<InputOutput> *inouts) {
       const char
         *name = ezxml_cattr(x, "name"),
@@ -395,7 +326,6 @@
         *view = ezxml_cattr(x, "view"),
         *err;
       if ((err = OE::checkAttrs(x, "name", "port", "file", "script", "view", "messageSize",
-<<<<<<< HEAD
                                 "messagesInFile", "suppressEOF", "stopOnEOF", "disableBackpressure",
                                 "stressorMode", (void*)0)))
         return err;
@@ -412,18 +342,6 @@
       if (!ezxml_cattr(x, "stopOnEOF"))
         m_stopOnEOF = true; // legacy exception to the default-is-always-false rule
       m_msMode = (MsConfig)nn;
-=======
-                                "messagesInFile", "suppressEOF", "stopOnEOF", (void*)0)))
-        return err;
-      bool suppress, stop;
-      if ((err = OE::getNumber(x, "messageSize", &m_messageSize, 0, true, false)) ||
-          (err = OE::getBoolean(x, "messagesInFile", &m_messagesInFile)) ||
-          (err = OE::getBoolean(x, "suppressEOF", &m_suppressEOF, false, true, &suppress)) ||
-          (err = OE::getBoolean(x, "stopOnEOF", &m_stopOnEOF, false, true, &stop)))
-        return err;
-      if (!ezxml_cattr(x, "stopOnEOF"))
-        m_stopOnEOF = true; // legacy exception to the default-is-always-false rule
->>>>>>> 8ca5c571
       bool isDir;
       if (file) {
         if (script)
@@ -450,7 +368,6 @@
                            port);
           if (!stop)
             m_stopOnEOF = true;
-<<<<<<< HEAD
           if (m_msMode != bypass)
             return
               OU::esprintf("the \"stressorMode\" attribute is invalid for an output port:  \"%s\"",
@@ -465,12 +382,6 @@
               OU::esprintf("the \"disableBackpressure\" attribute is invalid for an input port:  \"%s\"",
                            port);
         }
-=======
-        } else if (stop)
-            return
-              OU::esprintf("the \"stopOnEOF\" attribute is invalid for an input port:  \"%s\"",
-                           port);
->>>>>>> 8ca5c571
         m_port = static_cast<DataPort *>(p);
       }
       if (name) {
@@ -551,26 +462,17 @@
         return err;
       for (auto pi = platforms.begin(); pi != platforms.end(); ++pi) {
         const char *platform = pi->c_str();
-<<<<<<< HEAD
         if (excludePlatforms.find(platform) != excludePlatforms.end()) {
-          fprintf(stderr, "Warning:  for case \"%s\", excluded platform \"%s\" is already "
-                  "globally excluded", c.m_name.c_str(), platform);
+      	  fprintf(stderr, "Warning:  for case \"%s\", excluded platform \"%s\" is already "
+      		  "globally excluded\n", c.m_name.c_str(), platform);
           return NULL;
         }
-        if (onlyPlatforms.size() && onlyPlatforms.find(platform) == onlyPlatforms.end()) {
+      	if (onlyPlatforms.size() && onlyPlatforms.find(platform) == onlyPlatforms.end()) {
           //If there is a global onlyPlatforms list, only exclude things from that list
-          fprintf(stderr, "Warning:  for case \"%s\", excluded platform \"%s\" is not in the "
-                  "global only platforms\n", c.m_name.c_str(), platform);
+      	  fprintf(stderr, "Warning:  for case \"%s\", excluded platform \"%s\" is not in the "
+      		  "global only platforms\n", c.m_name.c_str(), platform);
           return NULL;
         }
-=======
-        if (excludePlatforms.find(platform) != excludePlatforms.end())
-          fprintf(stderr, "Warning:  for case \"%s\", excluded platform \"%s\" is already "
-                  "globally excluded", c.m_name.c_str(), platform);
-        if (onlyPlatforms.size() && onlyPlatforms.find(platform) == onlyPlatforms.end())
-          fprintf(stderr, "Warning:  for case \"%s\", excluded platform \"%s\" is not in the "
-                  "global only platforms", c.m_name.c_str(), platform);
->>>>>>> 8ca5c571
         if ((err = doPlatform(platform, c.m_excludePlatforms)))
           return err;
       }
@@ -584,22 +486,12 @@
         return err;
       for (auto pi = platforms.begin(); pi != platforms.end(); ++pi) {
         const char *platform = pi->c_str();
-<<<<<<< HEAD
         if (excludePlatforms.find(platform) != excludePlatforms.end())
           return OU::esprintf("For case \"%s\", only platform \"%s\" is globally excluded",
-                              c.m_name.c_str(), platform);
+			      c.m_name.c_str(), platform);
         if (onlyPlatforms.size() && onlyPlatforms.find(platform) == onlyPlatforms.end())
-          return OU::esprintf("For case \"%s\", only platform \"%s\" is not in global list",
-                              c.m_name.c_str(), platform);
-=======
-        if (onlyPlatforms.size() && onlyPlatforms.find(platform) == onlyPlatforms.end())
-          fprintf(stderr, "Warning:  for case \"%s\", only platform \"%s\" is already in the "
-                  "global only platforms list", c.m_name.c_str(), platform);
-        if (excludePlatforms.find(platform) != excludePlatforms.end())
-          return
-            OU::esprintf("For case \"%s\", only platform \"%s\" is globally excluded",
-                         c.m_name.c_str(), platform);
->>>>>>> 8ca5c571
+           return OU::esprintf("For case \"%s\", only platform \"%s\" is not in global list",
+			       c.m_name.c_str(), platform);
         if ((err = doPlatform(platform, c.m_onlyPlatforms)))
           return err;
       }
@@ -612,36 +504,21 @@
           OU::esprintf("For case \"%s\", only worker \"%s\" is globally excluded",
                        c.m_name.c_str(), worker);
       WorkersIter wi;
-<<<<<<< HEAD
       if ((wi = findWorker(worker, workers)) == workers.end()) //checking against global worker list
         return OU::esprintf("For case \"%s\", only worker \"%s\" is not a known worker",
                             c.m_name.c_str(), worker);
-=======
-      if ((wi = findWorker(worker, c.m_workers)) == c.m_workers.end())
-        OU::esprintf("For case \"%s\", only worker \"%s\" is not a known worker",
-                     c.m_name.c_str(), worker);
->>>>>>> 8ca5c571
       return doWorker(*wi, &c.m_workers);
     }
     static const char *doExcludeWorker(const char *worker, void *arg) {
       Case &c = *(Case *)arg;
       if (excludeWorkers.find(worker) != excludeWorkers.end())
-<<<<<<< HEAD
         return OU::esprintf("excluded worker \"%s\" is already globally excluded", worker);
       WorkersIter wi;
       if ((wi = findWorker(worker, c.m_workers)) == c.m_workers.end()) {
-        fprintf(stderr, "For case \"%s\", excluded worker \"%s\" is not a potential worker",
+        fprintf(stderr, "Warning:  for case \"%s\", excluded worker \"%s\" is not a potential worker",
                      c.m_name.c_str(), worker);
         return NULL;
       }
-=======
-        return
-          OU::esprintf("excluded worker \"%s\" is already globally excluded", worker);
-      WorkersIter wi;
-      if ((wi = findWorker(worker, c.m_workers)) == c.m_workers.end())
-        OU::esprintf("For case \"%s\", excluded worker \"%s\" is not a potential worker",
-                     c.m_name.c_str(), worker);
->>>>>>> 8ca5c571
       c.m_workers.erase(wi);
       return NULL;
     }
@@ -741,7 +618,6 @@
                                 "onlyworkers", "excludeworkers", NULL)) ||
           (err = OE::checkElements(x, "property", "input", "output", NULL)) ||
           (err = OE::getNumber(x, "duration", &m_duration, NULL, duration)) ||
-<<<<<<< HEAD
           (err = OE::getNumber(x, "timeout", &m_timeout, NULL, timeout)))
         return err;
       if (m_duration && m_timeout)
@@ -779,91 +655,53 @@
       // Parse explicit property values for this case, which will override
       for (ezxml_t px = ezxml_cchild(x, "property"); px; px = ezxml_cnext(px)) {
         if ((err = OE::checkAttrs(px, PARAM_ATTRS, "generate", "add", "only", "exclude", NULL)) ||
-=======
-          (err = OE::getNumber(x, "timeout", &m_timeout, NULL, timeout)) ||
-          ((a = ezxml_cattr(x, "onlyplatforms")) &&
-           (err = OU::parseList(a, doOnlyPlatform, this))) ||
-          ((a = ezxml_cattr(x, "excludeplatforms")) &&
-           (err = OU::parseList(a, doExcludePlatform, this))))
-        return err;
-      if (m_duration && m_timeout)
-        return OU::esprintf("Specifying both duration and timeout is not supported");
-      if ((a = ezxml_cattr(x, "onlyworkers"))) {
-        if ((err = OU::parseList(a, doOnlyWorker, this)))
-          return err;
-      } else
-        m_workers = workers;
-      if (((a = ezxml_cattr(x, "excludeworkers")) &&
-           (err = OU::parseList(a, doExcludeWorker, this))) ||
-          (err = doPorts(*wFirst, x)) ||
-          (emulator && (err = doPorts(*emulator, x))))
-        return err;
-      // Parse explicit property values for this case, which will override
-      for (ezxml_t px = ezxml_cchild(x, "property"); px; px = ezxml_cnext(px)) {
-        if ((err =
-             OE::checkAttrs(px, PARAM_ATTRS, "generate", "add", "only", "exclude", NULL)) ||
->>>>>>> 8ca5c571
             (err = OE::checkElements(px, "set", NULL)))
           return err;
         std::string name;
         if ((err = OE::getRequiredString(px, name, "name")))
           return err;
-        Param *found = NULL;
+	// The input name can be worker-qualified or not.
+        Param *found = NULL, *wfound = NULL;
+	bool qname = strchr(name.c_str(), '.') != NULL;
         for (unsigned n = 0; n < m_settings.params.size(); n++) {
           Param &sp = m_settings.params[n];
-<<<<<<< HEAD
-          if (sp.m_param && !strcasecmp(sp.m_param->cname(), name.c_str())) {
-            if (px->attr && px->attr[0]) // poor man's: any attributes?
-              sp.parse(px, *sp.m_param);
-=======
-          // Note we are looks at the param name, not the property name, which allows us to
-          // specifically name worker-specific properties (name.model.property)
-          if (sp.m_param && !strcasecmp(sp.m_name.c_str(), name.c_str())) {
-            if (px->attr && px->attr[0]) // poor man's: any attributes? if not only "set" element?
-              // Reparse the parameter in the context of all this case's workers
-              sp.parse(px, NULL, NULL, true);
->>>>>>> 8ca5c571
-            found = &sp;
-            break;
-          }
-        }
+          if (sp.m_param) {
+	    const char *dot = strrchr(sp.m_name.c_str(), '.');
+	    // Note we are looking at the param name, not the property name, which allows us to
+	    // specifically name worker-specific properties (name.model.property)
+	    if (!strcasecmp(sp.m_name.c_str(), name.c_str())) { // whole (maybe qualified) name match
+	      if (qname) {
+		assert(!wfound && !found); // can't happen
+		wfound = &sp;
+	      } else { // found an unqualified name - we should only find one
+		assert(!wfound && !found && (sp.m_isTest || !sp.m_param->m_isImpl));
+		found = &sp;
+	      }
+	    } else if (!qname && dot && !strcasecmp(dot + 1, name.c_str())) { // matched the last part
+	      assert(!wfound);
+	      if (found && !sp.m_worker->m_emulate)
+		return OU::esprintf("Error:  Property name \"%s\" matches more than one worker-specific "
+				    "property and is ambiguous.  Worker-specific properties "
+				    "can be prefixed by worker name and model,"
+				    " e.g. wkr1.rcc.prop1", name.c_str());
+
+	      found = &sp;
+	    }
+	  }
+	}
+	if (!found)
+	  found = wfound;
         if (!found)
-<<<<<<< HEAD
-          return OU::esprintf("Property name \"%s\" not a worker or test property", name.c_str());
+          return OU::esprintf("Property name \"%s\" not a spec or test property (worker-specific "
+			      "properties must be prefixed by worker name and model, e.g. wkr1.rcc.prop1)",
+			      name.c_str());
+	// poor man's: any xml attributes? e.g. if not only "set" element?
+	if (px->attr && px->attr[0] && (err = found->parse(px, NULL, NULL, true)))
+	  return err;
         for (ezxml_t sx = ezxml_cchild(px, "set"); sx; sx = ezxml_cnext(sx))
           if ((err = parseDelay(sx, *found->m_param)))
             return err;
-=======
-          return OU::esprintf("Property name \"%s\" not a spec or test property (worker-specific properties must be prefixed by worker name and model, e.g. wkr1.rcc.prop1)", name.c_str());
-        for (ezxml_t sx = ezxml_cchild(px, "set"); sx; sx = ezxml_cnext(sx))
-          if ((err = parseDelay(sx, *found->m_param)))
-            return err;
-      }
-#if 0
-      for (unsigned n = 0; n < m_settings.params.size(); n++) {
-        Param &sp = m_settings.params[n];
-        if (sp.m_param && sp.m_uValues.empty() && sp.m_generate.empty()) {
-          fprintf(stderr,
-                  "Warning for case %s, no values for writable property: \"%s\""
-                  " using zero\n",
-                  m_name.c_str(), sp.m_param->cname());
-          sp.m_value.setType(*sp.m_param);
-          sp.m_value.unparse(sp.m_uValue);
-          sp.m_uValues.push_back(sp.m_uValue);
-        }
->>>>>>> 8ca5c571
-      }
-      // We have all the port specs for this case.
-      // What else about a case:
-      // We can exclude values?
-      // This means we need a "subcase" for each set.
-      // But does that mean different IO?
-      // FUNDAMENTALLY A "CASE" IS SOMETHING THAT SHARES I/O ACROSS A PARAM SPACE
-      // I.E. parameterized generators and validators
-      // property/parameter settings issues
-      // property results
-      // generate app.
-      // how to generate cases over the parameter/property space?
+      }
       return NULL;
     }
     void
@@ -956,12 +794,7 @@
       }
       return m_subCases.size() == 0 ?
         OU::esprintf("For case %s, there are no valid parameter combinations for any worker",
-<<<<<<< HEAD
                      m_name.c_str()) : NULL;
-=======
-                     m_name.c_str()) :
-        NULL;
->>>>>>> 8ca5c571
     }
     void
     print(FILE *out) {
@@ -1049,10 +882,11 @@
       OU::formatAdd(cmd, " %s %s", generate.c_str(), file.c_str());
       ocpiInfo("For case %s.%02u, executing generator \"%s\" for %s %s: %s", m_name.c_str(), s,
                generate.c_str(), type, name.c_str(), cmd.c_str());
-      fprintf(stderr,
-              "  Generating %s \"%s\" file: \"%s\"\n"
-              "    Using command: %s\n",
-              type, name.c_str(), file.c_str(), cmd.c_str() + prefix);
+      if (verbose)
+	fprintf(stderr,
+		"  Generating %s \"%s\" file: \"%s\"\n"
+		"    Using command: %s\n",
+		type, name.c_str(), file.c_str(), cmd.c_str() + prefix);
       int r;
       if ((r = system(cmd.c_str())))
         return OU::esprintf("Error %d(0x%x) generating %s file \"%s\" from command:  %s",
@@ -1062,7 +896,8 @@
                             type, file.c_str(), cmd.c_str());
       const char *space = strchr(generate.c_str(), ' ');
       std::string path;
-      path.assign(generate.c_str(), space ? OCPI_SIZE_T_DIFF(space, generate.c_str()) : generate.length());
+      path.assign(generate.c_str(),
+		  space ? OCPI_SIZE_T_DIFF(space, generate.c_str()) : generate.length());
       if (OS::FileSystem::exists(path))
         addDep(path.c_str(), true);
       return NULL;
@@ -1109,7 +944,6 @@
       return NULL;
     }
     void
-<<<<<<< HEAD
     generateAppInstance(Worker &w, ParamConfig &pc, unsigned nOut, unsigned nOutputs, unsigned s,
                         const DataPort *first, bool a_emulator, std::string &app, const char *dut) {
       OU::formatAdd(app, "  <instance component='%s' name='%s'", w.m_specName, dut);
@@ -1118,16 +952,6 @@
           OU::formatAdd(app, " connect='bp'");
         else
           OU::formatAdd(app, " connect='bp_%s_%s'", dut, first->pname());
-=======
-    generateAppInstance(Worker &w, ParamConfig &pc, unsigned nOut, unsigned nOutputs,
-                        unsigned s, const DataPort *first, bool a_emulator, std::string &app) {
-      OU::formatAdd(app, "  <instance component='%s'", w.m_specName);
-      if (nOut == 1) {
-        if (nOutputs == 1)
-          app += " connect='file_write'";
-        else
-          OU::formatAdd(app, " connect='file_write_from_%s'", first->pname());
->>>>>>> 8ca5c571
       }
       bool any = false;
       for (unsigned n = 0; n < pc.params.size(); n++) {
@@ -1212,25 +1036,16 @@
         std::string app("<application");
         if (m_done.size())
           OU::formatAdd(app, " done='%s'", m_done.c_str());
-<<<<<<< HEAD
         // the testrun.sh script has the name "file_write_from..." or "file_write" hardcoded, so
         // the name of the file_write is limited to those options
         else if (nOutputs == 1)
           OU::formatAdd(app, " done='file_write'");
         else if (nOutputs > 1)
           OU::formatAdd(app, " done='file_write_from_%s'", (firstEm ? firstEm : first)->pname());
-=======
-        else if (nOutputs == 1)
-          OU::formatAdd(app, " done='file_write'");
-        else if (nOutputs > 1) {
-          OU::formatAdd(app, " done='file_write_from_%s'", (firstEm ? firstEm : first)->pname());
-        }
->>>>>>> 8ca5c571
         app += ">\n";
         if (nInputs)
           for (unsigned n = 0; n < m_ports.size(); n++)
             if (!m_ports[n].m_port->isDataProducer()) {
-<<<<<<< HEAD
               InputOutput &io = m_ports[n];
               OU::formatAdd(app, "  <instance component='ocpi.core.file_read' connect='%s_ms_%s'>\n",
                             dut, io.m_port->pname());
@@ -1242,30 +1057,11 @@
               OU::formatAdd(app, "    <property name='filename' value='%s'/>\n", l_file.c_str());
               if (io.m_messageSize)
                 OU::formatAdd(app, "    <property name='messageSize' value='%zu'/>\n", io.m_messageSize);
-=======
-              OU::formatAdd(app, "  <instance component='ocpi.core.file_read' connect='%s'", dut);
-              InputOutput &io = m_ports[n];
-              if (nInputs > 1)
-                OU::formatAdd(app, " to='%s'",  io.m_port->pname());
-              app += ">\n";
-              std::string l_file;
-              if (io.m_file.size())
-                OU::formatAdd(l_file, "%s%s", io.m_file[0] == '/' ? "" : "../../",
-                              io.m_file.c_str());
-              else
-                OU::formatAdd(l_file, "../../gen/inputs/%s.%02u.%s", m_name.c_str(), s,
-                              io.m_port->pname());
-              OU::formatAdd(app, "    <property name='filename' value='%s'/>\n", l_file.c_str());
-              if (io.m_messageSize)
-                OU::formatAdd(app, "    <property name='messageSize' value='%zu'/>\n",
-                              io.m_messageSize);
->>>>>>> 8ca5c571
               if (io.m_messagesInFile)
                 OU::formatAdd(app, "    <property name='messagesInFile' value='true'/>\n");
               if (io.m_suppressEOF)
                 OU::formatAdd(app, "    <property name='suppressEOF' value='true'/>\n");
               app += "  </instance>\n";
-<<<<<<< HEAD
               OU::formatAdd(app, "  <instance component='ocpi.core.metadata_stressor' name='%s_ms_%s' connect='%s'", dut, io.m_port->pname(), dut);
               if (nInputs > 1)
                 OU::formatAdd(app, " to='%s'",  io.m_port->pname());
@@ -1314,19 +1110,6 @@
                 else
                   OU::formatAdd(app, " name='file_write_from_%s'", io.m_port->pname());
               }
-=======
-            }
-        generateAppInstance(*wFirst, pc, nWOut, nOutputs, s, first, false, app);
-        if (emulator)
-          generateAppInstance(*emulator, pc, nEmOut, nOutputs, s, firstEm, true, app);
-        if (nOutputs)
-          for (unsigned n = 0; n < m_ports.size(); n++) {
-            InputOutput &io = m_ports[n];
-            if (io.m_port->isDataProducer()) {
-              OU::formatAdd(app, "  <instance component='ocpi.core.file_write'");
-              if (nOutputs > 1)
-                OU::formatAdd(app, " name='file_write_from_%s'", io.m_port->pname());
->>>>>>> 8ca5c571
               if (!io.m_messagesInFile && io.m_stopOnEOF)
                 app += "/>\n";
               else {
@@ -1337,45 +1120,22 @@
                   OU::formatAdd(app, "    <property name='stopOnEOF' value='false'/>\n");
                 app += "  </instance>\n";
               }
-<<<<<<< HEAD
-=======
-#if 0
-              std::string file;
-              OU::formatAdd(file, "%s.%02u.%s.output", m_name.c_str(), s, m_ports[n].m_port->pname());
-              OU::formatAdd(app, "    <property name='filename' value='%s'/>\n", file.c_str());
-              app += "  </instance>\n";
-#endif
->>>>>>> 8ca5c571
               if (&io.m_port->worker() == wFirst && nWOut > 1)
                 OU::formatAdd(app,
                               "  <connection>\n"
                               "    <port instance='%s' name='%s'/>\n"
-<<<<<<< HEAD
                               "    <port instance='bp_%s_%s' name='in'/>\n"
                               "  </connection>\n",
                               dut, io.m_port->pname(),
                               dut, io.m_port->pname());
-=======
-                              "    <port instance='file_write_from_%s' name='in'/>\n"
-                              "  </connection>\n",
-                              dut, io.m_port->pname(),
-                              io.m_port->pname());
->>>>>>> 8ca5c571
               if (&io.m_port->worker() == emulator && nEmOut > 1)
                 OU::formatAdd(app,
                               "  <connection>\n"
                               "    <port instance='%s' name='%s'/>\n"
-<<<<<<< HEAD
                               "    <port instance='bp_%s_%s' name='in'/>\n"
                               "  </connection>\n",
                               em, io.m_port->pname(),
                               em, io.m_port->pname());
-=======
-                              "    <port instance='file_write_from_%s' name='in'/>\n"
-                              "  </connection>\n",
-                              em, io.m_port->pname(),
-                              io.m_port->pname());
->>>>>>> 8ca5c571
             }
           }
         app += "</application>\n";
@@ -1501,16 +1261,6 @@
                             "  r=$?\n"
                             "  tput bold 2>/dev/null\n"
                             "  if [ $r = 0 ] ; then \n"
-<<<<<<< HEAD
-                            "    tput setaf 2\n"
-                            "    echo '    Verification for port %s: PASSED'\n"
-                            "  else\n"
-                            "    tput setaf 1\n"
-                            "    echo '    Verification for port %s: FAILED'\n"
-                            "    failed=1\n"
-                            "  fi\n"
-                            "  tput sgr0\n"
-=======
                             "    tput setaf 2 2>/dev/null\n"
                             "    echo '    Verification for port %s: PASSED'\n"
                             "  else\n"
@@ -1519,7 +1269,6 @@
                             "    failed=1\n"
                             "  fi\n"
                             "  tput sgr0 2>/dev/null\n"
->>>>>>> 8ca5c571
                             "  [ $r = 0 ] || exitval=1\n"
                             "}\n", io.m_port->pname(), io.m_port->pname());
             } else
@@ -1548,19 +1297,11 @@
           assert((cp.m_param && sp.m_param) || (!cp.m_param && !sp.m_param));
           // We now support unset values (e.g. raw config registers...)
           //      assert(!cp.m_param || cp.m_uValues.size() || cp.m_generate.size());
-<<<<<<< HEAD
           // AV-3372: If cp is generated, there's likely an empty string sitting in cp.m_uValues.
           if (cp.m_generate.size() and (cp.m_uValues.size() == 1) and cp.m_uValues[0].empty() ) {
             ocpiDebug("Erasing false empty value for generated %s", cp.m_param->pretty());
             cp.m_uValues.clear();
           }
-=======
-      // AV-3372: If cp is generated, there's likely an empty string sitting in cp.m_uValues.
-      if (cp.m_generate.size() and (cp.m_uValues.size() == 1) and cp.m_uValues[0].empty() ) {
-          ocpiDebug("Erasing false empty value for generated %s", cp.m_param->pretty());
-          cp.m_uValues.clear();
-      }
->>>>>>> 8ca5c571
           if (!cp.m_param || cp.m_uValues.empty()) // empty is generated - no exclusions
             continue;
           Param::Attributes *attrs = NULL;
@@ -1569,7 +1310,6 @@
               attrs = &cp.m_attributes[i];
           assert(attrs);
           for (auto si = allPlatforms.begin(); si != allPlatforms.end(); ++si) {
-<<<<<<< HEAD
             const char *p = si->c_str();
             // allowed platform for this test? if platform not in global onlyPlatforms
             // list it shouldn't be tested anyway
@@ -1579,21 +1319,12 @@
             if (cp.m_explicitPlatforms.find(p) == cp.m_explicitPlatforms.end()) {
               if (attrs->m_excluded.find(p) != attrs->m_excluded.end() ||
                   (attrs->m_included.size() && attrs->m_included.find(p) == attrs->m_included.end()))
-=======
-            const std::string &p = *si;
-            // If all values for this platform are not explicit
-            if (cp.m_explicitPlatforms.find(p) == cp.m_explicitPlatforms.end()) {
-              if (attrs->m_excluded.find(p) != attrs->m_excluded.end() ||
-                  (attrs->m_included.size() &&
-                   attrs->m_included.find(p) == attrs->m_included.end()))
->>>>>>> 8ca5c571
                 excludedPlatforms.insert(p);
             } else if (attrs->m_only.find(p) == attrs->m_only.end())
               // This value is not specifically set for this platform.  Exclude the platform.
               excludedPlatforms.insert(p);
           }
         }
-<<<<<<< HEAD
         // add per-case excluded platforms from the test xml to the list
         if (excludedPlatforms.size())
           m_excludePlatforms.insert(excludedPlatforms.begin(), excludedPlatforms.end());
@@ -1620,24 +1351,6 @@
             if (m_excludePlatforms.size()  && m_excludePlatforms.find(p) != m_excludePlatforms.end())
               continue;
             fprintf(out, "%s%s", si == onlyPlatforms.begin() ? "" : " ", p);
-=======
-        // Now we know which platforms should be excluded
-        fprintf(out, "    <subcase id='%u'", s);
-        if (excludedPlatforms.size()) {
-          if (excludedPlatforms.size() < allPlatforms.size() - excludedPlatforms.size()) {
-            fprintf(out, " exclude='");
-            for (auto si = excludedPlatforms.begin(); si != excludedPlatforms.end(); ++si)
-              fprintf(out, "%s%s", si == excludedPlatforms.begin() ? "" : " ",
-                      si->c_str());
-          } else {
-            fprintf(out, " only='");
-            bool first = true;
-            for (auto si = allPlatforms.begin(); si != allPlatforms.end(); ++si)
-              if (excludedPlatforms.find(*si) == excludedPlatforms.end()) {
-                fprintf(out, "%s%s", first ? "" : " ", si->c_str());
-                first = false;
-              }
->>>>>>> 8ca5c571
           }
           fprintf(out, "'");
         }
@@ -1652,12 +1365,9 @@
           ocpiDebug("  For case xml for %s.%u worker %s.%s(%zu)", m_name.c_str(), s,
                     wci->second->cname(), wci->second->m_modelString, wci->first->nConfig);
           ParamConfig &wcfg = *wci->first;
-<<<<<<< HEAD
           // Only use worker configurations that make use of this case's workers
           if (std::find(m_workers.begin(), m_workers.end(), wci->second) == m_workers.end())
               goto skip_worker_config;
-=======
->>>>>>> 8ca5c571
           // For each property in the subcase, decide whether it conflicts with a *parameter*
           // in this worker config
           for (unsigned nn = 0; nn < pc.params.size(); nn++) {
@@ -1794,21 +1504,13 @@
                       "  <Instance name='%s_%s' Worker='file_%s'/>\n"
                       "  <Connection>\n"
                       "    <port instance='%s_%s' %s='%s'/>\n"
-<<<<<<< HEAD
                       "    <port instance='%s%s%s' %s='%s'/>\n"
                       "  </Connection>\n",
                       w.m_implName, p.pname(), p.isDataProducer() ? "write" : "read",
                       w.m_implName, p.pname(), p.isDataProducer() ? "to" : "from",
                       p.isDataProducer() ? "in" : "out", w.m_implName,
-                      p.isDataProducer() ? "_backpressure_" : "_ms_", p.pname(), p.isDataProducer() ? "from" : "to", p.isDataProducer() ? "out" : "in");
-=======
-                      "    <port instance='%s' %s='%s'/>\n"
-                      "  </Connection>\n",
-                      w.m_implName, p.pname(), p.isDataProducer() ? "write" : "read",
-                      w.m_implName, p.pname(), p.isDataProducer() ? "to" : "from",
-                      p.isDataProducer() ? "in" : "out",
-                      w.m_implName, p.isDataProducer() ? "from" : "to", p.pname());
->>>>>>> 8ca5c571
+                      p.isDataProducer() ? "_backpressure_" : "_ms_", p.pname(),
+		      p.isDataProducer() ? "from" : "to", p.isDataProducer() ? "out" : "in");
       }
   }
 
@@ -1850,6 +1552,7 @@
       }
     }
   }
+
   const char *generateHdlAssembly(const Worker &w, unsigned c, const std::string &dir, const
                                   std::string &name, bool hdlFileIO, Strings &assyDirs) {
     OS::FileSystem::mkdir(dir, true);
@@ -1865,41 +1568,25 @@
     std::string assy;
     OU::format(assy,
                "<HdlAssembly%s>\n"
-<<<<<<< HEAD
                "  <Instance Worker='%s' Name='uut_%s' ParamConfig='%u'/>\n",
                emulator ? " language='vhdl'" : "", w.m_implName, w.m_implName, c);
     if (emulator) {
       OU::formatAdd(assy, "  <Instance Worker='%s' Name='uut_%s' ParamConfig='%u'/>\n",
                     emulator->m_implName, emulator->m_implName, c);
-=======
-               "  <Instance Worker='%s' ParamConfig='%u'%s/>\n",
-               emulator ? " language='vhdl'" : "",
-               w.m_implName, c, hdlFileIO ? "" : " externals='true'");
-    if (emulator) {
-      OU::formatAdd(assy, "  <Instance Worker='%s' ParamConfig='%u'%s/>\n",
-                    emulator->m_implName, c, hdlFileIO ? "" : " externals='true'");
->>>>>>> 8ca5c571
       for (unsigned n = 0; n < w.m_ports.size(); n++) {
         Port &p = *w.m_ports[n];
         if (p.m_type == DevSigPort || p.m_type == PropPort)
           OU::formatAdd(assy,
-<<<<<<< HEAD
                         "  <Connection>\n"
                         "    <port instance='uut_%s' name='%s'/>\n"
                         "    <port instance='uut_%s' name='%s'/>\n"
                         "  </Connection>\n",
-=======
-                        "  <connection>\n"
-                        "    <port instance='%s' name='%s'/>\n"
-                        "    <port instance='%s' name='%s'/>\n"
-                        "  </connection>\n",
->>>>>>> 8ca5c571
                         w.m_implName, p.pname(), emulator->m_implName, p.pname());
       }
     }
     connectHdlStressWorkers(w, assy, hdlFileIO);
     if(emulator)
-        connectHdlStressWorkers(*emulator, assy, hdlFileIO);
+      connectHdlStressWorkers(*emulator, assy, hdlFileIO);
     if (hdlFileIO) {
       connectHdlFileIO(w, assy);
       if (emulator)
@@ -1918,41 +1605,10 @@
     if (p.m_isParameter || !p.m_isWritable)
       continue;
     std::string name;
-    Param::fullName(p, w, name);
+    Param::fullName(p, &w, name);
     bool found = false;
     for (unsigned n = 0; n < globals.params.size(); n++) {
       Param &param = globals.params[n];
-<<<<<<< HEAD
-      if (param.m_param && !strcasecmp(param.m_param->cname(), p.cname())) {
-        found = &param;
-        break;
-      }
-    }
-    if (found) {
-      if (w.m_emulate) {
-        // This is expected.  The emulator has a superset of the device worker's properties
-      } else if (!found->m_param->m_isImpl) {
-        // This is expected since workers with the same spec have the same properties
-      } else {
-        // This is unsupported: we don't know what to do with same-named impl-specific properties
-        // in different workers
-        ocpiBad("same property name (\"%s\") for worker-specific properties in different workers",
-                found->m_param->cname());
-        assert("same property name for worker-specific properties in different workers"==0);
-      }
-    } else {
-      globals.params.resize(globals.params.size()+1);
-      Param &param = globals.params.back();
-      param.m_param = &p;
-      if (p.m_isImpl || w.m_emulate)
-        param.m_worker = &w;
-      if (p.m_default) {
-        p.m_default->unparse(param.m_uValue);
-        param.m_uValues.resize(1);
-        param.m_attributes.resize(1);
-        param.m_uValues[0] = param.m_uValue;
-      }
-=======
       if (param.m_param && !strcasecmp(param.m_name.c_str(), name.c_str())) {
         found = true;
         break;
@@ -1969,7 +1625,6 @@
       param.m_uValues.resize(1);
       param.m_attributes.resize(1);
       param.m_uValues[0] = param.m_uValue;
->>>>>>> 8ca5c571
     }
   }
 }
@@ -1984,12 +1639,8 @@
     xml = ezxml_parse_str(x, strlen(x));
   } else if ((err = parseFile(file, parent, "tests", &xml, xfile, false, false, false)) ||
              (err = OE::checkAttrs(xml, "spec", "timeout", "duration", "onlyWorkers",
-<<<<<<< HEAD
                                    "excludeWorkers", "useHDLFileIo", "mode", "onlyPlatforms",
                                    "excludePlatforms", NULL)) ||
-=======
-                                   "excludeWorkers", "useHDLFileIo", NULL)) ||
->>>>>>> 8ca5c571
              (err = OE::checkElements(xml, "property", "case", "input", "output", NULL)))
     return err;
   // ================= 1. Get the spec
@@ -2013,7 +1664,7 @@
     return err;
   if (excludeWorkersTmp.size() && verbose)
     for (StringsIter si = excludeWorkersTmp.begin(); si != excludeWorkersTmp.end(); ++si)
-      fprintf(stderr, "Excluded worker \"%s\" never found.\n", si->c_str());
+      fprintf(stderr, "Warning:  excluded worker \"%s\" never found.\n", si->c_str());
   // ================= 3. Get/collect the worker parameter configurations
   // Now "workers" has workers with parsed build files.
   // So next we globally enumerate PCs independent of them, that might be dependent on them.
@@ -2030,19 +1681,6 @@
   }
   // But first!... we create the first one from the defaults.
   wFirst = *workers.begin();
-#if 0
-  {
-    static char x[] = "<configuration id='0'/>";
-    ezxml_t cxml = ezxml_parse_str(x, strlen(x));
-    ParamConfig &pc = *new ParamConfig(*wFirst); // leak until we put it into an object
-    ParamConfigs dummy;
-    pc.parse(cxml, dummy, true);
-    ocpiCheck(configs.insert(std::make_pair(&pc, wFirst)).second);
-    // We now have an initial squeaky-clean, defaults-only, param config at id 0
-    ocpiDebug("Inserting worker %s.%s/%p with new config %p/%zu",
-              wFirst->m_implName, wFirst->m_modelString, wFirst, &pc, pc.nConfig);
-  }
-#endif
   for (WorkersIter wi = workers.begin(); wi != workers.end(); ++wi) {
     Worker &w = **wi;
     for (unsigned c = 0; c < w.m_paramConfigs.size(); ++c) {
@@ -2058,51 +1696,13 @@
   for (WorkerConfigsIter wci = configs.begin(); wci != configs.end(); ++wci) {
     ParamConfig &pc = *wci->first;
     ocpiDebug("Processing config %zu of worker %s.%s",
-<<<<<<< HEAD
-              pc.nConfig, wci->second->cname(), wci->second->m_modelString);
-=======
               pc.nConfig, pc.worker().cname(), pc.worker().m_modelString);
->>>>>>> 8ca5c571
     for (unsigned n = 0; n < pc.params.size(); n++) {
       Param &p = pc.params[n];
       if (p.m_param == NULL)
         continue;
       assert(p.m_param->m_isParameter);
       size_t pn;
-<<<<<<< HEAD
-      // It might be a non-param in wFirst, even though it is a parameter in another worker
-      if ((err = wFirst->findParamProperty(p.m_param->cname(), found, pn, true))) {
-        // Not in wFirst, must be impl-specific
-        assert(p.m_param->m_isImpl);
-        // See if it is here already
-        unsigned nn;
-        for (nn = 0; nn < globals.params.size(); nn++)
-          if (globals.params[nn].m_param &&
-              !strcasecmp(p.m_param->cname(), globals.params[nn].m_param->cname())) {
-            assert(globals.params[nn].m_worker == wci->second);
-            pn = nn;
-            break;
-          }
-        if (nn >= globals.params.size()) {
-          pn = globals.params.size();
-          globals.params.push_back(p); // add to end
-          globals.params.back().m_worker = wci->second;// remember which worker it came from
-        }
-      } else if (wFirst == wci->second) {
-        if (found->m_isImpl && strncasecmp("ocpi_", found->cname(), 5))
-          globals.params[pn].m_worker = wFirst;
-      } else if (strncasecmp("ocpi_", found->cname(), 5) &&
-                 (p.m_param->m_isImpl || found->m_isImpl))
-        return OU::esprintf("The implementation-specific property \"%s\" was found in more "
-                            "than one worker:  \"%s\" and \"%s\"",
-                            found->cname(), wFirst->cname(), wci->second->cname());
-      Param &gp = globals.params[pn];
-      if (!gp.m_param)
-        gp.m_param = p.m_param;
-      ocpiDebug("existing value for %s(%u) is %s(%zu)",
-                p.m_param->cname(), n, p.m_uValue.c_str(), pn);
-      for (unsigned nn = 0; nn < gp.m_uValues.size(); nn++)
-=======
       assert(p.m_name.length());
       // See if the (implementation-qualified) name is in the globals yet
       unsigned nn;
@@ -2127,7 +1727,6 @@
       ocpiDebug("existing value for %s(%u) is %s(%zu)",
                 p.m_param->cname(), n, p.m_uValue.c_str(), pn);
       for (nn = 0; nn < gp.m_uValues.size(); nn++)
->>>>>>> 8ca5c571
         if (p.m_uValue == gp.m_uValues[nn])
           goto next;
       if (!gp.m_valuesType) {
@@ -2173,11 +1772,7 @@
       // AV-3372: We shouldn't do this if the property is generated, but we cannot tell at this point if it is.
       // gparam.m_generate is empty because it's from the worker XML. We will remove this later if needed.
       ocpiDebug("Adding empty value for property %s because it is not in worker %s.%s(%zu)",
-<<<<<<< HEAD
-                gparam.m_param->cname(), wci->second->cname(), wci->second->m_modelString,
-=======
                 gparam.m_param->cname(), pc.worker().cname(), pc.worker().m_modelString,
->>>>>>> 8ca5c571
                 pc.nConfig);
       gparam.m_uValues.push_back("");
       gparam.m_attributes.push_back(Param::Attributes());
@@ -2199,14 +1794,6 @@
     Param *found = NULL;
     // First pass, look for correctly scoped names in the Param (including worker.model.prop).
     for (unsigned n = 0; n < globals.params.size(); n++) {
-<<<<<<< HEAD
-      param = &globals.params[n];
-      if (param->m_param && !strcasecmp(name.c_str(), param->m_param->cname())) {
-        if (isTest)
-          return OU::esprintf("The test property \"%s\" is already a worker property",
-                              name.c_str());
-        goto next2;
-=======
       Param &p = globals.params[n];
       if (p.m_param && !strcasecmp(name.c_str(), p.m_name.c_str())) {
         if (isTest)
@@ -2214,7 +1801,6 @@
                               name.c_str());
         found = &p;
         break;
->>>>>>> 8ca5c571
       }
     }
     if (!found) {
@@ -2245,7 +1831,6 @@
       globals.params.resize(globals.params.size()+1);
       found = &globals.params.back();
       OU::Property &newp = *new OU::Property();
-      found->setProperty(&newp, NULL);
       found->m_isTest = true;
       char *copy = ezxml_toxml(px);
       // Make legal property definition XML out of this xml
@@ -2258,12 +1843,9 @@
       ezxml_set_attr(propx, "valuefile", NULL);
       ezxml_set_attr(propx, "valuesfile", NULL);
       ezxml_set_attr(propx, "initial", "1");
-<<<<<<< HEAD
-      if ((err = newp->Member::parse(propx, false, true, NULL, "property", 0)))
-=======
       if ((err = newp.Member::parse(propx, false, true, NULL, "property", 0)))
->>>>>>> 8ca5c571
         return err;
+      found->setProperty(&newp, NULL);
       // We allow a test property to be specified with no values (values only in cases)
       if (!ezxml_cattr(px, "value") &&
           !ezxml_cattr(px, "values") &&
@@ -2271,15 +1853,8 @@
           !ezxml_cattr(px, "valuesfile") &&
           !ezxml_cattr(px, "generate"))
         continue;
-<<<<<<< HEAD
-    } else
-      return OU::esprintf("There is no property named \"%s\" for any worker", name.c_str());
-  next2:;
-    if ((err = param->parse(px, *param->m_param, true)))
-=======
     }
     if ((err = found->parse(px, NULL, NULL, true)))
->>>>>>> 8ca5c571
       return err;
   }
   // Check if any properties have no values.
@@ -2333,11 +1908,7 @@
     for (WorkerConfigsIter wci = configs.begin(); wci != configs.end(); ++wci, ++c) {
       ParamConfig &pc = *wci->first;
       fprintf(stderr, "  %2u: (from %s.%s)\n",
-<<<<<<< HEAD
-              c, wci->second->m_implName, wci->second->m_modelString);
-=======
               c, pc.worker().cname(), pc.worker().m_modelString);
->>>>>>> 8ca5c571
       for (unsigned n = 0; n < pc.params.size(); n++) {
         Param &p = pc.params[n];
         if (p.m_param == NULL)
