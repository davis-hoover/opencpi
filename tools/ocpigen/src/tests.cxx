--- conflicted
+++ resolved
@@ -2282,11 +2282,7 @@
                       return true;
                     }
                     fprintf(m_run,
-<<<<<<< HEAD
-                            "#!/bin/bash --noprofile\n"
-=======
                             "#!/bin/bash --noprofile\n" // no arg (at least to dash) to suppress reading .profile etc.
->>>>>>> b3ce4a13
                             "# Note that this file runs on remote/embedded systems and thus\n"
                             "# may not have access to the full development host environment\n"
                             "failed=0\n"
