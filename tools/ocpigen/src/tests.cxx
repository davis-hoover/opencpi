--- conflicted
+++ resolved
@@ -268,16 +268,10 @@
                  w->m_emulate && w->m_emulate->m_implName == matchName) &&
         !(err = w->parseBuildFile(true, &missing))) {
       if (verbose)
-<<<<<<< HEAD
 	fprintf(stderr,
 		"Found worker for %s:  %s\n", matchSpec ? "this spec" : "emulating this worker",
 		wname);
       matchedWorkers++;
-=======
-        fprintf(stderr,
-                "Found worker for %s:  %s\n", matchSpec ? "this spec" : "emulating this worker",
-                wname);
->>>>>>> 8ca5c571
       if (missing) {
         if (verbose)
           fprintf(stderr, "Skipping worker \"%s\" since it isn't built for any target\n", wname);
