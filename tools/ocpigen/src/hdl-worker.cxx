--- conflicted
+++ resolved
@@ -938,21 +938,6 @@
 	  nElements *= pr->m_nItems;
 	if (pr->m_isSequence)
 	  nElements *= pr->m_sequenceLength; // can't be zero
-<<<<<<< HEAD
-	fprintf(f, "%s%s%s   %2u => (%2zu, x\"%08zx\", %3zu, %3zu, %3zu, %3zu, %s %s %s %s)",
-		last ? ", -- " : "", last ? last : "", last ? "\n" : "", n,
-		pr->m_nBits,
-		pr->m_offset,
-		pr->m_nBytes - 1 - (pr->m_isSequence ? pr->m_align : 0),
-		pr->m_stringLength,
-		pr->m_isSequence ? pr->m_align : 0,
-		nElements,
-		pr->m_isWritable ? "true, " : "false,",
-		pr->m_isReadable ? "true, " : "false,",
-		pr->m_isVolatile ? "true, " : "false,",
-		pr->m_isDebug    ? "true"  : "false");
-	last = pr->m_name.c_str();
-=======
 #endif
 	fprintf(f, "%s%s%s   %2u => (%2zu, %s_offset, %s_nbytes_1, %s%s, %3zu, %s, %s %s %s %s)",
 		last ? ", -- " : "", last ? last : "", last ? "\n" : "", n,
@@ -968,7 +953,6 @@
 		pr.m_isVolatile ? "true, " : "false,",
 		pr.m_isDebug    ? "true"  : "false");
 	last = pr.m_name.c_str();
->>>>>>> 2c15f070
 	n++;
       }
     }
