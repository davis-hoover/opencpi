#include <strings.h>
#include <stdint.h>
#include "OcpiUtilMisc.h"
#include "OcpiUtilEzxml.h"
#include "assembly.h"
#include "hdl-config.h"
#include "hdl.h"

namespace OU = OCPI::Util;
namespace OE = OCPI::Util::EzXml;

DevInstance::
DevInstance(const Device &d, const Card *c, const Slot *s, bool control,
	    const DevInstance *parent)
  : device(d), card(c), slot(s), m_control(control), m_parent(parent) {
  m_connected.resize(d.m_deviceType.m_ports.size(), 0);
  if (slot) {
    m_name = slot->cname();
    m_name += "_";
    m_name += d.cname();
  } else
    m_name = d.cname();
}

const DevInstance *HdlHasDevInstances::
findDevInstance(const Device &dev, const Card *card, const Slot *slot,
		DevInstances *baseInstances, bool *inBase) {
  if (inBase)
    *inBase = false;
  if (baseInstances)
    for (DevInstancesIter dii = baseInstances->begin(); dii != baseInstances->end(); dii++) {
      const DevInstance &di = *dii;
      if (&di.device == &dev && di.slot == slot && di.card == card) {
	if (inBase)
	  *inBase = true;
	return &di;
      }
    }
  for (DevInstancesIter dii = m_devInstances.begin(); dii != m_devInstances.end(); dii++) {
    const DevInstance &di = *dii;
    if (&di.device == &dev && di.slot == slot && di.card == card)
      return &di;
  }
  return NULL;
}

const char *HdlHasDevInstances::
addDevInstance(const Device &dev, const Card *card, const Slot *slot,
	       bool control, const DevInstance *parent, DevInstances *baseInstances,
	       const DevInstance *&devInstance) {
  const char *err;
  m_devInstances.push_back(DevInstance(dev, card, slot, control, parent));
  assert((card && slot) || (!card && !slot));
  assert(!slot || !m_plugged[slot->m_ordinal] || card == m_plugged[slot->m_ordinal]);
  if (slot && !m_plugged[slot->m_ordinal])
    m_plugged[slot->m_ordinal] = card;
  devInstance = &m_devInstances.back();
  // See which (sub)devices on the same board support this added device, 
  // and make sure they are present.
  const Board &bd =
    card ? static_cast<const Board&>(*card) : static_cast<const Board&>(m_platform);
  for (DevicesIter bi = bd.m_devices.begin(); bi != bd.m_devices.end(); bi++)
    for (SupportsIter si = (*bi)->m_deviceType.m_supports.begin();
	 si != (*bi)->m_deviceType.m_supports.end(); si++)
      // FIXME: use the package name here...
      //      if (&(*si).m_type == &dev.m_deviceType && // the sdev supports this TYPE of device
      if (!strcasecmp((*si).m_type.m_implName, dev.m_deviceType.m_implName) &&
	  (*bi)->m_ordinal == dev.m_ordinal) { // the ordinals match. FIXME allow mapping
	const DevInstance *sdi = findDevInstance(**bi, card, slot, baseInstances, NULL);
	if (!sdi && (err = addDevInstance(**bi, card, slot, control/* why? */, devInstance, NULL, sdi)))
	  return err;
      }
  return NULL;
}

const char *HdlHasDevInstances::
parseDevInstance(const char *device, ezxml_t x, const char *parentFile, Worker *parent,
		 bool control, DevInstances *baseInstances, const DevInstance **result,
		 bool *inBase) {
  const char *err;
  std::string s;
  const Slot *slot = NULL;
  if (OE::getOptionalString(x, s, "slot") &&
      !(slot = m_platform.findSlot(s.c_str(), err)))
    return err;
  const Card *card = NULL;
  if (OE::getOptionalString(x, s, "card") &&
      !(card = Card::get(s.c_str(), parentFile, parent, err)))
    return err;
  // Card and slots have been checked individually)
  if (slot) {
    const Card *plug = m_plugged[slot->m_ordinal];
    if (card) {
      if (plug && card != plug)
	return
	  OU::esprintf("Conflicting cards (\"%s\" vs. \"%s\") specified in slot \"%s\"",
		       plug->cname(), card->cname(), slot->cname());
    } else if (plug)
      card = plug;
    else
      OU::esprintf("No card specified for slot \"%s\"", slot->cname());
  } else if (card) {
    // Find a slot...
    switch (m_platform.slots().size()) {
    case 0:
      return OU::esprintf("Card \"%s\" specified when platform has no slots",
			  card->cname());
    case 1:
      slot = m_platform.slots().begin()->second;
      if (slot->type() != card->type())
	return OU::esprintf("Card \"%s\" has slot type \"%s\", which is not in the platform",
			    card->cname(), slot->type()->cname());
      break;
    default:
      for (SlotsIter si = m_platform.slots().begin(); si != m_platform.slots().end(); si++)
	if ((*si).second->type() == card->type()) {
	  if (slot)
	    return OU::esprintf("Multiple slots are possible for card \"%s\"",
				card->cname());
	  else
	    slot = (*si).second;
	}
    }
  }
  const Device *dev;
  if (card) {
    if (!(dev = card->findDevice(device)))
      return OU::esprintf("There is no device named \"%s\" on \"%s\" cards",
			  device, card->cname());
  } else if (!(dev = m_platform.findDevice(device)))
    return OU::esprintf("There is no device named \"%s\" on this platform",
			device);
      
  const DevInstance *di;
  assert((card && slot) || (!card && !slot));
  if (control && !dev->m_deviceType.m_canControl)
    return OU::esprintf("Device '%s' cannot have control since its type (%s) cannot",
			dev->cname(), dev->deviceType().cname());
  if ((di = findDevInstance(*dev, card, slot, baseInstances, inBase))) {
    if (result) {
      *result = di;
      return NULL;
    }
    // So a container is finding duplicate devices
    if (card || slot)
      return
	OU::esprintf("Device '%s' on card '%s' in slot '%s' is "
		     "already in the platform configuration",
		     di->device.cname(), di->card->cname(), di->slot->cname());
    else
      return OU::esprintf("Platform device '%s' is already in the platform configuration",
			  di->device.cname());
  }
  if ((err = addDevInstance(*dev, card, slot, control, NULL, baseInstances, di)))
    return err;
  if (result)
    *result = di;
  return NULL;
}

// Parse references to devices for instantiation
// Used for platform configurations and containers
// for EXPLICIT instantiation
const char *HdlHasDevInstances::
parseDevInstances(ezxml_t xml, const char *parentFile, Worker *parent,
		  DevInstances *baseInstances) {
  // Now we have a platform to work from.  Here we parse the extra info needed to
  // generate this platform configuration.
  const char *err = NULL;
  for (ezxml_t xd = ezxml_cchild(xml, "Device"); !err && xd; xd = ezxml_cnext(xd)) {
    std::string name;
    bool control = false;
    if ((err = OE::checkAttrs(xd, "name", "control", "slot", "card", (void*)0)) ||
	(err = OE::getBoolean(xd, "control", &control)) ||
	(err = OE::getRequiredString(xd, name, "name", "device")))
      return err;
#if 0
    // FIXME: Change the "control" to an attribute of the platform config which indicates
    // which device is performing control
    if (control && baseInstances)
      return "It is invalid to specify a 'control' attribute to a device in a container";
    if (!strcasecmp(m_platform.cname(), name.c_str())) {
      m_platform.setControl(control); // FIXME make the platform a device...
      continue;
    }
#endif
    if ((err = parseDevInstance(name.c_str(), xd, parentFile, parent, control, baseInstances,
				NULL, NULL)))
      return err;
  }
  return NULL;
}

void HdlHasDevInstances::
emitSubdeviceConnections(std::string &assy,  DevInstances *baseInstances) {
  // Connect top down.  For any device that is supported, connect to the support modules
  for (DevInstancesIter dii = m_devInstances.begin(); dii != m_devInstances.end(); dii++) {
    const Device &d = (*dii).device;
    // Search for other instances that support this device instances
    for (DevInstancesIter sii = m_devInstances.begin(); sii != m_devInstances.end(); sii++) {
      bool inConfig;
      const Device &s = (*sii).device;
      const DevInstance *sdi = NULL;
      const Support *sup = NULL;
      if (&*sii != &*dii)
	for (SupportsIter si = s.m_deviceType.m_supports.begin();
	     si != s.m_deviceType.m_supports.end(); si++)
	  //	  if (&(*si).m_type == &d.m_deviceType && // the subdevice supports this TYPE of device
	  if (!strcasecmp((*si).m_type.m_implName, d.m_deviceType.m_implName) &&
	      s.m_ordinal == d.m_ordinal) {  // and the ordinals match. FIXME allow mapping
	    // Find whether it is in the platform config or not.
	    sdi = findDevInstance(s, (*dii).card, (*dii).slot, baseInstances, &inConfig);
	    assert(sdi);
	    sup = &*si;
	    break;
	  }
      if (!sup)
	continue; // this (sub)dev instance does not support this device;
      for (SupportConnectionsIter sci = sup->m_connections.begin();
	   sci != sup->m_connections.end(); sci++) {
	// A port connection
	OU::formatAdd(assy,
		      "  <connection>\n"
		      "    <port instance='%s' name='%s'/>\n"
		      "    <port instance='%s' name='%s%s%s'",
		      (*dii).cname(), (*sci).m_port->cname(),
		      inConfig ? "pfconfig" : sdi->cname(),
		      inConfig ? sdi->cname() : "", inConfig ? "_" : "",
		      (*sci).m_sup_port->cname());
	if ((*sci).m_indexed) {
	  size_t
	    supOrdinal = (*sci).m_sup_port->m_ordinal,
	    supIndex = (*sci).m_index,
	    unconnected = 0,
	    index = supIndex;
	  // If we are in a container and the subdevice is in the config,
	  // we may need to index relative to what is NOT connected in the config,
	  // and thus externalized.
	  if (inConfig) {
	    for (size_t i = 0; i < (*sci).m_sup_port->m_count; i++)
	      if (sdi->m_connected[supOrdinal] & (1 << i)) {
		assert(i != supIndex);
		if (i < supIndex)
		  index--;
	      } else
		unconnected++; // count how many were unconnected in the config
	    assert(unconnected > 0 && index < unconnected);
	  } else // the subdevice is where the device is, so record the connection
	    sdi->m_connected[supOrdinal] |= 1 << supIndex;
	  OU::formatAdd(assy, " index='%zu'", index);
	}
	OU::formatAdd(assy,
		      "/>\n"
		      "  </connection>\n");
      }
    }
  }
}

HdlConfig *HdlConfig::
create(ezxml_t xml, const char *knownPlatform, const char *xfile, Worker *parent,
       const char *&err) {
  err = NULL;
  std::string myPlatform;
  OE::getOptionalString(xml, myPlatform, "platform");
  // Note that we generate the name of the platform file here to be findable
  // in the hdl/platforms directory since:
  // 1. The platform config might be remote from the platform.
  // 2. The platform config is parsed during container processing elsewhere.
  if (myPlatform.empty()) {
    if (knownPlatform)
      myPlatform = knownPlatform;
    else if (::g_platform)
      myPlatform = ::g_platform;
    else {
	err = "No platform specified in HdlConfig nor on command line";
	return NULL;
    }
  }
#if 0
    else {
      const char *slash = xfile ? strrchr(xfile, '/') : NULL;
      if (slash) {
	std::string pfdir(xfile, slash - xfile);
	const char *sl2 = strrchr(pfdir.c_str(), '/');
	if (sl2)
	  if (!strcmp(sl2 + 1, "gen")) {
	    pfdir.resize(sl2 - pfdir.c_str());
	    sl2 = strrchr(pfdir.c_str(), '/');
	    myPlatform = sl2 ? sl2 + 1 : pfdir.c_str();
	    myPlatform += "/";
	    myPlatform += sl2 ? sl2 + 1 : pfdir.c_str();
	  } else
	    myPlatform = sl2 + 1;
      } else {
	err = "No platform specified in HdlConfig nor on command line";
	return NULL;
      }
    }
#endif
  std::string pfile;
  ezxml_t pxml;
  HdlPlatform *pf;
  // 
  if ((err = parseFile(myPlatform.c_str(), xfile, "HdlPlatform", &pxml, pfile)) ||
      !(pf = HdlPlatform::create(pxml, pfile.c_str(), NULL, err)))
    return NULL;
  HdlConfig *p = new HdlConfig(*pf, xml, xfile, parent, err);
  if (err) {
    delete p;
    p = NULL;
  }
  return p;
}

HdlConfig::
HdlConfig(HdlPlatform &pf, ezxml_t xml, const char *xfile, Worker *parent, const char *&err)
  : Worker(xml, xfile, "", Worker::Configuration, parent, NULL, err),
    HdlHasDevInstances(pf, m_plugged),
    m_platform(pf), m_sdpWidth(1) {
  if (err ||
      (err = OE::checkAttrs(xml, IMPL_ATTRS, HDL_TOP_ATTRS,
			    HDL_CONFIG_ATTRS, (void*)0)) ||
      (err = OE::checkElements(xml, HDL_CONFIG_ELEMS, (void*)0)) ||
      (err = OE::getNumber(xml, "sdp_width", &m_sdpWidth, NULL, 0, false)))
    return;
#if 0
  if (m_sdpWidth & (32-1)) {
    err = "SDP Width must be a multiple of 32";
    return;
  }
#endif
  pf.setParent(this);
  // Determine whether this platform worker has a control plane master port
  bool control = false;
  for (PortsIter ii = pf.m_ports.begin(); ii != pf.m_ports.end(); ii++) {
    Port &i = **ii;
    if (i.master && i.type == CPPort) {
      control = true;
      break;
    }
  }
  // Add the platform worker as a device instance
  const DevInstance *pfdi;
  const HdlPlatform &cpf = pf;
  if ((err = addDevInstance(cpf, NULL, NULL, control, NULL, NULL, pfdi)))
    return;
  //hdlAssy = true;
  m_plugged.resize(pf.m_slots.size());
  ezxml_t tx = ezxml_add_child(xml, "device", 0);
  ezxml_set_attr(tx, "name", "time_server");
  if ((err = parseDevInstances(xml, xfile, this, NULL)))
    return;
  std::string assy;
  OU::format(assy, "<HdlPlatformAssembly name='%s'>\n", m_name.c_str());
#if 0 // platform worker is not just a device
  // Add the platform instance
  // We make the worker name platform/platform so it is findable from the platforms
  // directory.
<<<<<<< HEAD
  OU::formatAdd(assy,
		"  <instance worker='%s'>\n"
		"    <property name='sdp_width' value='%zu'/>\n"
		"  </instance>\n",
		m_platform.m_name.c_str(), m_sdpWidth);
=======
  OU::formatAdd(assy, "  <instance worker='%s'/>\n", // index='%zu'/>\n",
		m_platform.cname()); //, index++);
#endif
>>>>>>> dc3eedb2
  // Add all the device instances
  for (DevInstancesIter dii = m_devInstances.begin(); dii != m_devInstances.end(); dii++) {
    const ::Device &d = (*dii).device;
    const DeviceType &dt = d.m_deviceType;
    OU::formatAdd(assy, "  <instance worker='%s' name='%s'%s>\n",
		  d.m_deviceType.cname(), (*dii).cname(), dt.m_instancePVs ? "" : "/");
    if (dt.m_instancePVs) {
      OU::Assembly::Property *ap = &(*dt.m_instancePVs)[0];
      for (size_t n = dt.m_instancePVs->size(); n; n--, ap++)
	OU::formatAdd(assy, "    <property name='%s' value='%s'/>\n",
		      ap->m_name.c_str(), ap->m_value.c_str());
      OU::formatAdd(assy, "  </instance>\n");
    }
    // Add a time client instance as needed by device instances
    for (PortsIter pi = d.m_deviceType.ports().begin();
	 pi != d.m_deviceType.ports().end(); pi++)
      if ((*pi)->m_type == WTIPort)
	OU::formatAdd(assy, "  <instance worker='time_client' name='%s_time_client'/>\n",
		      (*dii).cname());
  }
  // Internal connections:
  // 1. Control plane master to OCCP
  // 2. WCI connections to platform and device workers
  // 3. To and from time clients
  // 4. Between devices and required subdevices

  // So: 1. Externalize the internal control port to the container
  if ((err = addControlConnection(assy)))
    return;
  // 2. Connect the time service to the platform worker
  OU::formatAdd(assy,
		"  <connection>\n"
		"    <port instance='%s' name='timebase'/>\n"
		"    <port instance='time_server' name='timebase'/>\n"
		"  </connection>\n",
		m_platform.cname());
  // 3. To and from time clients
  unsigned tIndex = 0;
  for (DevInstancesIter dii = m_devInstances.begin(); dii != m_devInstances.end(); dii++) {
    const ::Device &d = (*dii).device;
    for (PortsIter pi = d.deviceType().ports().begin();
	 pi != d.deviceType().ports().end(); pi++)
      if ((*pi)->m_type == WTIPort) {
	// connection from platform worker's time service to the client
	OU::formatAdd(assy,
		      "  <connection>\n"
		      "    <port instance='time_server' name='time'/>\n"
		      "    <port instance='time_client%u' name='time'/>\n"
		      "  </connection>\n",
		      tIndex);
	// connection from the time client to the device worker
	OU::formatAdd(assy,
		      "  <connection>\n"
		      "    <port instance='time_client%u' name='wti'/>\n"
		      "    <port instance='%s' name='%s'/>\n"
		      "  </connection>\n",
		      tIndex++, (*dii).cname(), (*pi)->cname());
      }
  }
  // 4. To and from subdevices
  emitSubdeviceConnections(assy, NULL);
  // End of internal connections.
  // Start of external connections (not signals)
  //  1. WCI master
  //  2. Time service
  //  3. Metadata
  //  4. Any data ports from device worker
  //  5. Any unocs from device workers
  OU::formatAdd(assy,
		"  <external instance='time_server' port='time'/>\n"
		"  <external instance='%s' port='metadata'/>\n",
		m_platform.cname());
  for (DevInstancesIter dii = m_devInstances.begin(); dii != m_devInstances.end(); dii++) {
    const ::Device &d = (*dii).device;
    for (PortsIter pi = d.deviceType().ports().begin(); pi != d.deviceType().ports().end(); pi++) {
      Port &p = **pi;
      if (p.isData() || p.m_type == NOCPort || p.m_type == SDPPort ||
	  (!p.m_master && (p.m_type == PropPort || p.m_type == DevSigPort))) {
	size_t unconnected = 0, first = 0;
	for (size_t i = 0; i < p.m_count; i++)
	  if (!((*dii).m_connected[p.m_ordinal] & (1 << i))) {
	    if (!unconnected++)
	      first = i;
	  }
	// FIXME: (hard) this will not work if the connectivity is not simply contiguous.
	// (at one end or the other).
	if (unconnected)
	  OU::formatAdd(assy,
			"  <external name='%s%s%s' instance='%s' port='%s' "
			"index='%zu' count='%zu'/>\n",
<<<<<<< HEAD
			(*dii).cname(), p.cname(),
			(*dii).cname(), p.cname(),
=======
			p.type != NOCPort ? (*dii).cname() : "",
			p.type != NOCPort ? "_" : "", p.name(),
			(*dii).cname(), p.name(),
>>>>>>> dc3eedb2
			first, unconnected);
      }
    }
  }
<<<<<<< HEAD
  for (PortsIter pi = m_platform.m_ports.begin(); pi != m_platform.m_ports.end(); pi++) {
      Port &p = **pi;
      if (p.m_type == NOCPort || p.m_type == SDPPort) {
	// Port names of noc ports are interconnect names on the platform
	OU::formatAdd(assy,
		      "  <external name='%s' instance='%s' port='%s' count='%zu'/>\n",
		      p.cname(), m_platform.m_name.c_str(), p.cname(), p.m_count);
      }
  }
=======
>>>>>>> dc3eedb2
  
  OU::formatAdd(assy, "</HdlPlatformAssembly>\n");
  // The assembly will automatically inherit all the signals, prefixed by instance.
  //  if (!attribute)
    ocpiInfo("=======Begin generated platform configuration assembly=======\n"
	     "%s"
	     "=======End generated platform configuration assembly=======\n",
	     assy.c_str());
  // Now we update the (inherited) worker to have the xml for the assembly we just generated.
  char *copy = strdup(assy.c_str());
  ezxml_t x;
  if ((err = OE::ezxml_parse_str(copy, strlen(copy), x)))
    err = OU::esprintf("XML Parsing error on generated platform configuration: %s", err);
  else {
    m_xml = x;
    err = parseHdl();
  }
  if (err)
    return;
  // Externalize all the device signals.
  unsigned n = 0;
  for (Instance *i = &m_assembly->m_instances[0]; n < m_assembly->m_instances.size(); i++, n++) {
    for (SignalsIter si = i->worker->m_signals.begin(); si != i->worker->m_signals.end(); si++) {
      Signal *s = new Signal(**si);
      if (i->worker->m_type != Worker::Platform)
	OU::format(s->m_name, "%s_%s", i->name, (**si).m_name.c_str());
      m_signals.push_back(s);
      m_sigmap[s->cname()] = s;
      ocpiDebug("Externalizing device signal '%s' for device '%s'", s->cname(), i->worker->m_implName);
    }
  }
}

HdlConfig::
~HdlConfig() {
  delete &m_platform;
}


// Add the internal control connection, either on the platform worker or on a device worker.
// if there is only one possible control port, use it.
// if more than one, then the "control" attribute will be used to identify the
// control ports, which will be multiplexed.
const char *HdlConfig::
addControlConnection(std::string &assy) {
  const char *cpInstanceName = NULL, *cpPortName = NULL;
  unsigned nCpPorts = 0;
  bool multiple = false;
#if 0 // platform is not just a device
  for (PortsIter pi = m_platform.m_ports.begin(); pi != m_platform.m_ports.end(); pi++)
<<<<<<< HEAD
    if ((*pi)->m_type == CPPort) {
      cpInstanceName = m_platform.m_name.c_str();
      cpPortName = (*pi)->cname();
=======
    if ((*pi)->type == CPPort) {
      cpInstanceName = m_platform.cname();
      cpPortName = (*pi)->name();
>>>>>>> dc3eedb2
      if (m_platform.m_control)
	nCpPorts++;
      break;
    }
#endif
  for (DevInstancesIter dii = m_devInstances.begin(); dii != m_devInstances.end(); dii++) {
    const ::Device &d = (*dii).device;
    for (PortsIter pi = d.m_deviceType.ports().begin(); pi != d.m_deviceType.ports().end(); pi++)
      if ((*pi)->m_type == CPPort) {
	if (cpInstanceName)
	  multiple = true;
	else {
	  cpInstanceName = d.m_name.c_str();
	  cpPortName = (*pi)->cname();
	}
	if ((*dii).m_control)
	  nCpPorts++;
      }  
  }
  if (multiple)
    if (nCpPorts  > 1)
      return "Multiple control ports are not yet supported";
    else
      return "No control-capable port designated among the multiple possibilities";
  else if (!cpInstanceName)
    return NULL; // "No feasible control port was found";
  // Connect the control master port of the platform or device/interconnect worker to
  // the control plane worker
  OU::formatAdd(assy,
		"  <external instance='%s' port='%s'/>\n",
		cpInstanceName, cpPortName);
  return NULL;
}

const char *Worker::
emitConfigImplHDL(FILE *f) {
  const char *comment = hdlComment(m_language);
  fprintf(f,
	  "%s This file contains the implementation declarations for platform configuration %s\n"
	  "%s Interface definition signal names are defined with pattern rule: \"%s\"\n\n",
	  comment, m_implName, comment, m_pattern);
  fprintf(f,
	  "Library IEEE; use IEEE.std_logic_1164.all, IEEE.numeric_std.all;\n"
	  "Library ocpi; use ocpi.all, ocpi.types.all;\n"
          "use work.%s_defs.all, work.%s_constants.all;\n",
	  m_implName, m_implName);
  emitVhdlLibraries(f);
  fprintf(f,
	  "\nentity %s_rv is\n", m_implName);
  emitParameters(f, m_language);
  emitSignals(f, VHDL, true, true, false);
  fprintf(f, "end entity %s_rv;\n", m_implName);
  return NULL;
}
<|MERGE_RESOLUTION|>--- conflicted
+++ resolved
@@ -335,7 +335,7 @@
   bool control = false;
   for (PortsIter ii = pf.m_ports.begin(); ii != pf.m_ports.end(); ii++) {
     Port &i = **ii;
-    if (i.master && i.type == CPPort) {
+    if (i.m_master && i.m_type == CPPort) {
       control = true;
       break;
     }
@@ -353,21 +353,6 @@
     return;
   std::string assy;
   OU::format(assy, "<HdlPlatformAssembly name='%s'>\n", m_name.c_str());
-#if 0 // platform worker is not just a device
-  // Add the platform instance
-  // We make the worker name platform/platform so it is findable from the platforms
-  // directory.
-<<<<<<< HEAD
-  OU::formatAdd(assy,
-		"  <instance worker='%s'>\n"
-		"    <property name='sdp_width' value='%zu'/>\n"
-		"  </instance>\n",
-		m_platform.m_name.c_str(), m_sdpWidth);
-=======
-  OU::formatAdd(assy, "  <instance worker='%s'/>\n", // index='%zu'/>\n",
-		m_platform.cname()); //, index++);
-#endif
->>>>>>> dc3eedb2
   // Add all the device instances
   for (DevInstancesIter dii = m_devInstances.begin(); dii != m_devInstances.end(); dii++) {
     const ::Device &d = (*dii).device;
@@ -458,30 +443,13 @@
 	  OU::formatAdd(assy,
 			"  <external name='%s%s%s' instance='%s' port='%s' "
 			"index='%zu' count='%zu'/>\n",
-<<<<<<< HEAD
+			p.m_type != NOCPort && p.m_type != SDPPort ? (*dii).cname() : "",
+			p.m_type != NOCPort && p.m_type != SDPPort ? "_" : "", p.cname(),
 			(*dii).cname(), p.cname(),
-			(*dii).cname(), p.cname(),
-=======
-			p.type != NOCPort ? (*dii).cname() : "",
-			p.type != NOCPort ? "_" : "", p.name(),
-			(*dii).cname(), p.name(),
->>>>>>> dc3eedb2
 			first, unconnected);
       }
     }
   }
-<<<<<<< HEAD
-  for (PortsIter pi = m_platform.m_ports.begin(); pi != m_platform.m_ports.end(); pi++) {
-      Port &p = **pi;
-      if (p.m_type == NOCPort || p.m_type == SDPPort) {
-	// Port names of noc ports are interconnect names on the platform
-	OU::formatAdd(assy,
-		      "  <external name='%s' instance='%s' port='%s' count='%zu'/>\n",
-		      p.cname(), m_platform.m_name.c_str(), p.cname(), p.m_count);
-      }
-  }
-=======
->>>>>>> dc3eedb2
   
   OU::formatAdd(assy, "</HdlPlatformAssembly>\n");
   // The assembly will automatically inherit all the signals, prefixed by instance.
@@ -532,15 +500,9 @@
   bool multiple = false;
 #if 0 // platform is not just a device
   for (PortsIter pi = m_platform.m_ports.begin(); pi != m_platform.m_ports.end(); pi++)
-<<<<<<< HEAD
-    if ((*pi)->m_type == CPPort) {
-      cpInstanceName = m_platform.m_name.c_str();
-      cpPortName = (*pi)->cname();
-=======
     if ((*pi)->type == CPPort) {
       cpInstanceName = m_platform.cname();
-      cpPortName = (*pi)->name();
->>>>>>> dc3eedb2
+      cpPortName = (*pi)->cname();
       if (m_platform.m_control)
 	nCpPorts++;
       break;
