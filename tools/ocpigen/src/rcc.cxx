--- conflicted
+++ resolved
@@ -320,6 +320,8 @@
 	  "#define RCC_WORKER_%s_H__\n"
 	  "#include <RCC_Worker.h>\n",
 	  m_implName, m_language == C ? "C" : "C++", upper, upper);
+  if ( m_language == CC )
+    fprintf(f, "#include <vector>\n" );
   if (m_language == CC && m_slave)
     fprintf(f, "#include <../OcpiApi.h>\n");
   const char *last;
@@ -409,7 +411,6 @@
 	    " * which inherits this one is declared in the skeleton/implementation file.\n"
 	    " */\n"
 	    "class %s : public OCPI::RCC::RCCUserWorker {\n"
-<<<<<<< HEAD
 	    "protected:\n",
 	    s.c_str());
 
@@ -423,13 +424,6 @@
 	      );
     }
 
-=======
-	    "protected:\n"
-	    "  unsigned getRank() const;                        // My rank within my crew \n"
-	    "  unsigned getCrewSize() const;                    // Number of members in my crew\n"
-	    "  unsigned getNearestNeighbor(unsigned next) const;   // next=0 is nearest, next=1 next nearest etc.\n\n",
-	    s.c_str());
->>>>>>> 41db787b
     if (m_slave) {
       // This worker is a proxy.  Give it access to its slave
       fprintf(f,
@@ -1061,14 +1055,21 @@
 		    "          void * m_myptr;\n"
 		    "       public:\n"
 		    "          %sArg() : m_myptr(NULL){}\n"
-		    "          size_t dimensions() const;  // Number of dimensions\n"
-		    "          bool   endOfWhole() const; \n"
-		    "          void partSize( unsigned dimension, OCPI::RCC::RCCPartInfo & part ) const;\n"
-		    "          inline void * value() { return m_myptr ? m_myptr : (m_myptr = getArgAddress((unsigned)%sPort::%s_OPERATION, (unsigned)%s_ARG)); }\n"
-		    "       } m_%sArg;\n"
-		    ,s.c_str(), 
+		    "          inline void * value() { return m_myptr ? m_myptr : (m_myptr = getArgAddress((unsigned)%sPort::%s_OPERATION, (unsigned)%s_ARG)); }\n",
+		    s.c_str(), 
 		    s.c_str(),
-		    p.c_str(),on.c_str(),s.c_str(),
+		    p.c_str(),on.c_str(),s.c_str()
+		    );
+
+	    if ( m_opScaling[n] != NULL )
+	      fprintf(f,
+		      "          size_t dimensions() const;  // Number of dimensions\n"
+		      "          bool   endOfWhole() const; \n"
+		      "          void partSize( unsigned dimension, OCPI::RCC::RCCPartInfo & part ) const;\n"
+		      );
+
+	    fprintf(f,
+		    "       } m_%sArg;\n",
 		    s.c_str()
 		    );
 
