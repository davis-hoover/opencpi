--- conflicted
+++ resolved
@@ -60,12 +60,8 @@
 0};
 #undef OCPI_DATA_TYPE
 
-<<<<<<< HEAD
 const char *platform = 0, *device = 0, *load = 0, *os = 0, *os_version = 0, *assembly = 0,
   *attribute = 0, *platformDir = 0;
-=======
-const char *platform = 0, *device = 0, *load = 0, *os = 0, *os_version = 0, *assembly = 0, *attribute, *platformDir;
->>>>>>> 15d417b7
 
 Clock *Worker::
 addClock() {
@@ -640,7 +636,7 @@
     ordinal = 0;
   // Clocks depend on port names, so get those names in first pass(non-control ports)
   for (ezxml_t x = ezxml_cchild(xml, element); x; x = ezxml_next(x), ordinal++)
-    if (!create(*this, x, nTotal == 1 ? -1 : ordinal, err))
+    if (!create(*this, x, NULL, nTotal == 1 ? -1 : ordinal, err))
       return err;
   return NULL;
 }
