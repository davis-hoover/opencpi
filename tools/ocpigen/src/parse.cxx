/*
 *  Copyright (c) Mercury Federal Systems, Inc., Arlington VA., 2009-2011
 *
 *    Mercury Federal Systems, Incorporated
 *    1901 South Bell Street
 *    Suite 402
 *    Arlington, Virginia 22202
 *    United States of America
 *    Telephone 703-413-0781
 *    FAX 703-413-0784
 *
 *  This file is part of OpenCPI (www.opencpi.org).
 *     ____                   __________   ____
 *    / __ \____  ___  ____  / ____/ __ \ /  _/ ____  _________ _
 *   / / / / __ \/ _ \/ __ \/ /   / /_/ / / /  / __ \/ ___/ __ `/
 *  / /_/ / /_/ /  __/ / / / /___/ ____/_/ / _/ /_/ / /  / /_/ /
 *  \____/ .___/\___/_/ /_/\____/_/    /___/(_)____/_/   \__, /
 *      /_/                                             /____/
 *
 *  OpenCPI is free software: you can redistribute it and/or modify
 *  it under the terms of the GNU Lesser General Public License as published
 *  by the Free Software Foundation, either version 3 of the License, or
 *  (at your option) any later version.
 *
 *  OpenCPI is distributed in the hope that it will be useful,
 *  but WITHOUT ANY WARRANTY; without even the implied warranty of
 *  MERCHANTABILITY or FITNESS FOR A PARTICULAR PURPOSE.  See the
 *  GNU Lesser General Public License for more details.
 *
 *  You should have received a copy of the GNU Lesser General Public License
 *  along with OpenCPI.  If not, see <http://www.gnu.org/licenses/>.
 */
#include <stdint.h>
#include <stdarg.h>
#include <stdlib.h>
#include <errno.h>
#include <limits.h>
#include <string.h>
#include <assert.h>
#include <strings.h>
#include <ctype.h>
#include "OcpiUtilMisc.h"
#include "OcpiUtilEzxml.h"
#include "OcpiUtilAssembly.h"
#include "OcpiUtilWorker.h"
#include "wip.h"
#include "hdl.h"
#include "rcc.h"
#include "hdl-platform.h"
#include "hdl-container.h"
/*
 * Todo:
 *  property values in assembly instances?
 */

const char *propertyTypes[] = {
  "none", // for OCPI_none
#define OCPI_DATA_TYPE(sca,corba,letter,bits,run,pretty,store) #pretty,
OCPI_PROPERTY_DATA_TYPES
0};
#undef OCPI_DATA_TYPE

const char *platform = 0, *device = 0, *load = 0, *os = 0, *os_version = 0, *assembly = 0,
<<<<<<< HEAD
  *attribute = 0, *platformDir = 0, *arch = 0;
=======
  *attribute, *platformDir;
>>>>>>> 54ed34ba

Clock *Worker::
addClock() {
  Clock *c = new Clock;
  c->ordinal = m_clocks.size();
  m_clocks.push_back(c);
  return c;
}
// Check for implementation attributes common to data interfaces, several of which
// are able to override protocol-determined values.
// Take care of the case of implementation-specific ports (via implname);
const char *Worker::
checkDataPort(ezxml_t impl, DataPort *&sp) {
  const char
    *err,
    *name = ezxml_cattr(impl, "Name"),
    *internal = ezxml_cattr(impl, "internal"),
    *portImplName = ezxml_cattr(impl, "implName");
  sp = NULL;
  Port *p;
  if (name) {
    if ((err = getPort(name, p)))
      return err;
    if (!p->isData())
      return OU::esprintf("Name attribute of Stream/MessageInterface \"%s\" "
			  "matches a non-data spec port", name);
    if (p->type != WDIPort)
      return OU::esprintf("Name attribute of Stream/MessageInterface \"%s\" "
			  "matches an implementation port, not a spec data port", name);
  } else if (portImplName) {
    if (!getPort(portImplName, p))
      return OU::esprintf("Port with ImplName=\"%s\" already exists", portImplName);
  } else if (internal) {
    if (!getPort(internal, p))
      return OU::esprintf("Port with Internal=\"%s\" already exists", internal);
  } else
    return
      OU::esprintf("Missing \"Name\", \"ImplName\" or \"Internal\" attribute of %s element",
		   impl->name);
  sp = p->dataPort();
  assert(sp);
  return NULL;
}

// If the given element is xi:include, then parse it and return the parsed element.
// If not, *parsed is set to zero.
// If not optional then it MUST be the indicated element
// Also return the file name of the included file.
const char *
tryInclude(ezxml_t x, const std::string &parent, const char *element, ezxml_t *parsed,
           std::string &child, bool optional) {
  *parsed = 0;
  const char *eName = ezxml_name(x);
  if (!eName || strcasecmp(eName, "xi:include"))
    return 0;
  const char *err;
  if ((err = OE::checkAttrs(x, "href", (void*)0)))
    return err;
  const char *incfile = ezxml_cattr(x, "href");
  if (!incfile)
    return OU::esprintf("xi:include missing an href attribute in file \"%s\"",
			parent.c_str());
  std::string ifile;
  if ((err = parseFile(incfile, parent, element, parsed, ifile, optional)))
    return OU::esprintf("Error in %s: %s", ifile.c_str(), err);
  child = ifile;
  return NULL;
}

// If this element is either the given element or an include of the given element...
// optional means the included file can be something else.
// If success, set *parsed, and maybe *childFile.
static const char *
tryChildInclude(ezxml_t x, const std::string &parent, const char *element,
                ezxml_t *parsed, std::string &childFile, bool optional = false) {
  const char *err = tryInclude(x, parent, element, parsed, childFile, optional);
  if (err || *parsed)
    return err;
  const char *eName = ezxml_name(x);
  if (!eName || strcasecmp(eName, element))
    return 0;
  *parsed = x;
  return 0;
}

// Find the single instance of a child, which might be xi:included
const char *
tryOneChildInclude(ezxml_t top, const std::string &parent, const char *element,
		   ezxml_t *parsed, std::string &childFile, bool optional) {
  *parsed = 0;
  const char *err = 0;
  for (ezxml_t x = OE::ezxml_firstChild(top); x; x = OE::ezxml_nextChild(x)) {
    const char *eName = ezxml_name(x);
    if (eName)
      if (!strcasecmp(eName, element))
	if (*parsed)
	  return OU::esprintf("found duplicate %s element where only one was expected",
			      element);
	else {
	  childFile = parent;
	  *parsed = x;
	}
      else {
	std::string file;
	ezxml_t found;
	if ((err = tryInclude(x, parent, element, &found, file, optional)))
	  return err;
	else if (found) {
	  if (*parsed)
	    return OU::esprintf("found duplicate %s element in file %s, "
				"included from file %s, where only one was expected",
				element, parent.c_str(), file.c_str());
	  else {
	    *parsed = found;
	    childFile = file;
	  }
	}
      }
  }
  if (!*parsed && !optional)
    return OU::esprintf("no %s element found under %s, whether included via xi:include or not",
			element, ezxml_name(top));
  return err;
}

const char *Worker::
addProperty(ezxml_t prop, bool includeImpl, bool anyIsBad)
{
  OU::Property *p = new OU::Property;
  
  const char *err =
    p->parse(prop, includeImpl, (unsigned)(m_ctl.ordinal++), this);
  // Now that have parsed the property "in a vacuum", do two context-sensitive things:
  // Override the default value of parameter properties
  // Skip debug properties if the debug parameter is not present.
  if (!err) {
    if (!p->m_isParameter && anyIsBad)
      return OU::esprintf("Property \"%s\" is not a parameter and so it invalid in this context",
			  p->m_name.c_str());
    // Now allow overrides of values.
    if (!strcasecmp(p->m_name.c_str(), "ocpi_debug"))
      m_debugProp = p;
    m_ctl.properties.push_back(p);
    p->m_isImpl = includeImpl;
    //    addAccess(*p);
    return NULL;
  }
  delete p;
  return err;
}

struct PropInfo {
  Worker *worker;
  bool isImpl; // Are we in an implementation context?
  bool anyIsBad;
  bool top;    // Are we in a top layer mixed with other elements?
  const char *parent;
  PropInfo(Worker *worker, bool isImpl, bool anyIsBad, const char *parent)
    : worker(worker), isImpl(isImpl), anyIsBad(anyIsBad), top(true), parent(parent) {}
};

// process something that might be a property, either at spec time or at impl time
// This tries to keep properties in order no matter where they occur
static const char *
doMaybeProp(ezxml_t maybe, void *vpinfo) {
  PropInfo &pinfo = *(PropInfo*)vpinfo;
  Worker *w = pinfo.worker;
  ezxml_t props = 0;
  std::string childFile;
  const char *err;
  if (pinfo.top) {
    if ((err = tryChildInclude(maybe, pinfo.parent, "ControlInterface", &props, childFile, true)))
      return err;
    if (props) {
      const char *parent = pinfo.parent;
      pinfo.parent = childFile.c_str();
      err = OE::ezxml_children(props, doMaybeProp, &pinfo);
      pinfo.parent = parent;
      return err;
    }
  }
  if (!props &&
      (err = tryChildInclude(maybe, pinfo.parent, "Properties", &props, childFile, pinfo.top)))
    return err;
  if (props) {
    //    if (pinfo.anyIsBad)
    // return "A Properties element is invalid in this context";
    bool save = pinfo.top;
    pinfo.top = false;
    const char *parent = pinfo.parent;
    pinfo.parent = childFile.c_str();
    err = OE::ezxml_children(props, doMaybeProp, &pinfo);
    pinfo.parent = parent;
    pinfo.top = save;
    return err;
  }
  const char *eName = ezxml_name(maybe);
  if (!eName)
    return 0;
  bool isSpec = !strcasecmp(eName, "SpecProperty");
  if (isSpec && !pinfo.isImpl)
    return "SpecProperty elements not allowed in component specification";
  if (!isSpec && strcasecmp(eName, "Property"))
    if (pinfo.top)
      return 0;
    else
      return OU::esprintf("Invalid child element '%s' of a 'Properties' element", eName);
  //  if (pinfo.anyIsBad)
  //    return "A Property or SpecProperty element is invalid in this context";
  const char *name = ezxml_cattr(maybe, "Name");
  if (!name)
    return "Property or SpecProperty has no \"Name\" attribute";
  OU::Property *p = NULL;
  for (PropertiesIter pi = w->m_ctl.properties.begin(); pi != w->m_ctl.properties.end(); pi++)
    if (!strcasecmp((*pi)->m_name.c_str(), name)) {
      p = *pi;
      break;
    }
  if (isSpec) {
    // FIXME mark a property as "impled" so we reject doing it more than once
    if (!p)
      return OU::esprintf("Existing property named \"%s\" not found", name);
    if (strcmp(p->m_name.c_str(), name))
      return OU::esprintf("SpecProperty name (%s) and Property name (%s) differ in case",
			  name, p->m_name.c_str());
    // So simply add impl info to the existing property.
    return p->parseImpl(maybe);
  } else if (p)
      return OU::esprintf("Property named \"%s\" conflicts with existing/previous property",
			  name);
  // All the spec attributes plus the impl attributes
  return w->addProperty(maybe, pinfo.isImpl, pinfo.anyIsBad);
}

const char *Worker::
doProperties(ezxml_t top, const char *parent, bool impl, bool anyIsBad) {
  PropInfo pi(this, impl, anyIsBad, parent);
  return OE::ezxml_children(top, doMaybeProp, &pi);
}

const char *parseControlOp(const char *op, void *arg) {
  Worker *w = (Worker *)arg;
  unsigned n = 0;
  const char **p;
  for (p = OU::Worker::s_controlOpNames; *p; p++, n++)
    if (!strcasecmp(*p, op)) {
      w->m_ctl.controlOps |= 1 << n;
      break;
    }
  return
    *p ? NULL : "Invalid control operation name in ControlOperations attribute";
}

const char *Worker::
addProperty(const char *xml, bool includeImpl) {
  // Add the built-in properties
  char *dprop = strdup(xml); // Make the contents persistent
  ezxml_t dpx = ezxml_parse_str(dprop, strlen(dprop));
  ocpiDebug("Adding ocpi_debug property xml %p", dpx);
  const char *err = addProperty(dpx, includeImpl, false);
  ezxml_free(dpx);
  return err;
}

const char *Worker::
addBuiltinProperties() {
  const char *err;
  if ((err = addProperty("<property name='ocpi_debug' type='bool' parameter='true' "
			 "          default='false' readable='true'/>", true)) ||
      (err = addProperty("<property name='ocpi_endian' type='enum' parameter='true' "
			 "          default='little' readable='true'"
      			 "          enums='little,big,dynamic'/>", true)))
    return err;
  return NULL;
}
// Parse the generic implementation control aspects (for rcc and hdl and other)
const char *Worker::
parseImplControl(ezxml_t &xctl, const char *firstRaw) {
  // Now we do the rest of the control interface
  const char *err;
  if ((xctl = ezxml_cchild(m_xml, "ControlInterface")) &&
      m_noControl)
    return "Worker has a ControlInterface element, but also has NoControl=true";
  // Allow overriding byte enables
  bool sub32;
  // either can set to true
  if ((err = OE::getBoolean(m_xml, "Sub32BitConfigProperties", &sub32)) ||
      !sub32 && xctl && (err = OE::getBoolean(xctl, "Sub32BitConfigProperties", &sub32)))
    return err;
  if (sub32)
    m_ctl.sub32Bits = true;
  // We take ops from either place as true
  if ((err = OU::parseList(ezxml_cattr(m_xml, "ControlOperations"), parseControlOp, this)) ||
      xctl &&
      (err = OU::parseList(ezxml_cattr(xctl, "ControlOperations"), parseControlOp, this)))
    return err;
  // Add the built-in properties
  if ((err = addBuiltinProperties()) ||
      (err = doProperties(m_xml, m_file.c_str(), true, false)))
    return err;
  // Now that we have all information about properties and we can actually
  // do the offset calculations and summarize the access type counts and flags
  for (PropertiesIter pi = m_ctl.properties.begin(); pi != m_ctl.properties.end(); pi++) {
    OU::Property &p = **pi;
    // Raw properties must start on a 4 byte boundary
    if (firstRaw && !strcasecmp(p.m_name.c_str(), firstRaw))
      m_ctl.offset = OU::roundUp(m_ctl.offset, 4);
    if ((err = p.offset(m_ctl.offset, m_ctl.sizeOfConfigSpace, this)))
      return err;
    m_ctl.summarizeAccess(p);
  }
  // Allow overriding sizeof config space, giving priority to controlinterface
  uint64_t sizeOfConfigSpace;
  bool haveSize = false;
  if (xctl &&
      (err = OE::getNumber64(xctl, "SizeOfConfigSpace", &sizeOfConfigSpace, &haveSize, 0)))
    return err;
  if (!haveSize &&
      (err = OE::getNumber64(m_xml, "SizeOfConfigSpace", &sizeOfConfigSpace, &haveSize, 0)))
    return err;
  if (haveSize) {
    if (sizeOfConfigSpace < m_ctl.sizeOfConfigSpace)
      return "SizeOfConfigSpace attribute of ControlInterface smaller than properties indicate";
    m_ctl.sizeOfConfigSpace = sizeOfConfigSpace;
  }
  // Parse worker's scalability
  if ((err = OE::getBoolean(m_xml, "scalable", &m_scalable)) ||
      (err = OE::getBoolean(m_xml, "startBarrier", &m_ctl.startBarrier)))
    return err;
  if (m_scalable)
    m_scaling.m_max = 0;
  // FIXME: have an expression validator
  OE::getOptionalString(m_xml, m_validScaling, "validScaling");
  for (ezxml_t x = ezxml_cchild(m_xml, "scaling"); x; x = ezxml_next(x)) {
    std::string name;
    OE::getOptionalString(x, name, "name");
    if (findProperty(name.c_str()))
      return OU::esprintf("Scaling parameter \"%s\" conflicts with property name",
			  name.c_str());
    OU::Port::Scaling s;
    if ((err = s.parse(x, this)))
      return err;
    if (name.empty())
      m_scaling = s;
    else if (m_scalingParameters.find(name) != m_scalingParameters.end())
      return OU::esprintf("Duplicate scaling parameter name: \"%s\"", name.c_str());
    else
      m_scalingParameters[name] = s;
    m_scalable = true;
  }
  return 0;
}

// Parse the generic implementation local memories (for rcc and ocl and other)
  const char *Worker::
parseImplLocalMemory() {
  const char* err;
  for (ezxml_t x = ezxml_cchild(m_xml, "LocalMemory"); x; x = ezxml_next(x)) {
    LocalMemory* m = new LocalMemory();
    m_localMemories.push_back(m);
    if ((err = OE::checkAttrs(x, "Name", "SizeofLocalMemory", (void*)0)) )
      return err;
    m->name = ezxml_cattr(x, "Name");
    if (!m->name)
      return "Missing \"Name\" attribute on Local Memory element if OclWorker";
    if ((err = OE::getNumber(x, "SizeOfLocalMemory", &m->sizeOfLocalMemory, 0, 0)))
      return err;
  }
  return 0;
}

// Parse the control information about the component spec
  const char *Worker::
parseSpecControl(ezxml_t ps) {
  const char *err;
  if (ps &&
      ((err = OE::checkAttrs(ps, "SizeOfConfigSpace", "WritableConfigProperties",
			     "ReadableConfigProperties", "Sub32BitConfigProperties",
			     "Count", (void*)0)) ||
       (err = OE::getNumber64(ps, "SizeOfConfigSpace", &m_ctl.sizeOfConfigSpace, 0, 0)) ||
       (err = OE::getBoolean(ps, "WritableConfigProperties", &m_ctl.writables)) ||
       (err = OE::getBoolean(ps, "ReadableConfigProperties", &m_ctl.readables)) ||
       (err = OE::getBoolean(ps, "Sub32BitConfigProperties", &m_ctl.sub32Bits))))
    return err;
  return 0;
}

const char *checkSuffix(const char *str, const char *suff, const char *last) {
  size_t nstr = last - str, nsuff = strlen(suff);
  const char *start = str + nstr - nsuff;
  return nstr > nsuff && !strncmp(suff, start, nsuff) ? start : str + nstr;
}

#if 0

Protocol::
Protocol(Port &port)
  : m_port(port) {}

const char * Protocol::
parse(const char *file, ezxml_t prot)
{
  if (file) {
    // If we are being parsed from a protocol file, default the name.
    const char *start = strrchr(file, '/');
    if (start)
      start++;
    else
      start = file;
    const char *last = strrchr(file, '.');
    if (!last)
      last = file + strlen(file);
    last = checkSuffix(start, "_protocol", last);
    last = checkSuffix(start, "_prot", last);
    last = checkSuffix(start, "-protocol", last);
    last = checkSuffix(start, "-prot", last);
    m_name.assign(start, last - start);
    std::string ofile = m_port.m_worker->m_file;
    m_port.m_worker->m_file = file;
    const char *err = OU::Protocol::parse(prot);
    m_port.m_worker->m_file = ofile;
    return err;
  }
  return prot ? OU::Protocol::parse(prot) : NULL;
}

const char *Protocol::
parseOperation(ezxml_t op) {
  const char *err;
  std::string ifile;
  ezxml_t iprot = 0;
  if ((err = tryInclude(op, m_port.m_worker->m_file.c_str(), "Protocol", &iprot,
			ifile, false)))
    return err;
  // If it is an "include", basically recurse
  if (iprot) {
    std::string ofile = m_port.m_worker->m_file;
    m_port.m_worker->m_file = ifile;
    err = OU::Protocol::parse(iprot, false);
    m_port.m_worker->m_file = ofile;
    return err;
  }
  return OU::Protocol::parseOperation(op);
}
#endif
// The package serves two purposes: the spec and the impl.
// If the spec already has a package prefix, then it will only
// be used as the package of the impl.
const char *Worker::
findPackage(ezxml_t spec, const char *package) {
  if (!package)
    package = ezxml_cattr(spec, "package");
  if (package)
    m_package = package;
  else {
    std::string packageFileDir;
    // If the spec name already has a package, we don't use the package file name
    // to determine the package.
    const char *base =
      !strchr(m_specName, '.') && !m_specFile.empty() ? m_specFile.c_str() : m_file.c_str();
    const char *cp = strrchr(base, '/');
    const char *err;
    // If the specfile (first) or the implfile (second) has a dir,
    // look there for package name file.  If not, look in the CWD (the worker dir).
    if (cp)
      packageFileDir.assign(base, cp + 1 - base);

    // FIXME: Fix this using the include path maybe?
    std::string packageFileName = packageFileDir + "package-name";
    if ((err = OU::file2String(m_package, packageFileName.c_str()))) {
      // If that fails, try going up a level (e.g. the top level of a library)
      packageFileName = packageFileDir + "../package-name";
      if ((err = OU::file2String(m_package, packageFileName.c_str()))) {
	// If that fails, try going up a level and into "lib" where it my be generated
	packageFileName = packageFileDir + "../lib/package-name";
	if ((err = OU::file2String(m_package, packageFileName.c_str())))
	  return OU::esprintf("Missing package-name file: %s", err);
      }
    }
    for (cp = m_package.c_str(); *cp && isspace(*cp); cp++)
      ;
    m_package.erase(0, cp - m_package.c_str());
    for (cp = m_package.c_str(); *cp && !isspace(*cp); cp++)
      ;
    m_package.resize(cp - m_package.c_str());
  }
  return NULL;
}

const char *Worker::
parseSpec(const char *package) {
  const char *err;
  // xi:includes at this level are component specs, nothing else can be included
  ezxml_t spec = NULL;
  if ((err = tryOneChildInclude(m_xml, m_file, "ComponentSpec", &spec, m_specFile, true)))
    return err;
  const char *specAttr = ezxml_cattr(m_xml, "spec");
  if (specAttr) {
    if (spec)
      return "Can't have both ComponentSpec element (maybe xi:included) and a 'spec' attribute";
    if ((err = parseFile(specAttr, m_file, "ComponentSpec", &spec, m_specFile, false)))
      return err;
  } else if (!spec)
    return "missing componentspec element or spec attribute";
#if 0
  if (m_specFile == m_file) {
    // If not in its own file, then it must have a name attr
    if (!(m_specName = ezxml_cattr(spec, "Name")))
      return "Missing Name attribute for ComponentSpec";
  } else
#endif
   {
     // default the specname from the file of the current file,
     // which may in fact be the name of the worker file if the component spec is embedded
     std::string name, fileName;
     if ((err = getNames(spec, m_specFile.c_str(), "ComponentSpec", name, fileName)))
       return err;
     size_t len = strlen("-spec");
     if (name.length() > len) {
       const char *tail = name.c_str() + name.length() - len;
       if (!strcasecmp(tail, "-spec") || !strcasecmp(tail, "_spec"))
	 name.resize(name.size() - len);
     }
     m_specName = strdup(name.c_str());
   }
  // Find the package even though the spec package might be specified already
  if ((err = findPackage(spec, package)))
    return err;
  if (strchr(m_specName, '.'))
    m_specName = strdup(m_specName);
  else
    asprintf((char **)&m_specName, "%s.%s", m_package.c_str(), m_specName);
  if ((err = OE::checkAttrs(spec, "Name", "NoControl", "package", (void*)0)) ||
      (err = OE::getBoolean(spec, "NoControl", &m_noControl)))
    return err;
  // Parse control port info
  ezxml_t ps;
  std::string dummy;
  if ((err = tryOneChildInclude(spec, m_file, "PropertySummary", &ps, dummy, true)))
    return err;
  if ((err = doProperties(spec, m_file.c_str(), false, ps != NULL || m_noControl)))
    return err;
  if (m_noControl) {
    if (ps)
      return "NoControl specified, PropertySummary cannot be specified";
  } else if ((err = parseSpecControl(ps)))
    return err;
  // Now parse the data aspects, allocating (data) ports.
  if (ezxml_cchild(spec, "DataInterfaceSpec") && ezxml_cchild(spec, "Port"))
    return "Cannot use both 'datainterfacespec' and 'port' elements in the same spec";
  // First pass to establish ports with names
  for (ezxml_t x = ezxml_cchild(spec, "DataInterfaceSpec"); x; x = ezxml_next(x)) {
    new DataPort(*this, x, -1, err);
    if (err)
      return err;
  }
  for (ezxml_t x = ezxml_cchild(spec, "Port"); x; x = ezxml_next(x)) {
    new DataPort(*this, x, -1, err);
    if (err)
      return err;
  }
  // Second pass, really parse them, when they can refer to each other.
  for (PortsIter pi = m_ports.begin(); pi != m_ports.end(); pi++) {
    Port &p = **pi;
    if (p.isData() && (err = (**pi).parse()))
      return err;
  }
  return Signal::parseSignals(spec, m_file, m_signals, m_sigmap);
}

// Called for each non-data impl port type
const char *Worker::
initImplPorts(ezxml_t xml, const char *element, PortCreate &create) {
  const char *err;
  unsigned
    nTotal = OE::countChildren(xml, element),
    ordinal = 0;
  // Clocks depend on port names, so get those names in first pass(non-control ports)
  for (ezxml_t x = ezxml_cchild(xml, element); x; x = ezxml_next(x), ordinal++)
    if (!create(*this, x, NULL, nTotal == 1 ? -1 : ordinal, err))
      return err;
  return NULL;
}

// Parse a numeric value that might be overridden by assembly property values.
const char *Worker::
getNumber(ezxml_t x, const char *attr, size_t *np, bool *found,
	  size_t defaultValue, bool setDefault) const {
  assert(np);
  const char *v = ezxml_cattr(x, attr);
  const char *err = getExprNumber(x, attr, *np, found, NULL, this);
  if (!err && !v && setDefault)
    *np = defaultValue;
  return err;
}

#if 0
const char *Worker::
getBoolean(ezxml_t x, const char *name, bool *b, bool trueOnly) {
  if (!m_instancePVs)
    return OE::getBoolean(x, name, b, trueOnly);
  return NULL;
}
#endif

const char*
extractExprValue(const OU::Property &p, const OU::Value &v, OU::ExprValue &val) {
  if (p.m_baseType != OA::OCPI_ULong)
    return OU::esprintf("the '%s' parameter property is not ULong, so is invalid here",
			p.m_name.c_str());
  val.isNumber = true;
  val.number = v.m_ULong;
  return NULL;
}

// This is a callback from the property parser used when some of the
// property attributes (like array dimensions, sequence or string length),
// are actually expressions in terms of other properties.
// We first look for instance property values applied in the assembly,
// and then look for parameter values directly
const char *Worker::
getValue(const char *sym, OU::ExprValue &val) const {
  if (m_instancePVs) {
    // FIXME: obviously a map would be good here..
    OU::Assembly::Property *ap = &(*m_instancePVs)[0];
    for (size_t n = m_instancePVs->size(); n; n--, ap++)
      if (ap->m_hasValue && !strcasecmp(sym, ap->m_name.c_str())) {
	// The value of the numeric attribute matches the name of a provided property
	// So we use that property value in place of this attribute's value
	// FIXME: why isn't this string value already parsed?
	// FIXME: the instance has parsed property values but it not accessible here
	size_t nval;
	if (OE::getUNum(ap->m_value.c_str(), &nval))
	  return OU::esprintf("Bad '%s' property value: '%s'",
			      ap->m_name.c_str(), ap->m_value.c_str());
	val.isNumber = true;
	val.number = nval;
	return NULL;
      }    
  }
  for (PropertiesIter pi = m_ctl.properties.begin(); pi != m_ctl.properties.end(); pi++)
    if (!strcasecmp((*pi)->m_name.c_str(), sym)) {
      OU::Property &p = **pi;
      if (!p.m_isParameter)
	return OU::esprintf("the '%s' property is invalid here since it is not a parameter",
			    sym);
      if (!p.m_default)
	return OU::esprintf("the '%s' parameter property has no value", sym);
      return extractExprValue(p, *p.m_default, val);
    }
  return OU::esprintf("There is no property named '%s'", sym);
}


// Get the filename and the name as required.
// Used when the name defaults from the filename
const char *
getNames(ezxml_t xml, const char *file, const char *tag, std::string &name,
	 std::string &fileName) {
  const char *xname = ezxml_name(xml);
  if (!xname)
    xname = "";
  if (tag && strcasecmp(tag, xname))
    return OU::esprintf("Found xml element: '%s' when expecting %s", xname, tag);
  if (file) {
    const char *cp = strrchr(file, '/');
    cp = cp ? cp + 1 : file;
    const char *lp = strrchr(cp, '.');
    fileName.assign(cp, lp ? lp - cp : strlen(cp));
  }
  if (fileName.empty())
    return OE::getRequiredString(xml, name, "name", ezxml_name(xml));
  OE::getOptionalString(xml, name, "name");
  if (name.empty())
    name = fileName;
  return NULL;
}

// The factory, which decides which class to instantiate
// This will evolve as more things are based on derived classes
Worker *Worker::
create(const char *file, const std::string &parentFile, const char *package, const char *outDir,
       Worker *parent, OU::Assembly::Properties *instancePVs, size_t paramConfig,
       const char *&err) {
  err = NULL;
  ezxml_t xml;
  std::string xf;
  if ((err = parseFile(file, parentFile, NULL, &xml, xf)))
    return NULL;
  const char *xfile = xf.c_str();
  const char *name = ezxml_name(xml);
  if (!name) {
    err = "Missing XML tag";
    return NULL;
  }
  Worker *w;
  if (!strcasecmp("HdlPlatform", name))
    w = HdlPlatform::create(xml, xfile, parent, err);
  else if (!strcasecmp("HdlConfig", name))
    w = HdlConfig::create(xml, NULL, xfile, parent, err);
  else if (!strcasecmp("HdlContainer", name))
    w = HdlContainer::create(xml, xfile, err);
  else if (!strcasecmp("HdlAssembly", name))
    w = HdlAssembly::create(xml, xfile, parent, err);
  else if (!strcasecmp("HdlDevice", name)) {
    //w = HdlDevice::get(file, parentFile.c_str(), parent, err);
    w = HdlDevice::create(xml, xfile, parent, instancePVs, err);
  } else if (!strcasecmp("RccAssembly", name))
    w = RccAssembly::create(xml, xfile, err);
  else if ((w = new Worker(xml, xfile, parentFile, Worker::Application, parent, instancePVs, err))) {
    if (!strcasecmp("RccImplementation", name) || !strcasecmp("RccWorker", name))
      err = w->parseRcc(package);
    else if (!strcasecmp("OclImplementation", name) || !strcasecmp("OclWorker", name))
      err = w->parseOcl();
    else if (!strcasecmp("HdlImplementation", name) || !strcasecmp("HdlWorker", name)) {
      if (!(err = OE::checkAttrs(xml, IMPL_ATTRS, GENERIC_IMPL_CONTROL_ATTRS, HDL_TOP_ATTRS,
				 HDL_IMPL_ATTRS, (void*)0)) &&
	  !(err = OE::checkElements(xml, IMPL_ELEMS, HDL_IMPL_ELEMS, (void*)0)))
	err = w->parseHdl(package);
    } else if (!strcasecmp("OclAssembly", name))
      err = w->parseOclAssy();
    else
      err = OU::esprintf("Unrecognized top level tag: \"%s\" in file \"%s\"", name, xfile);
    if (!err)
      err = w->setParamConfig(instancePVs, paramConfig);
  }
  if (err) {
    delete w;
    w = NULL;
  } else {
    w->m_outDir = outDir;
    if (w->m_library) {
      std::string lib(w->m_library);
      if (w->m_paramConfig && w->m_paramConfig->nConfig)
	OU::formatAdd(lib, "_c%zu", w->m_paramConfig->nConfig);
      addLibMap(lib.c_str());
    }
  }
  return w;
}

static unsigned nLibraries;
const char **libraries;
void
addLibrary(const char *lib) {
  for (const char **lp = libraries; lp && *lp; lp++) {
    if (!strcasecmp(lib, *lp))
      return;
  }
  libraries = (const char **)realloc(libraries, (nLibraries + 2) * sizeof(char *));
  libraries[nLibraries++] = lib;
  libraries[nLibraries] = 0;
}

// FIXME: use std::map
const char **mappedLibraries;
static const char **mappedDirs;
static unsigned nMaps;
// If just a library is added, it will be added to this list, but not have a file mapping
const char *
addLibMap(const char *map) {
  ocpiDebug("addLibMap: %s", map);
  const char *cp = strchr(map, ':');
  const char *newLib = cp ? strndup(map, cp - map) : strdup(map);
  if (cp)
    cp++;
  for (const char **mp = mappedLibraries; mp && *mp; mp++)
    if (!strcasecmp(newLib, *mp)) {
      const char **dir = &mappedDirs[mp - mappedLibraries];
      if (cp) // if a new dir is associated with this library
	if ((*dir)[0]) { // if there is an existing dir for this library
	  if (strcmp(cp, *dir))
	    return OU::esprintf("Inconsistent library mapping for %s: %s vs. %s",
				newLib, cp, *dir);
	} else
	  *dir = cp;
      return NULL;
    }
  mappedLibraries = (const char **)realloc(mappedLibraries, (nMaps + 2) * sizeof(char *));
  mappedDirs = (const char **)realloc(mappedDirs, (nMaps + 2) * sizeof(char *));
  mappedLibraries[nMaps] = newLib;
  mappedDirs[nMaps] = cp ? cp : "";
  ocpiDebug("addLibMap: lib is %s dir is %s", newLib, mappedDirs[nMaps]);
  mappedLibraries[++nMaps] = 0;
  mappedDirs[nMaps] = 0;
  return NULL;
}
const char *
findLibMap(const char *file) {
  const char *cp = strrchr(file, '/');
  for (unsigned n = 0; n < nMaps; n++) {
    size_t len = strlen(mappedDirs[n]);
    if (len && cp && len == (size_t)(cp - file) && !strncmp(mappedDirs[n], file, len))
      return mappedLibraries[n];
  }
  return NULL;
}

Control::
Control()
  : sizeOfConfigSpace(0), controlOps(0), offset(0), ordinal(0), firstRaw(NULL),
    startBarrier(false) {
  initAccess();
}
// For when we (re)scan/(re)count accesses
void Control::
initAccess() {
  writables = nonRawWritables = rawWritables = false;
  readables = nonRawReadables = rawReadables = false;
  sub32Bits = nonRawSub32Bits = volatiles = nonRawVolatiles = false;
  readbacks = nonRawReadbacks = rawReadbacks = rawProperties = false;
  nRunProperties = nNonRawRunProperties = nParameters = 0;
}
void Control::
summarizeAccess(OU::Property &p) {
  // All the raw stuff is done in the HDL parser.
  if (p.m_isParameter)
    p.m_paramOrdinal = nParameters++;
  else {
    if (p.m_isReadable)
      readables = true;
    if (p.m_isWritable)
      writables = true;
    if (p.m_isSub32)
      sub32Bits = true;
    if (p.m_isVolatile)
      volatiles = true;
    if (p.m_isVolatile || p.m_isReadable && !p.m_isWritable)
      readbacks = true;
    nRunProperties++;
  }
}

Worker::
Worker(ezxml_t xml, const char *xfile, const std::string &parentFile,
       WType type, Worker *parent, OU::Assembly::Properties *ipvs, const char *&err)
  : m_xml(xml), m_file(xfile ? xfile : ""), m_parentFile(parentFile),
    m_model(NoModel), m_baseTypes(NULL), m_modelString(NULL), m_type(type), m_isDevice(false),
    m_wci(NULL), m_noControl(false), m_reusable(false),
    m_specName(NULL), m_isThreaded(false), m_maxPortTypeName(0), m_wciClock(NULL),
    m_endian(NoEndian), m_needsEndian(false), m_pattern(NULL), m_portPattern(NULL),
    m_staticPattern(NULL), m_defaultDataWidth(-1), m_language(NoLanguage), m_assembly(NULL),
    m_slave(NULL), m_emulate(NULL), m_library(NULL), m_outer(false), m_debugProp(NULL), 
    m_instancePVs(ipvs), m_mkFile(NULL), m_xmlFile(NULL), m_outDir(NULL), m_paramConfig(NULL),
<<<<<<< HEAD
    m_parent(parent), m_scalable(false), m_requiredWorkGroupSize(0)
=======
  m_scalable(false), m_parent(parent), m_maxLevel(0), m_dynamic(false)
>>>>>>> 54ed34ba
{
  if ((err = getNames(xml, xfile, NULL, m_name, m_fileName)))
    return;
  m_implName = m_name.c_str();
  const char *name = ezxml_name(xml);
  // FIXME: make HdlWorker and RccWorker classes  etc.
  if (!err && name && !strncasecmp("hdl", name, 3)) {
    // Parse things that the base class should parse.
    const char *lang = ezxml_cattr(m_xml, "Language");
    if (!lang)
      if (!strcasecmp("HdlContainer", name) || !strcasecmp("HdlConfig", name))
	m_language = VHDL;
      else if (!strcasecmp("HdlAssembly", name))
	m_language = Verilog;
      else
	err = "Missing Language attribute for HDL worker element";
    else if (!strcasecmp(lang, "Verilog"))
      m_language = Verilog;
    else if (!strcasecmp(lang, "VHDL"))
      m_language = VHDL;
    else
      err = OU::esprintf("Language attribute \"%s\" is not \"Verilog\" or \"VHDL\""
			 " in HdlWorker xml file: '%s'", lang, xfile ? xfile : "");
    m_model = HdlModel;
    m_modelString = "hdl";
    if ((m_library = ezxml_cattr(xml, "library")))
      ocpiDebug("m_library set from xml attr: %s", m_library);
    else if (xfile && (m_library = findLibMap(xfile)))
      ocpiDebug("m_library set from map from file %s: %s", xfile, m_library);
    else if (m_parent && (m_library = m_implName))
      ocpiDebug("m_library set from worker name: %s parent: %s", m_implName, parent->m_implName);
    else
      ocpiDebug("m_library not set");
    // Parse the optional endian attribute.
    // If not specified, it will be defaulted later based on protocols
    const char *myendian = ezxml_cattr(m_xml, "endian");
    if (myendian) {
      for (const char **ap = endians; *ap; ap++)
	if (!strcasecmp(myendian, *ap)) {
	  m_endian = (Endian)(ap - endians);
	  break;
	}
    }
  }
}

// Base class has no worker level expressions, but does all the ports
const char *Worker::
resolveExpressions(OU::IdentResolver &ir) {
  const char *err;
  for (PortsIter pi = m_ports.begin(); pi != m_ports.end(); pi++)
    if ((err = (**pi).resolveExpressions(ir)))
      return err;
  return NULL;
}

void Worker::
setParent(Worker *parent) {
  assert(!m_parent);
  m_parent = parent;
  if (parent && !m_library) {
    ocpiDebug("m_library set from worker name: %s", m_implName);
    m_library = m_implName;
  }
}

// FIXME: look for all the places this can be used..
Port *Worker::
findPort(const char *name, const Port *except) const {
  for (unsigned i = 0; i < m_ports.size(); i++) {
    Port *dp = m_ports[i];
    if (dp && dp->m_name.length() && !strcasecmp(dp->cname(), name) && (!except || dp != except))
      return dp;
  }
  return NULL;
}
const char *Worker::
getPort(const char *name, Port *&p, Port *except) const {
  p = findPort(name, except);
  return p ? NULL :
    OU::esprintf("No port named \"%s\" was found in worker \"%s\"", name, m_implName);
}

Worker::~Worker() {
  deleteAssy();
}

const char *Worker::
emitAttribute(const char *attr) {
  if (!strcasecmp(attr, "language")) {
    printf(m_language == VHDL ? "VHDL" : "Verilog");
    return NULL;
  }
  if (!strcasecmp(attr, "workers")) {
    if (!m_assembly)
      return "Can't emit workers attribute if not an assembly";
    emitWorkersAttribute();
    return NULL;
  }
  return OU::esprintf("Unknown worker attribute: %s", attr);
}

#if 0
Parsed::
Parsed(ezxml_t xml,        // The xml for this entity
       const char *file,   // The file with this as top level, possibly NULL
       const std::string &parent, // The file referencing this entity or file, possibly NULL
       const char *tag,    // The top level tag for this entity
       const char *&err)   // Errors detected during construction
  : m_file(file ? file : ""), m_parentFile(parent), m_xml(xml) {
  ocpiAssert(xml);
  err = getNames(xml, file, tag, m_name, m_fileName);
}
#endif

Clock::
Clock() 
  : port(NULL), assembly(false), ordinal(0) {
}

const char *Worker::
emitUuid(const OU::Uuid &) {
  return NULL;
}

// Emit the artifact XML.
const char *Worker::
emitArtXML(const char *wksFile) {
  const char *err;
  OU::Uuid uuid;
  OU::generateUuid(uuid);
  if ((err = emitUuid(uuid)))
    return err;
  FILE *f;
  if ((err = openOutput(m_implName, m_outDir, "", "-art", ".xml", NULL, f)))
    return err;
  fprintf(f, "<!--\n");
  printgen(f, "", m_file.c_str());
  fprintf(f,
	  " This file contains the artifact descriptor XML for the container\n"
	  " named \"%s\". It must be attached (appended) to the bitstream\n",
	  m_implName);
  fprintf(f, "  -->\n");
  OU::UuidString uuid_string;
  OU::uuid2string(uuid, uuid_string);
  fprintf(f,
	  "<artifact uuid=\"%s\"", uuid_string);
  if (os)         fprintf(f, " os=\"%s\"",        os);
  if (os_version) fprintf(f, " osVersion=\"%s\"", os_version);
  if (platform)   fprintf(f, " platform=\"%s\"",  platform);
<<<<<<< HEAD
  if (arch)       fprintf(f, " arch=\"%s\"",  arch);
  if (device)     fprintf(f, " device=\"%s\"",    device);
=======
  if (device)     fprintf(f, " device=\"%s\"", device);
  if (m_dynamic)  fprintf(f, " dynamic='1'");
>>>>>>> 54ed34ba
  fprintf(f, ">\n");
  emitXmlWorkers(f);
  emitXmlInstances(f);
  emitXmlConnections(f);
  fprintf(f, "</artifact>\n");
  if (fclose(f))
    return "Could not close output file. No space?";
  if (wksFile)
    return emitWorkersHDL(wksFile);
  return 0;
}

const char *Worker::
deriveOCP() {
  //  printf("4095 %d 4096 %d\n", floorLog2(4095), floorLog2(4096));
  const char *err;
  for (unsigned i = 0; i < m_ports.size(); i++) {
    Port *p = m_ports[i];
    if (p->isOCP() &&
	(err = p->deriveOCP()))
      return err;
  }
  return NULL;
}

OU::Property *Worker::
findProperty(const char *name) const {
  for (PropertiesIter pi = m_ctl.properties.begin(); pi != m_ctl.properties.end(); pi++)
    if (!strcasecmp((*pi)->m_name.c_str(), name))
      return *pi;
  return NULL;
}
OU::Port *Worker::
findMetaPort(const char *id, const OU::Port *except) const {
  for (unsigned i = 0; i < m_ports.size(); i++) {
    Port *p = m_ports[i];
    if (p && p->m_name.length() && !strcasecmp(p->cname(), id) && p->isData() &&
	(!except || p->dataPort() != except))
      return p->dataPort();
  }
  return NULL;
}

void Worker::
recordSignalConnection(Signal &/*s*/, const char */*from*/) {
}
void Worker::
emitTieoffSignals(FILE */*f*/) {
}<|MERGE_RESOLUTION|>--- conflicted
+++ resolved
@@ -61,11 +61,7 @@
 #undef OCPI_DATA_TYPE
 
 const char *platform = 0, *device = 0, *load = 0, *os = 0, *os_version = 0, *assembly = 0,
-<<<<<<< HEAD
   *attribute = 0, *platformDir = 0, *arch = 0;
-=======
-  *attribute, *platformDir;
->>>>>>> 54ed34ba
 
 Clock *Worker::
 addClock() {
@@ -910,11 +906,8 @@
     m_staticPattern(NULL), m_defaultDataWidth(-1), m_language(NoLanguage), m_assembly(NULL),
     m_slave(NULL), m_emulate(NULL), m_library(NULL), m_outer(false), m_debugProp(NULL), 
     m_instancePVs(ipvs), m_mkFile(NULL), m_xmlFile(NULL), m_outDir(NULL), m_paramConfig(NULL),
-<<<<<<< HEAD
-    m_parent(parent), m_scalable(false), m_requiredWorkGroupSize(0)
-=======
-  m_scalable(false), m_parent(parent), m_maxLevel(0), m_dynamic(false)
->>>>>>> 54ed34ba
+    m_parent(parent), m_scalable(false), m_requiredWorkGroupSize(0), m_maxLevel(0),
+    m_dynamic(false)
 {
   if ((err = getNames(xml, xfile, NULL, m_name, m_fileName)))
     return;
@@ -1065,13 +1058,9 @@
   if (os)         fprintf(f, " os=\"%s\"",        os);
   if (os_version) fprintf(f, " osVersion=\"%s\"", os_version);
   if (platform)   fprintf(f, " platform=\"%s\"",  platform);
-<<<<<<< HEAD
   if (arch)       fprintf(f, " arch=\"%s\"",  arch);
-  if (device)     fprintf(f, " device=\"%s\"",    device);
-=======
   if (device)     fprintf(f, " device=\"%s\"", device);
   if (m_dynamic)  fprintf(f, " dynamic='1'");
->>>>>>> 54ed34ba
   fprintf(f, ">\n");
   emitXmlWorkers(f);
   emitXmlInstances(f);
