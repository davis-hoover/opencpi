--- conflicted
+++ resolved
@@ -192,11 +192,7 @@
   OU::format(fname, "%s%s.build", dir.c_str(), m_implName);
   if (!OS::FileSystem::exists(fname)) {
     std::string fname1;
-<<<<<<< HEAD
-    OU::format(fname1, "%s/gen/%s.build", dir.c_str(), m_implName);
-=======
     OU::format(fname1, "%sgen/%s.build", dir.c_str(), m_implName);
->>>>>>> 438c8939
     if (OS::FileSystem::exists(fname1))
       fname = fname1;
     else if (optional)
