/*
 * This file is protected by Copyright. Please refer to the COPYRIGHT file
 * distributed with this source distribution.
 *
 * This file is part of OpenCPI <http://www.opencpi.org>
 *
 * OpenCPI is free software: you can redistribute it and/or modify it under the
 * terms of the GNU Lesser General Public License as published by the Free
 * Software Foundation, either version 3 of the License, or (at your option) any
 * later version.
 *
 * OpenCPI is distributed in the hope that it will be useful, but WITHOUT ANY
 * WARRANTY; without even the implied warranty of MERCHANTABILITY or FITNESS FOR
 * A PARTICULAR PURPOSE. See the GNU Lesser General Public License for more
 * details.
 *
 * You should have received a copy of the GNU Lesser General Public License
 * along with this program. If not, see <http://www.gnu.org/licenses/>.
 */

#ifndef _PARAMETERS_H_
#define _PARAMETERS_H_
#include <vector>
#include <set>
#include <string>
#include <unordered_set>
#include "BaseValue.hh"
#include "MetadataProperty.hh"
#include "cdkutils.h"
#include "ocpigen.h"

// These structures capture what is in or will be put in
// the build configuration file.
// They are also used to dump the makefile fragment output

// This vector holds a sequence of alternative values for a given parameter
// It is held as a string because it can't be parsed until the other
// parameter values are known (e.g. the length of an array in another parameter).
typedef std::vector<std::string> Values;
typedef std::set<std::string> Strings;
typedef Strings::const_iterator StringsIter;

<<<<<<< HEAD
class Worker;
=======
class Assembly;
>>>>>>> 15346588
#define PARAM_ATTRS "name", "value", "values", "valueFile", "valuesFile"
struct Param {
  std::string                 m_name;       // if spec, same as m_param->m_name, if impl worker.model.property
  OCPI::Base::Value           m_value;      // value for the current config, perhaps the default
  std::string                 m_uValue;     // unparsed value: the canonical value for comparison
  OCPI::Base::Member         *m_valuesType; // the type (a sequence of these values).
  Values                      m_uValues;    // *Either* parsed from XML or captured from raw
  const OCPI::Metadata::Property *m_param;      // the property that is a parameter
  bool                        m_isDefault;  // is m_value from property default?
  const Worker               *m_worker;     // worker of param when the paramconfig spans impls
  bool                        m_isTest;
  std::string                 m_generate;   // how to generate a value
  Strings                     m_explicitPlatforms; // platforms w/ all platform-specified values
  struct Attributes {            // these attributes are PER VALUE
    bool         m_onlyExcluded; // the value is only excluded, for platforms in m_excluded
                                 // which is only when exclusion happens before inclusion
    Strings      m_excluded;     // platforms this value is excluded for 
                                 // i.e. if platform is in set, don't use value
    Strings      m_included;     // the platforms this value is used for
                                 // i.e. if platform is not in set, don't use value
    Strings      m_only;         // the platforms it is explicitly set for using "only".
                                 // i.e. if the platform is explicit, val is used if in this set
    Attributes() : m_onlyExcluded(false) {}
  };
  std::vector<Attributes>     m_attributes;
  static void fullName(const OCPI::Metadata::Property &prop, const Worker *wkr, std::string &name);
  Param();
  void setProperty(const OCPI::Metadata::Property *prop, const Worker *w);
  const char 
    // only one of w and wkrs should be set
<<<<<<< HEAD
    *parseValue(const OCPI::Util::Property &prop, const char *value),
    *parse(ezxml_t px, const OCPI::Util::Property *prop, const Worker *w = NULL, bool global = false),
=======
    *parseValue(const OCPI::Metadata::Property &prop, const char *value),
    *parse(ezxml_t px, const OCPI::Metadata::Property *prop, const Worker *w = NULL, bool global = false),
>>>>>>> 15346588
    *excludeValue(std::string &uValue, Attributes *&attrs, const char *platform),
    *addValue(std::string &uValue, Attributes *&attrs, const char *platform),
    *onlyValue(std::string &uValue, Attributes *&attrs, const char *platform);
};

class Worker;
class ParamConfig;
// This must be pointers since it has a reference member which can't be copied,
// and we're not using c++11 yet, with "emplace".
typedef std::vector<ParamConfig*> ParamConfigs;
class ParamConfig : public OCPI::Base::IdentResolver {
  Worker &m_worker;
 public:
  char *m_slavesString;
  ezxml_t m_slavesXml;
  Assembly *m_slavesAssembly; // per-config slave assembly if worker is a proxy with a slave assembly
  // map of slave worker objects mapped by a string of the name of the slave either from name
  // attribute or auto generated
  std::list<std::pair<std::string, Worker*>> m_slaves; // maintain order
  std::unordered_set<std::string> m_slaveNames; // for duplicate checking
  std::vector<std::string> m_slaveTypes; // type namespace per slave
  std::vector<const char **> m_slaveBaseTypes; // saved temporarily
  std::vector<Param> params;
  std::string id;
  size_t nConfig; // ordinal
  bool used;  // Is this config in the current set?
  ParamConfig(Worker &w);
  ParamConfig(const ParamConfig &);
  ParamConfig &operator=(const ParamConfig * p);
  void clone(const ParamConfig &other);
<<<<<<< HEAD
=======
  ~ParamConfig();
  const char *addSlavesConfig(ezxml_t slaves);
>>>>>>> 15346588
  const char *parse(ezxml_t cx, const ParamConfigs &configs);
  const char *doDefaults(bool missingOK);
  void write(FILE *xf, FILE *mf);
  void writeConstants(FILE *gf, Language lang);
  // Is the given configuration the same as this one?
  bool equal(ParamConfig &other);
  // The callback when evaluating expressions for data types (e.g. array length).
  const char *getValue(const char *sym, OCPI::Base::ExprValue &val) const;
  const char *getParamValue(const char *sym, const OCPI::Base::Value *&v) const;
  const Worker &worker() const { return m_worker; }
};

// The build information that is not necessary for code generation.
// (except the actual explicit configs, which are in ParamConfigs).
// Many of the lists need to preserve the original XML ordering
struct Build {
  Worker             &m_worker;
  ParamConfig         m_globalParams;  // parameters set for all non-id'd build configurations
  OrderedStringSet    m_onlyPlatforms, m_excludePlatforms;
  OrderedStringSet    m_onlyTargets, m_excludeTargets;
  OrderedStringSet    m_sourceFiles;    // absolute or relative to the worker dir ORDERED
  OrderedStringSet    m_checkedLibraries; // primitive libraries, with path and hdl-library name colon separated
  OrderedStringSet    m_libraries;      // primitive libraries, slashes imply no search
  OrderedStringSet    m_xmlIncludeDirs; // include paths for XML files
  OrderedStringSet    m_includeDirs;    // include paths for source files
  OrderedStringSet    m_componentLibraries;
  // HDL-specific
  OrderedStringSet    m_cores;
  OrderedStringSet    m_configurations; // for platform configurations
  // RCC-specific
  OrderedStringSet    m_staticPrereqLibs;
  OrderedStringSet    m_dynamicPrereqLibs;
  OrderedStringSet    m_exactParts;  // list of <family>:<part> pairs
  OrderedStringSet    m_containers;
  OrderedStringSet    m_defaultContainers;
  bool                m_anyDefaultContainers;
  Build(Worker &w);
  const char *parse(ezxml_t x, const char *buildFile = NULL);
  void writeMakeVars(FILE *mkFile);
};
#endif<|MERGE_RESOLUTION|>--- conflicted
+++ resolved
@@ -40,11 +40,7 @@
 typedef std::set<std::string> Strings;
 typedef Strings::const_iterator StringsIter;
 
-<<<<<<< HEAD
-class Worker;
-=======
 class Assembly;
->>>>>>> 15346588
 #define PARAM_ATTRS "name", "value", "values", "valueFile", "valuesFile"
 struct Param {
   std::string                 m_name;       // if spec, same as m_param->m_name, if impl worker.model.property
@@ -75,13 +71,8 @@
   void setProperty(const OCPI::Metadata::Property *prop, const Worker *w);
   const char 
     // only one of w and wkrs should be set
-<<<<<<< HEAD
-    *parseValue(const OCPI::Util::Property &prop, const char *value),
-    *parse(ezxml_t px, const OCPI::Util::Property *prop, const Worker *w = NULL, bool global = false),
-=======
     *parseValue(const OCPI::Metadata::Property &prop, const char *value),
     *parse(ezxml_t px, const OCPI::Metadata::Property *prop, const Worker *w = NULL, bool global = false),
->>>>>>> 15346588
     *excludeValue(std::string &uValue, Attributes *&attrs, const char *platform),
     *addValue(std::string &uValue, Attributes *&attrs, const char *platform),
     *onlyValue(std::string &uValue, Attributes *&attrs, const char *platform);
@@ -112,11 +103,8 @@
   ParamConfig(const ParamConfig &);
   ParamConfig &operator=(const ParamConfig * p);
   void clone(const ParamConfig &other);
-<<<<<<< HEAD
-=======
   ~ParamConfig();
   const char *addSlavesConfig(ezxml_t slaves);
->>>>>>> 15346588
   const char *parse(ezxml_t cx, const ParamConfigs &configs);
   const char *doDefaults(bool missingOK);
   void write(FILE *xf, FILE *mf);
