--- conflicted
+++ resolved
@@ -144,14 +144,10 @@
 };
 
 // Factory function template for port types
-<<<<<<< HEAD
-template <typename ptype> Port *createPort(Worker &w, ezxml_t x, int ordinal, const char *&err) {
-=======
 template <typename ptype> Port *createPort(Worker &w, ezxml_t x, Port *sp, int ordinal,
 					   const char *&err) {
->>>>>>> 15d417b7
   err = NULL;
-  Port *p = new ptype(w, x, ordinal, err);
+  Port *p = new ptype(w, x, sp, ordinal, err);
   if (err) {
     delete p;
     return NULL;
@@ -159,6 +155,6 @@
   return p;
 }
 // A port creation function
-typedef Port *PortCreate(Worker &w, ezxml_t x, int ordinal, const char *&err);
+typedef Port *PortCreate(Worker &w, ezxml_t x, Port *p, int ordinal, const char *&err);
 
 #endif