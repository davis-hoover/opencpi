/*
 * This file is protected by Copyright. Please refer to the COPYRIGHT file
 * distributed with this source distribution.
 *
 * This file is part of OpenCPI <http://www.opencpi.org>
 *
 * OpenCPI is free software: you can redistribute it and/or modify it under the
 * terms of the GNU Lesser General Public License as published by the Free
 * Software Foundation, either version 3 of the License, or (at your option) any
 * later version.
 *
 * OpenCPI is distributed in the hope that it will be useful, but WITHOUT ANY
 * WARRANTY; without even the implied warranty of MERCHANTABILITY or FITNESS FOR
 * A PARTICULAR PURPOSE. See the GNU Lesser General Public License for more
 * details.
 *
 * You should have received a copy of the GNU Lesser General Public License
 * along with this program. If not, see <http://www.gnu.org/licenses/>.
 */

#ifndef ASSEMBLY_H
#define ASSEMBLY_H

#include "MetadataAssembly.hh"
#include "wip.h"
#include "ocp.h"
#include "hdl.h"
#define INST_ATTRS "paramconfig"

struct InstancePort;
struct Connection {
  std::string m_name;
  Attachments m_attachments;
  unsigned m_nExternals;
  Clock *m_clock;
  std::string
    m_masterName, // the signal/bundle name for the output of internal masters
    m_slaveName,  // the signal/bundle name for the output of internal slaves
    m_clockName;  // the signal to connect to internal clocks
  Attachment *m_external; // external assembly port - the last one
  size_t m_count; // width of all attachments
  Connection(OM::Assembly::Connection *c, const char *name = NULL);
  const char *attachPort(InstancePort &ip, size_t index = 0); //, size_t count = 0);
  bool setClock(Clock &c);
  const char *cname() const { return m_name.c_str(); }
  InstancePort &otherIP(Attachment &at) const;
};
typedef std::list<Connection*> Connections;
typedef Connections::const_iterator ConnectionsIter;

struct InstanceProperty {
  const OM::Property *property;
  OB::Value value;
  InstanceProperty();
};
typedef std::vector<InstanceProperty> InstanceProperties;

class Assembly;
<<<<<<< HEAD
struct Instance : public OU::IdentResolver {
=======
struct Instance : public OB::IdentResolver {
>>>>>>> 15346588
  ::Assembly *m_assy;
  ezxml_t     m_xml;
  std::string m_name;
  std::string m_wName;
  std::string m_device;   // for generated config/container assemblies, the device of the instance
  Worker       *m_worker;
  Clock       **m_clocks; // mapping of instance's clocks to assembly clocks
  std::vector<InstancePort> m_ports;
  size_t        m_index;  // index within container
  // These types are roles of the instance rather than some hard attribute of the worker
  // They are also conveyed to the runtime in the artifact XML
  // They are more elaborated than worker types since they are only established as
  // workers are used in an assembly
  enum IType {
    Application,   // an application worker that an application can use as such
    Platform,      // a platform device worker
    Device,        // a device worker
    Configuration, // a platform configuration assembly
    Assembly,      // an application assembly
    Interconnect,  // an interconnect (device) worker acting as an attachment to an interconnect
    IO,            // a device worker that is not a platform worker
    Adapter,       // an adapter inserted by code generation
  } m_iType;
  const char *m_attach;  // external platform port instance is attached to for io or interconnect
  OM::Assembly::Properties m_xmlProperties; // explicit unparsed values for the instance
  InstanceProperties m_properties;                  // fully parsed w/ full knowledge of worker
  bool m_hasConfig;      // for adapter configuration FIXME make normal properties
  size_t m_config;
  ExtMap m_extmap;     // map for externals. FIXME: have HdlInstance class...
  bool   m_emulated;   // is this an instance of a device worker with an emulator?
  bool   m_inserted;   // was this instance auto-inserted?
  Instance();
  const char *cname() const { return m_name.c_str(); }
  const char *init(OM::Assembly::Instance *ai, ::Assembly &assy, const char *outDir);
  const char *init(::Assembly &assy, const char *iName, const char *wName, ezxml_t x, 
		   OM::Assembly::Properties &xmlProperties);
  const char *initHDL(::Assembly &assy);
  void emitHdl(FILE *f, const char *prefix, size_t &index);
  void emitDeviceConnectionSignals(FILE *f, Worker &assy);
<<<<<<< HEAD
  const char *getValue(const char *sym, OU::ExprValue &val) const;
  const char *addParameters(const OU::Assembly::Properties &aiprops, InstanceProperty *&ipv);
=======
  const char *getValue(const char *sym, OB::ExprValue &val) const;
  const char *addParameters(const OM::Assembly::Properties &aiprops, InstanceProperty *&ipv);
>>>>>>> 15346588
};
// To represent an attachment of a connection to an instance port.
// This is currently only used for indexed ports
struct Attachment {
  InstancePort           &m_instPort;   // which instance port
  Connection             &m_connection; // which connection
  size_t                  m_index;      // base of this attachment
  Attachment(InstancePort &ip, Connection &c, size_t index); // , size_t count);
};

// A port of an instance can be connected more than once, hence
// Attachments - the list of connections attached to this port.
// There are reasons for multiple connections:
// Fan out: an output driving many inputs
// Indexed: different indices connected to different places.
struct InstancePort {
  Instance *m_instance;                // what instance does this belong to
  mutable Attachments m_attachments;   // what connections are attached to this port? mutable for sorting
<<<<<<< HEAD
  OU::Assembly::External *m_external;  // corresponding external of assy, for externals
=======
  OM::Assembly::External *m_external;  // corresponding external of assy, for externals
>>>>>>> 15346588
  std::vector<bool> m_connected;       // to ensure indices are connected once
  Port *m_port;                        // The actual port of the instance's or assembly's worker
  OM::Assembly::Role m_role;           // Our role, combining info from the worker port and the assy
  OcpAdapt m_ocp[N_OCP_SIGNALS];       // Information for making the connection, perhaps tieoff etc.
  bool     m_hasExprs;                 // any signal adaptations with expressions present?
  bool     m_externalize;              // should be made external to the assembly
  std::string m_signalIn, m_signalOut; // Internal signal bundle for connecting here, when appropriate
  std::string m_clockSignal;           // Internal clock signal, when appropriate
  InstancePort();
  InstancePort(Instance *i, Port *p, OM::Assembly::External *ext);
  const char *attach(Attachment *a, size_t index); //, size_t count);
  const char *adjustConnections(FILE *f, Language lang, size_t &unused);
  void
    getClockSignal(bool output, Language lang),
    createConnectionSignals(FILE *f, Language lang),
    init(Instance *i, Port *p, OM::Assembly::External *ext),
    detach(Connection &c), // forget attachment for this connection
    emitConnectionSignal(FILE *f, bool output, Language lang/*, bool clock = false*/),
    emitTieoffAssignments(FILE *f);
};
class Assembly {
 public:
  Assembly(Worker &w);
  virtual ~Assembly();
  Worker       &m_assyWorker;
  Workers       m_workers;
  size_t        m_nWCIs;
  std::vector<Instance>m_instances;
  Connections   m_connections;
  OM::Assembly *m_utilAssembly;
  Language      m_language;
  InstanceProperties m_properties; // property values applied to the whole assembly
  size_t        m_nWti, m_nWmemi;
  const char
    *parseAssy(ezxml_t xml, const char **topAttrs, const char **instAttrs),
    *externalizePort(InstancePort &ip, const char *name, size_t *ordinal),
    *findPort(OM::Assembly::Port &ap, InstancePort *&found),
    // Add the assembly's parameters to the instance's parameter values list, as needed
<<<<<<< HEAD
    *addAssemblyParameters(OCPI::Util::Assembly::Properties &aips),
=======
    *addAssemblyParameters(OM::Assembly::Properties &aips),
>>>>>>> 15346588
    *insertAdapter(Connection &c, InstancePort &from, InstancePort &to),
    *parseConnection(OM::Assembly::Connection &aConn);
void addParamConfigParameters(const ParamConfig &pc, const OM::Assembly::Properties &aiprops,
			      InstanceProperty *&ipv);
  // Find the instance port connected to an external with this name
  InstancePort *
  findInstancePort(const char *name);
  void
    propagateClocks(bool enableControlClock = true),
    emitAssyInstance(FILE *f, Instance *i); //, unsigned nControlInstances);
};

#endif<|MERGE_RESOLUTION|>--- conflicted
+++ resolved
@@ -56,11 +56,7 @@
 typedef std::vector<InstanceProperty> InstanceProperties;
 
 class Assembly;
-<<<<<<< HEAD
-struct Instance : public OU::IdentResolver {
-=======
 struct Instance : public OB::IdentResolver {
->>>>>>> 15346588
   ::Assembly *m_assy;
   ezxml_t     m_xml;
   std::string m_name;
@@ -100,13 +96,8 @@
   const char *initHDL(::Assembly &assy);
   void emitHdl(FILE *f, const char *prefix, size_t &index);
   void emitDeviceConnectionSignals(FILE *f, Worker &assy);
-<<<<<<< HEAD
-  const char *getValue(const char *sym, OU::ExprValue &val) const;
-  const char *addParameters(const OU::Assembly::Properties &aiprops, InstanceProperty *&ipv);
-=======
   const char *getValue(const char *sym, OB::ExprValue &val) const;
   const char *addParameters(const OM::Assembly::Properties &aiprops, InstanceProperty *&ipv);
->>>>>>> 15346588
 };
 // To represent an attachment of a connection to an instance port.
 // This is currently only used for indexed ports
@@ -125,11 +116,7 @@
 struct InstancePort {
   Instance *m_instance;                // what instance does this belong to
   mutable Attachments m_attachments;   // what connections are attached to this port? mutable for sorting
-<<<<<<< HEAD
-  OU::Assembly::External *m_external;  // corresponding external of assy, for externals
-=======
   OM::Assembly::External *m_external;  // corresponding external of assy, for externals
->>>>>>> 15346588
   std::vector<bool> m_connected;       // to ensure indices are connected once
   Port *m_port;                        // The actual port of the instance's or assembly's worker
   OM::Assembly::Role m_role;           // Our role, combining info from the worker port and the assy
@@ -168,11 +155,7 @@
     *externalizePort(InstancePort &ip, const char *name, size_t *ordinal),
     *findPort(OM::Assembly::Port &ap, InstancePort *&found),
     // Add the assembly's parameters to the instance's parameter values list, as needed
-<<<<<<< HEAD
-    *addAssemblyParameters(OCPI::Util::Assembly::Properties &aips),
-=======
     *addAssemblyParameters(OM::Assembly::Properties &aips),
->>>>>>> 15346588
     *insertAdapter(Connection &c, InstancePort &from, InstancePort &to),
     *parseConnection(OM::Assembly::Connection &aConn);
 void addParamConfigParameters(const ParamConfig &pc, const OM::Assembly::Properties &aiprops,
