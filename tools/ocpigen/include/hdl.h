/*
 * This file is protected by Copyright. Please refer to the COPYRIGHT file
 * distributed with this source distribution.
 *
 * This file is part of OpenCPI <http://www.opencpi.org>
 *
 * OpenCPI is free software: you can redistribute it and/or modify it under the
 * terms of the GNU Lesser General Public License as published by the Free
 * Software Foundation, either version 3 of the License, or (at your option) any
 * later version.
 *
 * OpenCPI is distributed in the hope that it will be useful, but WITHOUT ANY
 * WARRANTY; without even the implied warranty of MERCHANTABILITY or FITNESS FOR
 * A PARTICULAR PURPOSE. See the GNU Lesser General Public License for more
 * details.
 *
 * You should have received a copy of the GNU Lesser General Public License
 * along with this program. If not, see <http://www.gnu.org/licenses/>.
 */

#ifndef HDL_H
#define HDL_H
#include "wip.h"
#include "clock.h"
class HdlDevice;
typedef HdlDevice DeviceType;
typedef std::list<DeviceType *>     DeviceTypes;
typedef DeviceTypes::const_iterator DeviceTypesIter;
struct Device;
typedef std::list<Device *>     Devices;
typedef Devices::const_iterator DevicesIter;

struct ExtTuple {
  Signal *signal;
  size_t index;
  std::string ext;
  bool single; // mapping is for a single signal in a vector
ExtTuple(Signal *arg_signal, size_t arg_index, const std::string &arg_ext, bool arg_single)
: signal(arg_signal), index(arg_index), ext(arg_ext), single(arg_single) {
  }
};
typedef std::list<ExtTuple> ExtMap_;
class ExtMap : public ExtMap_ {
 public:
  Signal *findSignal(const std::string &s, size_t &n) {
    for (ExtMap_::const_iterator i = begin(); i != end(); i++)
      if (!strcasecmp((*i).ext.c_str(), s.c_str())) {
	n = (*i).index;
	return (*i).signal;
      }
    return NULL;
  }
  const char *findSignal(Signal &s, size_t n, bool &isSingle) const {
    for (ExtMap_::const_iterator i = begin(); i != end(); i++)
      if ((*i).signal == &s && (*i).index == n) {
	isSingle = (*i).single;
	return (*i).ext.c_str();
      }
    return NULL;
  }
  void push_back(Signal *s, size_t n, const std::string &e, bool single) {
    ExtMap_::push_back(ExtTuple(s, n, e, single));
  }
};

#define myComment() hdlComment(m_language)
static inline const char *hdlComment(Language lang) { return lang == VHDL ? "--" : "//"; }
extern const char *endians[];

// These are for all implementaitons whether assembly or written
#define HDL_TOP_ATTRS "Pattern", "PortPattern", "DataWidth", "library", "ExactParts"
// These are for implementaitons that you write (e.g. not generated assemblies), not devices
#define HDL_WORKER_ATTRS  IMPL_ATTRS, HDL_TOP_ATTRS, "outer", "endian", "Pattern", "PortPattern", \
                          "DataWidth", "library"
#define HDL_WORKER_ELEMS IMPL_ELEMS, "timeinterface", "memoryinterface", "streaminterface", "clock", \
    "messageinterface"

// All types of assemblies currently do not introduce any special elements
// so there is no "extra" elements for any of them, only top attrs, and instance attrs

// XML for HDL assemblies, that are not configurations or containers
#define HDL_ASSEMBLY_EXTRA_TOP_ATTRS BUILD_ATTRS, HDL_TOP_ATTRS, "language", "containers", "defaultcontainers",
<<<<<<< HEAD

=======
>>>>>>> 15346588
#define HDL_ASSEMBLY_EXTRA_INST_ATTRS "paramconfig",

// XML for HDL platform configuration assemblies (not the config xml files)
#define HDL_CONFIG_ASSEMBLY_EXTRA_TOP_ATTRS HDL_ASSEMBLY_EXTRA_TOP_ATTRS
#define HDL_CONFIG_ASSEMBLY_EXTRA_INST_ATTRS HDL_ASSEMBLY_EXTRA_INST_ATTRS "device",

// XML for HDL platform configuration assemblies (not the config xml files)
#define HDL_CONTAINER_ASSEMBLY_EXTRA_TOP_ATTRS HDL_CONFIG_ASSEMBLY_EXTRA_TOP_ATTRS
#define HDL_CONTAINER_ASSEMBLY_EXTRA_INST_ATTRS HDL_CONFIG_ASSEMBLY_EXTRA_INST_ATTRS "adapter", "interconnect", "configure",

class HdlAssembly : public Worker {
public:
  static HdlAssembly *
    create(ezxml_t xml, const char *xfile, const std::string &parentFile, Worker *parent,
	   const char *&err);
  HdlAssembly(ezxml_t xml, const char *xfile, const std::string &parentFile, Worker *parent,
	      const char *&err);
  virtual ~HdlAssembly();
};



// Global to let worker know whether an assembly is being built or just a worker
//extern bool hdlAssy;

#endif<|MERGE_RESOLUTION|>--- conflicted
+++ resolved
@@ -80,10 +80,6 @@
 
 // XML for HDL assemblies, that are not configurations or containers
 #define HDL_ASSEMBLY_EXTRA_TOP_ATTRS BUILD_ATTRS, HDL_TOP_ATTRS, "language", "containers", "defaultcontainers",
-<<<<<<< HEAD
-
-=======
->>>>>>> 15346588
 #define HDL_ASSEMBLY_EXTRA_INST_ATTRS "paramconfig",
 
 // XML for HDL platform configuration assemblies (not the config xml files)
