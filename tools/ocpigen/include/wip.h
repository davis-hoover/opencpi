--- conflicted
+++ resolved
@@ -71,148 +71,11 @@
 #endif
 class Worker;
 
-<<<<<<< HEAD
-=======
-struct Scaling {
-  size_t m_min, m_max, m_modulo, m_default;
-  Scaling();
-  const char *parse(Worker &w, ezxml_t x);
-};
-#define SCALING_ATTRS "min", "max", "modulo", "default"
-#define OCPI_PADDINGS \
-  OCPI_PADDING(None) \
-  OCPI_PADDING(Replicate) \
-  OCPI_PADDING(Zero) \
-  OCPI_PADDING(Wrap)
-
-#define OCPI_PADDING(x) x,
-  enum Padding { OCPI_PADDINGS };
-#undef OCPI_PADDING
-
-struct Overlap {
-  size_t m_left, m_right;
-  Padding m_padding;
-  Overlap();
-  const char *parse(ezxml_t x);
-};
-#define OVERLAP_ATTRS "left", "right", "padding"
-// This structure is per-dimension
-struct Partitioning {
-  Scaling  m_scaling;
-  Overlap  m_overlap;
-  size_t   m_sourceDimension;
-  Partitioning();
-  const char *parse(Worker &w, ezxml_t x);
-};
-#define PARTITION_ATTRS SCALING_ATTRS, OVERLAP_ATTRS, "source"
-#define OCPI_DISTRIBUTIONS \
-  OCPI_DISTRIBUTION(All) \
-  OCPI_DISTRIBUTION(Cyclic) \
-  OCPI_DISTRIBUTION(First) \
-  OCPI_DISTRIBUTION(Balanced) \
-  OCPI_DISTRIBUTION(Directed) \
-  OCPI_DISTRIBUTION(Random) \
-  OCPI_DISTRIBUTION(Hashed) \
-
-#define OCPI_DISTRIBUTION(x) x,
-  enum Distribution { OCPI_DISTRIBUTIONS DistributionLimit };
-
-#undef OCPI_DISTRIBUTION
-
-#define DISTRIBUTION_ATTRS "distribution", "hashfield"
-
-#define SPEC_DATA_PORT_ATTRS \
-  "Name", "Producer", "Count", "Optional", "Protocol", "buffersize", \
-    OCPI_PROTOCOL_SUMMARY_ATTRS, "numberofopcodes"
-
-class DataPort : public OcpPort {
- protected:
-  Protocol *m_protocol;
-  bool m_isProducer;
-  bool m_isOptional;
-  bool m_isBidirectional;
-  size_t m_nOpcodes;
-  size_t m_minBufferCount;
-  size_t m_bufferSize;
-  Port *m_bufferSizePort;
-  // Scalability
-  bool m_isScalable;
-  std::string m_scaleExpr;
-  Distribution m_defaultDistribution;
-  Partitioning m_defaultPartitioning;
-  std::string m_defaultHashField;
-  struct OpScaling {
-    Distribution                m_distribution;
-    OU::Member                 *m_hashField;
-    Partitioning                m_defaultPartitioning; // default for all args
-    bool                        m_multiple;
-    bool                        m_allSeeOne;
-    bool                        m_allSeeEnd;
-    std::vector<Partitioning *> m_partitioning; // tricky: these pointers are arrays for dims
-    bool                        m_isPartitioned;
-    OpScaling(size_t nArgs);
-    const char *parse(DataPort &dp, OU::Operation &op, ezxml_t x);
-  };
-  std::vector<OpScaling*> m_opScaling;
-  bool m_isPartitioned;
-  
-  // This constructor is used when data port is inherited
-  DataPort(Worker &w, ezxml_t x, Port *sp, int ordinal, WIPType type, const char *&err);
-  DataPort(const DataPort &other, Worker &w , std::string &name, size_t count,
-	   OCPI::Util::Assembly::Role *role, const char *&err);
- public:
-  // Virtual constructor - every derived class must have one
-  Port &clone(Worker &w, std::string &name, size_t count, OCPI::Util::Assembly::Role *role,
-	      const char *&err)
-    const;
-  inline const char *typeName() const { return "WDI"; }
-  inline const char *prefix() const { return "data"; }
-  bool matchesDataProducer(bool isProducer) const { return m_isProducer == isProducer; }
-  // This constructor is used when data port *is* the derived class (WDIPort)
-  DataPort(Worker &w, ezxml_t x, int ordinal, const char *&err);
-  bool isData() const { return true; }
-  bool isDataProducer() const { return m_isProducer; } // call isData first
-  bool isDataOptional() const { return m_isOptional; } // call isData first
-  bool isDataBidirectional() const { return m_isBidirectional; } // call isData first
-  bool isOptional() const { return m_isOptional; }
-  const char *parse();
-  const char *parseDistribution(ezxml_t x, Distribution &d, std::string &hash);
-  const char *finalize();
-  const char *fixDataConnectionRole(OU::Assembly::Role &role);
-  const char *resolveExpressions(OCPI::Util::IdentResolver &ir);
-  void initRole(OCPI::Util::Assembly::Role &role);
-  void emitOpcodes(FILE *f, const char *pName, Language lang);
-  void emitPortDescription(FILE *f, Language lang) const;
-  void emitRecordDataTypes(FILE *f);
-  void emitRecordInputs(FILE *f);
-  void emitRecordOutputs(FILE *f);
-  void emitVHDLShellPortMap(FILE *f, std::string &last);
-  void emitImplSignals(FILE *f);
-  void emitXML(FILE *f);
-  void emitRccCppImpl(FILE *f);
-  void emitRccCImpl(FILE *f);
-  void emitRccCImpl1(FILE *f);
-  void emitRccArgTypes(FILE *f, bool &first);
-  void emitRecordInterface(FILE *f, const char *implName);
-  void emitRecordInterfaceConstants(FILE *f);
-  void emitVerilogPortParameters(FILE *f);
-  static const char *adjustConnection(const char *masterName,
-				      Port &prodPort, OcpAdapt *prodAdapt,
-				      Port &consPort, OcpAdapt *consAdapt,
-				      Language lang);
-  virtual const char *adjustConnection(Port &consumer, const char *masterName, Language lang,
-				       OcpAdapt *prodAdapt, OcpAdapt *consAdapt);
-  virtual unsigned extraDataInfo() const;
-  const char *finalizeHdlDataPort();
-  const char *finalizeRccDataPort();
-  const char *finalizeOclDataPort();
-};
->>>>>>> 15d417b7
 class WciPort : public OcpPort {
   size_t m_timeout;
   bool m_resetWhileSuspended;
  public:
-  WciPort(Worker &w, ezxml_t x, int ordinal, const char *&err);
+  WciPort(Worker &w, ezxml_t x, Port *sp, int ordinal, const char *&err);
   inline const char *prefix() const { return "wci"; }
   inline const char *typeName() const { return "WCI"; }
   bool needsControlClock() const;
@@ -244,7 +107,7 @@
   uint64_t m_memoryWords;
   size_t m_maxBurstLength;
  public:
-  WmemiPort(Worker &w, ezxml_t x, int ordinal, const char *&err);
+  WmemiPort(Worker &w, ezxml_t x, Port *sp, int ordinal, const char *&err);
   Port &clone(Worker &w, std::string &name, size_t count, OCPI::Util::Assembly::Role *role,
 	      const char *&err)
     const;
@@ -258,7 +121,7 @@
   bool m_allowUnavailable;
   WtiPort(const WtiPort &other, Worker &w, std::string &name, const char *&err);
  public:
-  WtiPort(Worker &w, ezxml_t x, int ordinal, const char *&err);
+  WtiPort(Worker &w, ezxml_t x, Port *sp, int ordinal, const char *&err);
   Port &clone(Worker &w, std::string &name, size_t count, OCPI::Util::Assembly::Role *role,
 	      const char *&err) const;
   inline const char *typeName() const { return "WTI"; }
@@ -276,7 +139,7 @@
 class CpPort : public Port {
   CpPort(const CpPort &other, Worker &w , std::string &name, size_t count, const char *&err);
  public:
-  CpPort(Worker &w, ezxml_t x, int ordinal, const char *&err);
+  CpPort(Worker &w, ezxml_t x, Port *sp, int ordinal, const char *&err);
   Port &clone(Worker &w, std::string &name, size_t count, OCPI::Util::Assembly::Role *role,
 	      const char *&err)
     const;
@@ -290,7 +153,7 @@
   NocPort(const NocPort &other, Worker &w , std::string &name, size_t count,
 	  const char *&err);
  public:
-  NocPort(Worker &w, ezxml_t x, int ordinal, const char *&err);
+  NocPort(Worker &w, ezxml_t x, Port *sp, int ordinal, const char *&err);
   Port &clone(Worker &w, std::string &name, size_t count, OCPI::Util::Assembly::Role *role,
 	      const char *&err) const;
   inline const char *prefix() const { return "noc"; }
@@ -303,7 +166,7 @@
   MetaDataPort(const MetaDataPort &other, Worker &w , std::string &name, size_t count,
 		  const char *&err);
  public:
-  MetaDataPort(Worker &w, ezxml_t x, int ordinal, const char *&err);
+  MetaDataPort(Worker &w, ezxml_t x, Port *sp, int ordinal, const char *&err);
   Port &clone(Worker &w, std::string &name, size_t count, OCPI::Util::Assembly::Role *role,
 	      const char *&err) const;
   inline const char *prefix() const { return "metadata"; }
@@ -316,7 +179,7 @@
   TimeServicePort(const TimeServicePort &other, Worker &w , std::string &name, size_t count,
 		  const char *&err);
  public:
-  TimeServicePort(Worker &w, ezxml_t x, int ordinal, const char *&err);
+  TimeServicePort(Worker &w, ezxml_t x, Port *sp, int ordinal, const char *&err);
   Port &clone(Worker &w, std::string &name, size_t count, OCPI::Util::Assembly::Role *role,
 	      const char *&err) const;
   inline const char *prefix() const { return "time"; }
@@ -336,11 +199,7 @@
   TimeBasePort(const TimeBasePort &other, Worker &w , std::string &name, size_t count,
 		  const char *&err);
  public:
-<<<<<<< HEAD
-  TimeBasePort(Worker &w, ezxml_t x, int ordinal, const char *&err);
-=======
   TimeBasePort(Worker &w, ezxml_t x, Port *sp, int ordinal, const char *&err);
->>>>>>> 15d417b7
   Port &clone(Worker &w, std::string &name, size_t count, OCPI::Util::Assembly::Role *role,
 	      const char *&err) const;
   inline const char *prefix() const { return "timebase"; }
@@ -360,7 +219,7 @@
 };
 class RawPropPort : public Port {
  public:
-  RawPropPort(Worker &w, ezxml_t x, int ordinal, const char *&err);
+  RawPropPort(Worker &w, ezxml_t x, Port *sp, int ordinal, const char *&err);
   RawPropPort(const RawPropPort &other, Worker &w, std::string &name, size_t count,
 	      const char *&err);
   Port &clone(Worker &w, std::string &name, size_t count, OCPI::Util::Assembly::Role *role,
@@ -381,7 +240,7 @@
   bool m_hasInputs;
   bool m_hasOutputs;
  public:
-  DevSignalsPort(Worker &w, ezxml_t x, int ordinal, const char *&err);
+  DevSignalsPort(Worker &w, ezxml_t x, Port *sp, int ordinal, const char *&err);
   DevSignalsPort(const DevSignalsPort &other, Worker &w, std::string &name, size_t count,
 		 const char *&err);
   Port &clone(Worker &w, std::string &name, size_t count, OCPI::Util::Assembly::Role *role,
@@ -590,10 +449,7 @@
     *emitImplOCL(),
     *emitEntryPointOCL(),
     *paramValue(const OU::Member &param, OU::Value &v, std::string &value),
-<<<<<<< HEAD
-=======
     *rccBaseValue(OU::Value &v, std::string &value, const OU::Member *param = NULL),
->>>>>>> 15d417b7
     *rccValue(OU::Value &v, std::string &value, const OU::Member &param),
     *rccPropValue(OU::Property &p, std::string &value),
     *emitSkelRCC(),
@@ -635,19 +491,6 @@
     emitParameters(FILE *f, Language lang, bool useDefaults = true, bool convert = false),
     emitSignals(FILE *f, Language lang, bool records, bool inPackage, bool inWorker,
 		bool convert = false),
-<<<<<<< HEAD
-#if 0
-    emitRccStruct(FILE *f, size_t nMembers, OU::Member *members, unsigned level,
-		  const char *parent, bool isFixed, bool &isLast, bool topSeq, unsigned predef),
-    printRccMember(FILE *f, OU::Member &m, unsigned level, size_t &offset, unsigned &pad,
-		   const char *parent, bool isFixed, bool &isLast, bool topSeq, unsigned predef),
-    printRccType(FILE *f, OU::Member &m, unsigned level, size_t &offset, unsigned &pad,
-		 const char *parent, bool isFixed, bool &isLast, bool topSeq, unsigned predef),
-    printRccBaseType(FILE *f, OU::Member &m, unsigned level, size_t &offset, unsigned &pad,
-		     const char *parent, bool isFixed, bool &isLast, unsigned predefine),
-#else
-=======
->>>>>>> 15d417b7
     rccStruct(std::string &type, size_t nMembers, OU::Member *members, unsigned level,
 	      const char *parent, bool isFixed, bool &isLast, bool topSeq, unsigned predef),
     rccMember(std::string &type, OU::Member &m, unsigned level, size_t &offset, unsigned &pad,
@@ -656,10 +499,6 @@
 	    const char *parent, bool isFixed, bool &isLast, bool topSeq, unsigned predef),
     rccBaseType(std::string &type, OU::Member &m, unsigned level, size_t &offset, unsigned &pad,
 		const char *parent, bool isFixed, bool &isLast, unsigned predefine),
-<<<<<<< HEAD
-#endif
-=======
->>>>>>> 15d417b7
     emitDeviceSignals(FILE *f, Language lang, std::string &last);
 };
 
@@ -689,10 +528,6 @@
 	     bool param = false),
   *verilogValue(const OU::Value &v, std::string &value),
   *rccValue(OU::Value &v, std::string &value),
-<<<<<<< HEAD
-//  *container,
-=======
->>>>>>> 15d417b7
   *platform, *device, *load, *os, *os_version, **libraries, **mappedLibraries, *assembly,
   *attribute, *platformDir,
   *addLibMap(const char *),
