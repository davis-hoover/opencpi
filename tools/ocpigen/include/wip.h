/*
 * This file is protected by Copyright. Please refer to the COPYRIGHT file
 * distributed with this source distribution.
 *
 * This file is part of OpenCPI <http://www.opencpi.org>
 *
 * OpenCPI is free software: you can redistribute it and/or modify it under the
 * terms of the GNU Lesser General Public License as published by the Free
 * Software Foundation, either version 3 of the License, or (at your option) any
 * later version.
 *
 * OpenCPI is distributed in the hope that it will be useful, but WITHOUT ANY
 * WARRANTY; without even the implied warranty of MERCHANTABILITY or FITNESS FOR
 * A PARTICULAR PURPOSE. See the GNU Lesser General Public License for more
 * details.
 *
 * You should have received a copy of the GNU Lesser General Public License
 * along with this program. If not, see <http://www.gnu.org/licenses/>.
 */

#ifndef WIP_H
#define WIP_H
#include <stdint.h>
#include <cstring>
#include <vector>
#include <list>
#include <map>
#include "OcpiPValue.h"
#include "OcpiUtilProperty.h"
#include "OcpiUtilProtocol.h"
#include "OcpiUtilValue.h"
#include "OcpiUtilEzxml.h"
#include "OcpiUtilMisc.h"
#include "OcpiUtilWorker.h"
#include "OcpiUtilAssembly.h"
#include "OcpiUuid.h"
#include "ezxml.h"
#include "cdkutils.h"
#include "parameters.h"
#include "port.h"
#include "ocp.h"

namespace OE=OCPI::Util::EzXml;
namespace OU=OCPI::Util;
namespace OA=OCPI::API;
namespace OS=OCPI::OS;

class Port;

#if 0 // this is handled differently now in data.cxx
// We derive a class to implement xi:include parsing, file names, etc.
class Protocol : public OU::Protocol {
public:
  Protocol(Port &port);
  Port &m_port;
  const char *parse(const char *file, ezxml_t prot = NULL);
  const char *parseOperation(ezxml_t op);
};
#endif
class Worker;

class WciPort : public OcpPort {
  size_t m_timeout;
  bool m_resetWhileSuspended;
 public:
  WciPort(Worker &w, ezxml_t x, Port *sp, int ordinal, const char *&err);
  inline const char *prefix() const { return "wci"; }
  inline const char *typeName() const { return "WCI"; }
  bool needsControlClock() const;
  bool haveWorkerOutputs() const { return true; }
  void emitPortDescription(FILE *f, Language lang) const;
  const char *deriveOCP();
  size_t decodeWidth() const { return ocp.MAddr.width; }
  size_t timeout() const { return m_timeout; }
  //  void setTimeout(size_t to) { m_timeout = to; } // because it is parsed outside the port xml
  bool resetWhileSuspended() const { return m_resetWhileSuspended; }
  // This is needed at least for assembly synthesis of these ports
  void setResetWhileSuspended(bool rws) { m_resetWhileSuspended =  rws; }
  void emitImplAliases(FILE *f, unsigned n, Language lang);
  void emitImplSignals(FILE *f);
  void emitRecordInputs(FILE *f);
  void emitRecordOutputs(FILE *f);
  void emitRecordInterface(FILE *f, const char *implName);
  //  void emitRecordInterfaceConstants(FILE *f);
  //  void emitVerilogPortParameters(FILE *f);
  //  void emitWorkerEntitySignals(FILE *f, std::string &last, unsigned maxPropName);
  void emitRecordSignal(FILE *f, std::string &last, const char *prefix, bool inRecord,
			bool inPackage, bool inWorker, const char *defaultIn,
			const char *defaultOut);
  void emitRecordArray(FILE *f);
  void emitVHDLShellPortMap(FILE *f, std::string &last);
#if 1
  void emitPortSignals(FILE *f, const InstancePort &ip, Language lang, const char *indent, bool &any,
		       std::string &comment, std::string &last, const char *myComment, std::string &exprs);
#else
  void emitPortSignals(FILE *f, Attachments &atts, Language lang,
		       const char *indent, bool &any, std::string &comment,
		       std::string &last, const char *myComment, OcpAdapt *adapt,
		       std::string *signalIn, std::string &clockSignal, std::string &exprs);
#endif
  // void emitInterfaceConstants(FILE *f, Language lang);
  const char *finalizeExternal(Worker &aw, Worker &iw, InstancePort &ip,
			       bool &cantDataResetWhileSuspended);
  void emitSkelSignals(FILE *f);
};

class WmemiPort : public OcpPort {
  bool m_writeDataFlowControl, m_readDataFlowControl;
  uint64_t m_memoryWords;
  size_t m_maxBurstLength;
 public:
  WmemiPort(Worker &w, ezxml_t x, Port *sp, int ordinal, const char *&err);
  Port &clone(Worker &w, std::string &name, size_t count, OCPI::Util::Assembly::Role *role,
	      const char *&err)
    const;
  inline const char *prefix() const { return "mem"; }
  inline const char *typeName() const { return "WMemI"; }
  const char *deriveOCP();
  void emitPortDescription(FILE *f, Language lang) const;
  const char *finalizeExternal(Worker &aw, Worker &iw, InstancePort &ip,
			       bool &cantDataResetWhileSuspended);
};
class WtiPort : public OcpPort {
  size_t m_secondsWidth, m_fractionWidth;
  bool m_allowUnavailable;
  std::string m_secondsWidthExpr, m_fractionWidthExpr;
  WtiPort(const WtiPort &other, Worker &w, std::string &name, const char *&err);
 public:
  WtiPort(Worker &w, ezxml_t x, Port *sp, int ordinal, const char *&err);
  Port &clone(Worker &w, std::string &name, size_t count, OCPI::Util::Assembly::Role *role,
	      const char *&err) const;
  inline const char *typeName() const { return "WTI"; }
  inline const char *prefix() const { return "wti"; }
  const char *deriveOCP();
  void emitVhdlShell(FILE *f, Port *wci);
  void emitImplSignals(FILE *f);
  void emitVHDLShellPortMap(FILE *f, std::string &last);
  void emitRecordInputs(FILE *f);
  void emitRecordOutputs(FILE *f);
  void emitPortDescription(FILE *f, Language lang) const;
  void emitRecordInterfaceConstants(FILE *f);
  void emitInterfaceConstants(FILE *f, Language lang);
  const char *resolveExpressions(OCPI::Util::IdentResolver &ir);
  const char *finalizeExternal(Worker &aw, Worker &iw, InstancePort &ip,
			       bool &cantDataResetWhileSuspended);
};
class CpPort : public Port {
  CpPort(const CpPort &other, Worker &w , std::string &name, size_t count, const char *&err);
 public:
  CpPort(Worker &w, ezxml_t x, Port *sp, int ordinal, const char *&err);
  Port &clone(Worker &w, std::string &name, size_t count, OCPI::Util::Assembly::Role *role,
	      const char *&err)
    const;
  inline const char *prefix() const { return "cp"; }
  inline const char *typeName() const { return "CPMaster"; }
  void emitRecordTypes(FILE *f);
  void emitRecordInterface(FILE *f, const char *implName);
  void emitConnectionSignal(FILE *f, bool output, Language lang, bool clock, std::string &signal);
};
class NocPort : public Port {
  NocPort(const NocPort &other, Worker &w , std::string &name, size_t count,
	  const char *&err);
 public:
  NocPort(Worker &w, ezxml_t x, Port *sp, int ordinal, const char *&err);
  Port &clone(Worker &w, std::string &name, size_t count, OCPI::Util::Assembly::Role *role,
	      const char *&err) const;
  inline const char *prefix() const { return "noc"; }
  inline const char *typeName() const { return "uNoc"; }
  void emitRecordTypes(FILE *f);
  void emitRecordInterface(FILE *f, const char *implName);
  void emitConnectionSignal(FILE *f, bool output, Language lang, bool clock, std::string &signal);
};
class SdpPort : public Port {
  SdpPort(const SdpPort &other, Worker &w , std::string &name, size_t count,
	  const char *&err);
 public:
  SdpPort(Worker &w, ezxml_t x, Port *sp, int ordinal, const char *&err);
  Port &clone(Worker &w, std::string &name, size_t count, OCPI::Util::Assembly::Role *role,
	      const char *&err) const;
  inline const char *prefix() const { return "sdp"; }
  inline const char *typeName() const { return "SDP"; }
  void emitRecordTypes(FILE *f);
  void emitRecordInterface(FILE *f, const char *implName);
  void emitRecordInterfaceConstants(FILE *f);
  void emitInterfaceConstants(FILE *f, Language lang);
  void emitConnectionSignal(FILE *f, bool output, Language lang, bool clock, std::string &signal);
  void emitRecordSignal(FILE *f, std::string &last, const char *prefix, bool inRecord,
			bool inPackage, bool inWorker, const char *defaultIn,
			const char *defaultOut);
  void emitVHDLShellPortMap(FILE *f, std::string &last);
  void emitPortSignal(FILE *f, bool any, const char *indent, const std::string &fName,
		      const std::string &aname, const std::string &index, bool output,
		      const Port *signalPort, bool external);
};
class MetaDataPort : public Port {
  MetaDataPort(const MetaDataPort &other, Worker &w , std::string &name, size_t count,
		  const char *&err);
 public:
  MetaDataPort(Worker &w, ezxml_t x, Port *sp, int ordinal, const char *&err);
  Port &clone(Worker &w, std::string &name, size_t count, OCPI::Util::Assembly::Role *role,
	      const char *&err) const;
  inline const char *prefix() const { return "metadata"; }
  inline const char *typeName() const { return "Metadata"; }
  void emitRecordTypes(FILE *f);
  void emitRecordInterface(FILE *f, const char *implName);
  void emitConnectionSignal(FILE *f, bool output, Language lang, bool clock, std::string &signal);
};
class TimeServicePort : public Port {
  TimeServicePort(const TimeServicePort &other, Worker &w , std::string &name, size_t count,
		  const char *&err);
 public:
  TimeServicePort(Worker &w, ezxml_t x, Port *sp, int ordinal, const char *&err);
  Port &clone(Worker &w, std::string &name, size_t count, OCPI::Util::Assembly::Role *role,
	      const char *&err) const;
  inline const char *prefix() const { return "time"; }
  inline const char *typeName() const { return "TimeService"; }
  void emitRecordTypes(FILE *f);
  void emitRecordSignal(FILE *f, std::string &last, const char *prefix, bool inRecord,
			bool inPackage, bool inWorker,
			const char *defaultIn, const char *defaultOut);
  void emitRecordInterface(FILE *f, const char *implName);
  void emitVHDLShellPortMap(FILE *f, std::string &last);
  void emitVHDLSignalWrapperPortMap(FILE *f, std::string &last);
#if 1
  void emitPortSignals(FILE *f, const InstancePort &ip, Language lang, const char *indent, bool &any,
		       std::string &comment, std::string &last, const char *myComment, std::string &exprs);
#else
  void emitPortSignals(FILE *f, Attachments &atts, Language lang,
		       const char *indent, bool &any, std::string &comment,
		       std::string &last, const char *myComment, OcpAdapt *adapt,
		       std::string *signalIn, std::string &clockSignal, std::string &exprs);
#endif
  void emitConnectionSignal(FILE *f, bool output, Language lang, bool clock, std::string &signal);
};
class TimeBasePort : public Port {
  TimeBasePort(const TimeBasePort &other, Worker &w , std::string &name, size_t count,
		  const char *&err);
 public:
  TimeBasePort(Worker &w, ezxml_t x, Port *sp, int ordinal, const char *&err);
  Port &clone(Worker &w, std::string &name, size_t count, OCPI::Util::Assembly::Role *role,
	      const char *&err) const;
  inline const char *prefix() const { return "timebase"; }
  inline const char *typeName() const { return "TimeBase"; }
  void emitRecordTypes(FILE *f);
  //  void emitRecordSignal(FILE *f, std::string &last, const char *prefix, bool inWorker,
  //			const char *defaultIn, const char *defaultOut);
  void emitRecordInterface(FILE *f, const char *implName);
  //  void emitVHDLShellPortMap(FILE *f, std::string &last);
  void emitVHDLSignalWrapperPortMap(FILE *f, std::string &last);
#if 0
  void emitPortSignals(FILE *f, Attachments &atts, Language lang,
		       const char *indent, bool &any, std::string &comment,
		       std::string &last, const char *myComment, OcpAdapt *adapt,
		       std::string *signalIn, std::string &clockSignal, std::string &exprs);
#endif
  void emitConnectionSignal(FILE *f, bool output, Language lang, bool clock, std::string &signal);
};
class RawPropPort : public Port {
 public:
  RawPropPort(Worker &w, ezxml_t x, Port *sp, int ordinal, const char *&err);
  RawPropPort(const RawPropPort &other, Worker &w, std::string &name, size_t count,
	      const char *&err);
  Port &clone(Worker &w, std::string &name, size_t count, OCPI::Util::Assembly::Role *role,
	      const char *&err) const;
  inline const char *prefix() const { return "rawprop"; }
  inline const char *typeName() const { return "RawProperty"; }
  bool needsControlClock() const { return true; }
  void emitRecordTypes(FILE *f);
  void emitRecordInterface(FILE *f, const char *implName);
  void emitConnectionSignal(FILE *f, bool output, Language lang, bool clock, std::string &signal);
  const char *masterMissing() const;
  const char *slaveMissing() const;
};
// The port for inter-device connections
class DevSignalsPort : public Port {
  Signals m_signals;
  SigMap m_sigmap;
  bool m_hasInputs;
  bool m_hasOutputs;
 public:
  DevSignalsPort(Worker &w, ezxml_t x, Port *sp, int ordinal, const char *&err);
  DevSignalsPort(const DevSignalsPort &other, Worker &w, std::string &name, size_t count,
		 const char *&err);
  Port &clone(Worker &w, std::string &name, size_t count, OCPI::Util::Assembly::Role *role,
	      const char *&err) const;
  void emitRecordTypes(FILE *f);
  void emitRecordInterface(FILE *f, const char *implName);
  inline const char *prefix() const { return "ds"; }
  inline const char *typeName() const { return "DevSignals"; }
  bool haveInputs() const { return m_hasInputs; }
  bool haveWorkerInputs() const { return haveInputs(); }
  bool haveOutputs() const { return m_hasOutputs; }
  bool haveWorkerOutputs() const { return haveOutputs(); }
  void emitConnectionSignal(FILE *f, bool output, Language lang, bool clock, std::string &signal);
  void emitPortSignalsDir(FILE *f, bool output, const char *indent, bool &any,
			  std::string &comment, std::string &last, Attachment *other);
#if 1
  void emitPortSignals(FILE *f, const InstancePort &ip, Language lang, const char *indent, bool &any,
		       std::string &comment, std::string &last, const char *myComment, std::string &exprs);
#else
  void emitPortSignals(FILE *f, Attachments &atts, Language lang,
		       const char *indent, bool &any, std::string &comment,
		       std::string &last, const char *myComment, OcpAdapt *adapt,
		       std::string *signalIn, std::string &clockSignal, std::string &exprs);
#endif
  void emitExtAssignment(FILE *f, bool int2ext, const std::string &extName,
			 const std::string &intName, const Attachment &extAt,
			 const Attachment &intAt, size_t count) const;
};

class LocalMemory {
  public:
    LocalMemory ( )
      : name ( 0 ),
        sizeOfLocalMemory ( 0 )
    {
      // Empty
    }
    const char* name;
    size_t sizeOfLocalMemory;
};

typedef std::list<OU::Property *> Properties;
typedef Properties::const_iterator PropertiesIter;
class Control {
 public:
  uint64_t sizeOfConfigSpace;
  uint32_t controlOps; // bit mask
  Properties properties;
  size_t offset;// temporary while properties are being parsed.
  unsigned ordinal; // ditto
  OU::Property *firstRaw;
  // Scalability
  bool startBarrier;      // Must there be a start barrier among members?
  // Below here, initialization is in initAccess
  bool writables, nonRawWritables, rawWritables;
  bool readables, nonRawReadables, rawReadables; // readables does NOT include parameters
  bool sub32Bits, nonRawSub32Bits;
  bool volatiles, nonRawVolatiles;
  bool nonRawReadbacks, rawReadbacks, builtinReadbacks;
  bool rawProperties;
  unsigned nRunProperties, nNonRawRunProperties, nParameters;
  Control();
  void initAccess();
  void summarizeAccess(OU::Property &p, bool isSpecProperty = false);
};

enum Endian {
  NoEndian, // unspecified
  Neutral,  // doesn't have any relevant functionality, can be used anywhere
  Big,
  Little,
  Static,   // can be provided with a parameter
  Dynamic   // can be provided with an MFLAG
};
#define ENDIANS "none", "neutral", "big", "little", "static", "dynamic"

#define PARSED_ATTRS "name"

// This class represents a connection to a required worker

typedef std::vector<Clock*> Clocks;
typedef Clocks::const_iterator ClocksIter;
<<<<<<< HEAD
typedef std::list<Worker *> Workers;
typedef Workers::iterator WorkersIter;
=======
>>>>>>> 2c15f070
typedef std::pair<std::string, std::string> StringPair;
class Assembly;
class HdlDevice;
class DataPort;
struct Instance;
class Worker : public OU::Worker {
 public:
  ezxml_t m_xml;
  std::string m_file, m_parentFile, m_fileName;
  Model m_model;
  const char **m_baseTypes;
  const char *m_modelString;
  // These correspond to the worker derived classes
  enum WType {
    Application, Platform, Device, Configuration, Assembly, Container
  } m_type;
  bool m_isDevice; // applies to Interconnect, IO, Adapter, Platform
  WciPort *m_wci; // Null means no control
  bool m_noControl; // no control port on this one. FIXME: nuke this in favor of !m_wci
  bool m_reusable;
  std::string m_specFile;
  const char *m_implName;
  const char *m_specName;
  std::string m_package;
  bool m_isThreaded;
  size_t m_maxPortTypeName;
  Control m_ctl;
  Ports m_ports;
  std::vector<LocalMemory*> m_localMemories;
  Clocks m_clocks;
  Clock *m_wciClock;
  Endian m_endian;
  bool m_needsEndian;               // does any port imply an endian issue?
  const char
    *m_pattern,                     // pattern for signal names within ports
    *m_portPattern,                 // pattern for port names
    *m_staticPattern;               // pattern for rcc static methods
  size_t m_defaultDataWidth;        // SIZE_MAX means not set
  Language m_language;
  ::Assembly *m_assembly;
  // vector of slave worker objects paired with a string of the name of the slave either from name
  // attribute or auto generated
  std::map<std::string, Worker*> m_slaves;
  HdlDevice *m_emulate;
  Worker *m_emulator;               // for test only, the emulator of this worker
  Signals m_signals;
  SigMap  m_sigmap;                 // map signal names to signals
  const char *m_library;            // the component library name where the xml was found
  bool m_outer;                     // only generate the outer skeleton, not the inner one
  OU::Property *m_debugProp;
  OU::Assembly::Properties m_instancePVs;
  FILE *m_mkFile, *m_xmlFile;       // state during parameter processing
  const char *m_outDir;             // state during parameter processing
  ParamConfigs m_paramConfigs;      // the parsed file of all configs
  Build m_build;                    // build info not needed for code gen or artifact
  ParamConfig  *m_paramConfig;      // the config for this Worker.
  Worker *m_parent;           // If this worker is part of an upper level assembly
  bool m_scalable;
  size_t m_requiredWorkGroupSize;    // FIXME: belongs in OclWorker class!
                                    // FIXME: derive from compiled code
  unsigned m_maxLevel;        // when data type processing
  bool m_dynamic;
  bool m_isSlave;
  Worker(ezxml_t xml, const char *xfile, const std::string &parentFile, WType type,
	 Worker *parent, OU::Assembly::Properties *ipvs, const char *&err);
  virtual ~Worker();
  static Worker *
    create(const char *file, const std::string &parentFile, const char *package,
	   const char *outDir, Worker *parent, OU::Assembly::Properties *instancePropertyValues,
	   size_t paramConfig, const char *&err);
  const Ports &ports() const { return m_ports; }
  Clock &addClock();
  Clock &addWciClockReset();
  OU::Property *findProperty(const char *name) const;
  OU::Port *findMetaPort(const char *id, const OU::Port *except) const;
  const char* parseSlaves();
  std::string print_map();
  const char* addSlave(const std::string worker_name, const std::string slave_name);
  virtual OU::Port &metaPort(unsigned long which) const;
  const char
    *addBuiltinProperties(),
    *getPort(const char *name, Port *&p, Port *except = NULL) const,
    *getValue(const char *sym, OU::ExprValue &val) const,
    *getNumber(ezxml_t x, const char *attr, size_t *np, bool *found = NULL,
	       size_t defaultValue = 0, bool setDefault = true) const,
    //    *getBoolean(ezxml_t x, const char *name, bool *b, bool trueOnly),
    *parse(const char *file, const char *parent, const char *package = NULL),
    *parseRcc(const char *package = NULL),
    *parseRccImpl(const char *package),
    *parseOcl(),
    *parseHdl(const char *package = NULL),
    *parseRccAssy(),
    *parseOclAssy(),
    *parseImplControl(ezxml_t &xctl),
    *parseImplLocalMemory(),
    *findPackage(ezxml_t spec, const char *package),
    *parseSpecControl(ezxml_t ps),
    *parseSpec(const char *package = NULL),
    //    *preParseSpecDataPort(ezxml_t x),
    //    *parseSpecPort(Port *p),
    *parseHdlImpl(const char* package = NULL),
    *parseBuildFile(bool optional, bool *missing = NULL, const std::string *parent = NULL),
    *parseBuildXml(ezxml_t x, const std::string &file),
    *startBuildXml(FILE *&f),
    *doProperties(ezxml_t top, const char *parent, bool impl, bool anyIsBad, const char *firstRaw, bool AllRaw),
    *parseHdlAssy(),
    *initImplPorts(ezxml_t xml, const char *element, PortCreate &pc),
    *checkDataPort(ezxml_t impl, DataPort *&sp),
    *addProperty(ezxml_t prop, bool includeImpl, bool anyIsBad, bool isRaw, bool isBuiltin = false),
    // Add a property from an xml string description
    *addProperty(const char *xml, bool includeImpl, bool isBuiltin = false),
    //    *doAssyClock(Instance *i, Port *p),
    *openSkelHDL(const char *suff, FILE *&f),
    *emitVhdlRecordInterface(FILE *f, bool isEntity = false),
    *emitImplHDL( bool wrap = false),
    *emitAssyImplHDL(FILE *f, bool wrap),
    *emitConfigImplHDL(FILE *f),
    *emitContainerImplHDL(FILE *f),
    *emitSkelHDL(),
    *emitBsvHDL(),
    *emitDefsHDL(bool wrap = false),
    *emitVhdlEnts(),
    *emitVhdlWorkerPackage(FILE *f, unsigned maxPropName),
    *emitVhdlWorkerEntity(FILE *f),
    *emitVhdlPackageConstants(FILE *f),
    *writeParamFiles(FILE *mkFile, FILE *xmlFile),
    *emitToolParameters(),
    *emitMakefile(FILE *xmlFile = NULL),
    *emitHDLConstants(size_t config, bool other),
    *setParamConfig(OU::Assembly::Properties *instancePVs, size_t paramConfig,
		    const std::string *parent = NULL),
    *finalizeProperties(),
    *finalizeHDL(),
    *deriveOCP(),
    *hdlValue(const std::string &name, const OU::Value &v, std::string &value,
	      bool param = false, Language = NoLanguage, bool finalized = false),
    *findParamProperty(const char *name, OU::Property *&prop, size_t &nParam,
		       bool includeInitial = false),
    *addConfig(ParamConfig &info, bool fromXml),
    *doParam(ParamConfig &info, PropertiesIter pi, bool fromXml, unsigned nParam),
    *addParamConfigSuffix(std::string &s),
    //    *getParamConfig(const char *id, const ParamConfig *&config),
    *emitImplRCC(),
    *rccMethodName(const char *method, const char *&mName),
    *emitImplOCL(),
    *emitEntryPointOCL(),
    *paramValue(const OU::Member &param, OU::Value &v, std::string &value),
    *rccBaseValue(OU::Value &v, std::string &value, const OU::Member *param = NULL),
    *rccValue(OU::Value &v, std::string &value, const OU::Member &param),
    *rccPropValue(OU::Property &p, std::string &value),
    *emitSkelRCC(),
    *emitSkelOCL(),
    *emitAssyHDL();
  virtual const char
    *resolveExpressions(OCPI::Util::IdentResolver &ir),
    *parseInstance(Worker &parent, Instance &inst, ezxml_t x), // FIXME: should be HdlInstance...
    *emitArtXML(const char *wksFile),
    *emitToolArtXML(),
    *emitWorkersHDL(const char *file),
    *emitAttribute(const char *attr),
    *emitUuid(const OU::Uuid &uuid);
  Port *findPort(const char *name, const Port *except = NULL) const;
  Clock *findClock(const char *name) const;
  virtual void
    emitDeviceSignalMapping(FILE *f, std::string &last, Signal &s, const char *prefix),
    emitDeviceSignal(FILE *f, Language lang, std::string &last, Signal &s, const char *prefix),
    recordSignalConnection(Signal &s, const char *from),
    emitTieoffSignals(FILE *f),
    emitXmlWorkers(FILE *f),
    emitXmlInstances(FILE *f),
    emitXmlConnections(FILE *f);
  void
    emitCppTypesNamespace(FILE *f, std::string &nsName, const std::string &slaveName=""),
    emitDeviceConnectionSignals(FILE *f, const char *iname, bool container),
    setParent(Worker *p), // when it can't happen at construction
    prType(OU::Property &pr, std::string &type),
    emitVhdlPropMemberData(FILE *f, OU::Property &pr, unsigned maxPropName),
    emitVhdlPropMember(FILE *f, OU::Property &pr, unsigned maxPropName, bool in2worker),
    rccPropType(OU::Property &p, std::string &typeDef, std::string &type, std::string &pretty),
    emitWorkersAttribute(),
    deleteAssy(), // just to keep the assembly details out of most files
    emitXmlWorker(FILE *f, bool verbose = false),
    emitInstances(FILE *f, const char *prefix, size_t &index),
    emitInternalConnections(FILE *f, const char *prefix),
    emitVhdlShell(FILE *f),
    emitVhdlSignalWrapper(FILE *f, const char *topinst = "rv"),
    emitVhdlRecordWrapper(FILE *f),
    emitParameters(FILE *f, Language lang, bool useDefaults = true, bool convert = false),
    emitSignals(FILE *f, Language lang, bool records, bool inPackage, bool inWorker,
		bool convert = false),
    rccEmitDimension(size_t numeric, const std::string &expr, const char *surround,
		     std::string &out),
    rccArray(std::string &type, OU::Member &m, bool isFixed, bool &isLast, bool topSeq, bool end),
    rccStruct(std::string &type, size_t nMembers, OU::Member *members, unsigned level,
	      const char *parent, bool isFixed, bool &isLast, bool topSeq, unsigned predef,
	      size_t elementBytes = 0),
    rccMember(std::string &type, OU::Member &m, unsigned level, size_t &offset, unsigned &pad,
	      const char *parent, bool isFixed, bool &isLast, bool topSeq, unsigned predef, bool cnst = false),
    rccType(std::string &type, OU::Member &m, unsigned level, size_t &offset, unsigned &pad,
	    const char *parent, bool isFixed, bool &isLast, bool topSeq, unsigned predef, bool cnst = false),
    rccBaseType(std::string &type, OU::Member &m, unsigned level, size_t &offset, unsigned &pad,
		const char *parent, bool isFixed, bool &isLast, unsigned predefine, bool cnst = false),
    emitPropertyAttributeConstants(FILE *f, Language lang),
    emitSignalMacros(FILE *f, Language lang),
    emitDeviceSignalMappings(FILE *f, std::string &last),
    emitDeviceSignals(FILE *f, Language lang, std::string &last);
};
#define SKEL "-skel"
#define IMPL "-impl"
#define DEFS "-defs"
#define ENTS "-ents"
#define ASSY "-assy"
#define CONTINST "-continst"
#define VHD ".vhd"
#define VER ".v"
#define VERH ".vh"
#define BOOL(b) ((b) ? "true" : "false")

<<<<<<< HEAD
#define IMPL_ATTRS \
  "name", "spec", "paramconfig", "reentrant", "scaling", "scalable", "controlOperations", "xmlincludedirs", "componentlibraries"
=======
// Attributes common to both OWD and build xml
#define PLATFORM_ATTRS "onlyPlatforms", "excludePlatforms"
#define BUILD_ATTRS PLATFORM_ATTRS, "onlytargets", "excludeTargets"
// Attributes common to all models
#define IMPL_ATTRS BUILD_ATTRS, \
  "name", "spec", "paramconfig", "reentrant", "scaling", "scalable", "controlOperations", "xmlincludedirs", \
    "componentlibraries", "version", "libraries", "includedirs", "sourcefiles"

>>>>>>> 2c15f070
#define IMPL_ELEMS "componentspec", "properties", "property", "specproperty", "propertysummary", "slave", "xi:include", "controlinterface",  "timeservice", "unoc", "timebase", "sdp"
#define GENERIC_IMPL_CONTROL_ATTRS \
  "name", "SizeOfConfigSpace", "ControlOperations", "Sub32BitConfigProperties"
#define ASSY_ELEMS "instance", "connection", "external"
extern const char
  *checkSuffix(const char *str, const char *suff, const char *last),
  *createTests(const char *file, const char *package, const char *outDir, bool verbose),
  *createCases(const char **args, const char *package, const char *outDir, bool verbose),
  *addLibrary(const char *lib),
  *extractExprValue(const OU::Property &p, const OU::Value &v, OU::ExprValue &val),
  *tryInclude(ezxml_t x, const std::string &parent, const char *element, ezxml_t *parsed,
	      std::string &child, bool optional),
  *parseList(const char *list, const char * (*doit)(const char *tok, void *arg), void *arg),
  *parseControlOp(const char *op, void *arg),
  *vhdlValue(const char *pkg, const std::string &name, const OU::Value &v, std::string &value,
	     bool param = false, bool finalized = false),
  *verilogValue(const OU::Value &v, std::string &value, bool finalized = false),
  *rccValue(OU::Value &v, std::string &value),
  *g_platform, *g_device, *load, *g_os, *g_os_version, *g_arch, **libraries, **mappedLibraries,
  *assembly, *attribute, *platformDir,
  *addLibMap(const char *),
  *findLibMap(const char *file), // returns mapped lib name from dir name of file or NULL
  *propertyTypes[],
  *getNames(ezxml_t xml, const char *file, const char *tag, std::string &name, std::string &fileName),
  *tryOneChildInclude(ezxml_t top, const std::string &parent, const char *element,
		      ezxml_t *parsed, std::string &childFile, bool optional),
  *emitContainerHDL(Worker*, const char *);

<<<<<<< HEAD
extern bool g_dynamic;
=======
extern bool g_dynamic, g_multipleWorkers;
>>>>>>> 2c15f070
extern void
  doPrev(FILE *f, std::string &last, std::string &comment, const char *myComment),
  vhdlType(const OU::Property &dt, std::string &typeDecl, std::string &type,
	   bool convert = false, bool finalized = false),
<<<<<<< HEAD
  emitConstant(FILE *f, const std::string &prefix, const char *name, size_t val, Language lang),
=======
  emitConstant(FILE *f, const std::string &prefix, const char *name, size_t val, Language lang, bool ieee = false),
>>>>>>> 2c15f070
  emitVhdlLibraries(FILE *f),
  emitLastSignal(FILE *f, std::string &last, Language lang, bool end);

extern size_t rawBitWidth(const OU::ValueType &dt);
#endif<|MERGE_RESOLUTION|>--- conflicted
+++ resolved
@@ -361,11 +361,6 @@
 
 typedef std::vector<Clock*> Clocks;
 typedef Clocks::const_iterator ClocksIter;
-<<<<<<< HEAD
-typedef std::list<Worker *> Workers;
-typedef Workers::iterator WorkersIter;
-=======
->>>>>>> 2c15f070
 typedef std::pair<std::string, std::string> StringPair;
 class Assembly;
 class HdlDevice;
@@ -584,10 +579,6 @@
 #define VERH ".vh"
 #define BOOL(b) ((b) ? "true" : "false")
 
-<<<<<<< HEAD
-#define IMPL_ATTRS \
-  "name", "spec", "paramconfig", "reentrant", "scaling", "scalable", "controlOperations", "xmlincludedirs", "componentlibraries"
-=======
 // Attributes common to both OWD and build xml
 #define PLATFORM_ATTRS "onlyPlatforms", "excludePlatforms"
 #define BUILD_ATTRS PLATFORM_ATTRS, "onlytargets", "excludeTargets"
@@ -596,7 +587,6 @@
   "name", "spec", "paramconfig", "reentrant", "scaling", "scalable", "controlOperations", "xmlincludedirs", \
     "componentlibraries", "version", "libraries", "includedirs", "sourcefiles"
 
->>>>>>> 2c15f070
 #define IMPL_ELEMS "componentspec", "properties", "property", "specproperty", "propertysummary", "slave", "xi:include", "controlinterface",  "timeservice", "unoc", "timebase", "sdp"
 #define GENERIC_IMPL_CONTROL_ATTRS \
   "name", "SizeOfConfigSpace", "ControlOperations", "Sub32BitConfigProperties"
@@ -625,20 +615,12 @@
 		      ezxml_t *parsed, std::string &childFile, bool optional),
   *emitContainerHDL(Worker*, const char *);
 
-<<<<<<< HEAD
-extern bool g_dynamic;
-=======
 extern bool g_dynamic, g_multipleWorkers;
->>>>>>> 2c15f070
 extern void
   doPrev(FILE *f, std::string &last, std::string &comment, const char *myComment),
   vhdlType(const OU::Property &dt, std::string &typeDecl, std::string &type,
 	   bool convert = false, bool finalized = false),
-<<<<<<< HEAD
-  emitConstant(FILE *f, const std::string &prefix, const char *name, size_t val, Language lang),
-=======
   emitConstant(FILE *f, const std::string &prefix, const char *name, size_t val, Language lang, bool ieee = false),
->>>>>>> 2c15f070
   emitVhdlLibraries(FILE *f),
   emitLastSignal(FILE *f, std::string &last, Language lang, bool end);
 
