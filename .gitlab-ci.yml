stages:
<<<<<<< HEAD
  - create-children
  - launch-children

create-children:
  stage: create-children
  tags:
    - opencpi
    - centos7
    - shell
=======
  - .pre
  - prereq
  - build
  - build-rcc
  - build-primitives
  - build-workers
  - build-platforms
  - build-assemblies
  - test
  - deploy


# Includes yaml files in the '.gitlab-ci' directory.
# Folder structure for the directory is as follows:
# - .yml file for host platform (e.g., centos7.yml)
# - Host Platform (e.g., centos7)
#   - .yml files for target platform (e.g., xilinx13_4.yml, xsim.yml, zed.yml)
include:
  # .gitlab-ci
  - /.gitlab-ci/templates.yml
  - /.gitlab-ci/centos7.yml

  # centos7
  - /.gitlab-ci/centos7/xsim.yml
  - /.gitlab-ci/centos7/isim.yml
  - /.gitlab-ci/centos7/zed.yml
  - /.gitlab-ci/centos7/xilinx13_3.yml
  - /.gitlab-ci/centos7/xilinx13_4.yml
  - /.gitlab-ci/centos7/matchstiq_z1.yml
  - /.gitlab-ci/centos7/modelsim.yml
  - /.gitlab-ci/centos7/zed_ise.yml
  - /.gitlab-ci/centos7/zcu104.yml

  # downstream projects
  - /.gitlab-ci/docs.yml
  - /.gitlab-ci/e3xx.yml
  - /.gitlab-ci/plutosdr.yml


# Global before and after scripts to run before and after each job. Overwrite
# in a specific job using 'before_script: []' or 'after_script: []' to prevent
# these from occurring.
default:
  before_script:
    - .gitlab-ci/artifacts.py download -i "*${PLATFORM}.tar.gz" "*centos7.tar.gz"
    - sleep 2
    - touch timestamp
    - sleep 2
    - ls -lh
  after_script:
    - |-
      if [ ! -f "${CI_PROJECT_DIR}/.success" ]; then
        "${CI_PROJECT_DIR}/.gitlab-ci/artifacts.py" upload . -t 'failed-job'
        exit 1
      fi
    - rm -f "${CI_PROJECT_DIR}/.success"
    - .gitlab-ci/artifacts.py upload . -t 'successful-job' -s timestamp
  timeout: 24h
  artifacts: 
    paths: []


# Job that runs in .pre stage to verify if a commit is made to a branch with an existing MR.
# If an MR exist for the branch, do not run a pipeline for the commit.
# This is to prevent both an MR pipeline and a commit pipeline from being kicked off.
# Also, if a branch's sha equals develop's sha, do not run a pipeline for the commit.
cancel-pipeline:
  stage: .pre
  extends:
    - .centos7
    - .docker
  rules:
    - if: '$CI_MERGE_REQUEST_ID || $CI_COMMIT_BRANCH == "develop" || $CI_PIPELINE_SOURCE == "web"'
      when: never
    - when: on_success
  variables:
    GIT_STRATEGY: none
  before_script: []
>>>>>>> becce769
  script:
    - .gitlab-ci/yaml_generator.py centos7 zed
    - cat .gitlab-ci/centos7-zed.yml
  artifacts:
<<<<<<< HEAD
    paths: 
      - .gitlab-ci/centos7-zed.yml

launch-children:
  stage: launch-children
  trigger:
    strategy: depend
    include:
      - artifact: .gitlab-ci/centos7-zed.yml
        job: create-children
=======
    paths: []
>>>>>>> becce769
<|MERGE_RESOLUTION|>--- conflicted
+++ resolved
@@ -1,5 +1,4 @@
 stages:
-<<<<<<< HEAD
   - create-children
   - launch-children
 
@@ -9,91 +8,10 @@
     - opencpi
     - centos7
     - shell
-=======
-  - .pre
-  - prereq
-  - build
-  - build-rcc
-  - build-primitives
-  - build-workers
-  - build-platforms
-  - build-assemblies
-  - test
-  - deploy
-
-
-# Includes yaml files in the '.gitlab-ci' directory.
-# Folder structure for the directory is as follows:
-# - .yml file for host platform (e.g., centos7.yml)
-# - Host Platform (e.g., centos7)
-#   - .yml files for target platform (e.g., xilinx13_4.yml, xsim.yml, zed.yml)
-include:
-  # .gitlab-ci
-  - /.gitlab-ci/templates.yml
-  - /.gitlab-ci/centos7.yml
-
-  # centos7
-  - /.gitlab-ci/centos7/xsim.yml
-  - /.gitlab-ci/centos7/isim.yml
-  - /.gitlab-ci/centos7/zed.yml
-  - /.gitlab-ci/centos7/xilinx13_3.yml
-  - /.gitlab-ci/centos7/xilinx13_4.yml
-  - /.gitlab-ci/centos7/matchstiq_z1.yml
-  - /.gitlab-ci/centos7/modelsim.yml
-  - /.gitlab-ci/centos7/zed_ise.yml
-  - /.gitlab-ci/centos7/zcu104.yml
-
-  # downstream projects
-  - /.gitlab-ci/docs.yml
-  - /.gitlab-ci/e3xx.yml
-  - /.gitlab-ci/plutosdr.yml
-
-
-# Global before and after scripts to run before and after each job. Overwrite
-# in a specific job using 'before_script: []' or 'after_script: []' to prevent
-# these from occurring.
-default:
-  before_script:
-    - .gitlab-ci/artifacts.py download -i "*${PLATFORM}.tar.gz" "*centos7.tar.gz"
-    - sleep 2
-    - touch timestamp
-    - sleep 2
-    - ls -lh
-  after_script:
-    - |-
-      if [ ! -f "${CI_PROJECT_DIR}/.success" ]; then
-        "${CI_PROJECT_DIR}/.gitlab-ci/artifacts.py" upload . -t 'failed-job'
-        exit 1
-      fi
-    - rm -f "${CI_PROJECT_DIR}/.success"
-    - .gitlab-ci/artifacts.py upload . -t 'successful-job' -s timestamp
-  timeout: 24h
-  artifacts: 
-    paths: []
-
-
-# Job that runs in .pre stage to verify if a commit is made to a branch with an existing MR.
-# If an MR exist for the branch, do not run a pipeline for the commit.
-# This is to prevent both an MR pipeline and a commit pipeline from being kicked off.
-# Also, if a branch's sha equals develop's sha, do not run a pipeline for the commit.
-cancel-pipeline:
-  stage: .pre
-  extends:
-    - .centos7
-    - .docker
-  rules:
-    - if: '$CI_MERGE_REQUEST_ID || $CI_COMMIT_BRANCH == "develop" || $CI_PIPELINE_SOURCE == "web"'
-      when: never
-    - when: on_success
-  variables:
-    GIT_STRATEGY: none
-  before_script: []
->>>>>>> becce769
   script:
     - .gitlab-ci/yaml_generator.py centos7 zed
     - cat .gitlab-ci/centos7-zed.yml
   artifacts:
-<<<<<<< HEAD
     paths: 
       - .gitlab-ci/centos7-zed.yml
 
@@ -103,7 +21,4 @@
     strategy: depend
     include:
       - artifact: .gitlab-ci/centos7-zed.yml
-        job: create-children
-=======
-    paths: []
->>>>>>> becce769
+        job: create-children