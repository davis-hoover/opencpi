--- conflicted
+++ resolved
@@ -333,14 +333,6 @@
   tags:
   - docker
 include:
-<<<<<<< HEAD
-- .gitlab-ci/yaml/opencpi/docs.yml
-- .gitlab-ci/yaml/opencpi/e3xx.yml
-- .gitlab-ci/yaml/opencpi/plutosdr.yml
-- .gitlab-ci/yaml/opencpi/templates.yml
-- .gitlab-ci/yaml/opencpi/verify-pipeline.yml
-- .gitlab-ci/yaml/opencpi/centos7.yml
-=======
 - .gitlab-ci/yaml-parent/docs.yml
 - .gitlab-ci/yaml-parent/e3xx.yml
 - .gitlab-ci/yaml-parent/plutosdr.yml
@@ -383,7 +375,6 @@
   - centos7
   - shell
   - opencpi
->>>>>>> 25292aeb
 stages:
 - .pre
 - prereqs
