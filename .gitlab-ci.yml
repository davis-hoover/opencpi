--- conflicted
+++ resolved
@@ -1,40 +1,5 @@
 workflow:
   rules:
-<<<<<<< HEAD
-    - when: always
-
-trigger-children:
-  stage: trigger-children
-  trigger:
-    include:
-    - artifact: .gitlab-ci.yml
-      job: generate-children
-    strategy: depend
-  variables:
-    CI_ROOT_SOURCE: "$CI_PIPELINE_SOURCE"
-    CI_ROOT_ID: "$CI_PIPELINE_ID"
-generate-children:
-  artifacts:
-    paths:
-    - .gitlab-ci.yml
-  image: centos:7
-  script:
-  - yum install epel-release -y
-  - yum install python36-PyYAML -y
-  - .gitlab-ci/scripts/ci_yaml_generator.py
-  stage: generate-children
-  tags:
-  - docker
-stages:
-- .pre
-- generate-children
-- trigger-children
-- build
-- deploy
-include: 
-- .gitlab-ci/yaml/verify-pipeline.yml
-- .gitlab-ci/yaml/docs.yml
-=======
     - if: '$CI_COMMIT_TAG' 
     # Always run pipelines for tags
       when: always
@@ -120,5 +85,4 @@
     - if: "$CI_PIPELINE_SOURCE != 'pipeline'"
       variables:
         CI_OCPI_ROOT_PIPELINE_ID: "$CI_PIPELINE_ID"
-    - when: on_success
->>>>>>> 15346588
+    - when: on_success