\iffalse
This file is protected by Copyright. Please refer to the COPYRIGHT file
distributed with this source distribution.

This file is part of OpenCPI <http://www.opencpi.org>

OpenCPI is free software: you can redistribute it and/or modify it under the
terms of the GNU Lesser General Public License as published by the Free Software
Foundation, either version 3 of the License, or (at your option) any later
version.

OpenCPI is distributed in the hope that it will be useful, but WITHOUT ANY
WARRANTY; without even the implied warranty of MERCHANTABILITY or FITNESS FOR A
PARTICULAR PURPOSE. See the GNU Lesser General Public License for more details.

You should have received a copy of the GNU Lesser General Public License along
with this program. If not, see <http://www.gnu.org/licenses/>.
\fi

%----------------------------------------------------------------------------------------
% Required document specific properties
%----------------------------------------------------------------------------------------
\def\docTitle{Release Notes}
\def\snippetpath{snippets}
%----------------------------------------------------------------------------------------
% Global latex header (this must be after document specific properties)
%----------------------------------------------------------------------------------------
\input{\snippetpath/LaTeX_Header}
\newcommand{\bugref}[1]{\nameref*{bug:#1} (cf.~\ref{bug:#1})}
\newcommand{\forceindent}{\leavevmode{\parindent=1em\indent}}
\newcommand{\ocpidev}{\code{ocpidev} }
\setlength{\parindent}{0pt}  % Don't indent all paragraphs
%----------------------------------------------------------------------------------------
% This command will make diffs look better in the future...
%----------------------------------------------------------------------------------------
\newcommand{\beginoldnotes}{
% Demote sectional commands from here on out - https://tex.stackexchange.com/a/61803
% This lets us just move the text from above and add a new "origsection" header
\let\origsection\section%
\let\section\subsection%
\let\subsection\subsubsection%
\let\subsubsection\paragraph%
\let\paragraph\subparagraph%
% Make section numbers (Roman)-(Roman).(Arabic) instead of previously defined (Roman)-(Arabic).(Arabic), e.g. old release's II-3 becomes B-II.3 not B-2.3
\renewcommand\thesection{\Roman{section}}
\renewcommand\thesubsection{\thesection-\Roman{subsection}}
\newpage
\begin{appendices}
\label{old_releases}
The Release Notes from previous releases are included here as reference for still-existing bugs, relevant upgrading notes for users of very old versions, etc.
}
% end of beginoldnotes
%----------------------------------------------------------------------------------------

\begin{document}
\maketitle
\thispagestyle{empty}
\newpage

\pagenumbering{roman}
\begin{center}
	\textit{\textbf{Revision History}}
	\begin{table}[H]
		\label{table:revisions} % Add "[H]" to force placement of table
		\begin{tabularx}{\textwidth}{|c|X|l|}
			\hline
			\rowcolor{blue}
			\textbf{Revision} & \textbf{Description of Change} & \textbf{Date} \\
		    \hline
			v1.0.1 & Initial creation & 05/2016 \\
			\hline
			v1.1.0 & Updates for 1.1 release & 03/2017 \\
			\hline
			v1.2.0 & Updates for 1.2 release & 08/2017 \\
			\hline
			v1.3.0 & Updates for 1.3 release & 01/2018 \\
			\hline
			v1.3.1 & Updates for 1.3.1 release & 03/2018 \\
			\hline
			v1.4.0 & Updates for 1.4.0 release and moved previous to appendices & 10/2018 \\
			\hline
			v1.5.0 & Updates for 1.5.0 release & 04/2019 \\
			\hline
			v1.6.0 & Updates for 1.6.0 release & 01/2020 \\
			\hline
			v1.7.0 & Updates for 1.7.0 release & 06/2020 \\
			\hline
			v2.0.0 & Updates for 2.0.0 release & 10/2020 \\
			\hline
			v2.1.0 & Updates for 2.1.0 release & 03/2021 \\
			\hline
			v2.2.0 & Updates for 2.2.0 release & 07/2021 \\
			\hline
			v2.3.0 & Updates for 2.3.0 release & 09/2021 \\
			\hline
<<<<<<< HEAD
=======
			v2.4.0 & Updates for 2.4.0 release & 10/2021 \\
			\hline
>>>>>>> 15346588
		\end{tabularx}
	\end{table}
\end{center}
\newpage

\tableofcontents
% Make section numbers (Roman)-(Arabic).(Arabic) instead of default (Arabic).(Arabic).(Arabic)
\renewcommand\thesection{\Roman{section}}
\renewcommand\thesubsection{\thesection-\arabic{subsection}}
\newpage
\pagenumbering{arabic}
\section*{Overview}
This document contains corrections, changes, and enhancements made to OpenCPI since the previous release. It can never encapsulate \textit{every} change or bug fix, but attempts to assist previous users in getting up and running as swiftly as possible. The \textit{general} format of this document is to answer user questions:
\begin{itemize}
\item Section~I (``Enhancements'') describes ``\textit{What's New?}'' about the current release.
\item Section~II (``Changes and Notes'') is ``\textit{What do I need to be aware of as a \textbf{previous} user of the Framework?}''
\item Section~III (``Major Known Deficiencies'') is for \textit{all} users to answer ``\textit{What bugs should I be aware of?}''
\end{itemize}
The Appendices (beginning on page \pageref{old_releases}) contain the Release Notes from previously released versions of the Framework, roughly following the same format, e.g. \ref{sec:13_enhancements}, being Section~I of the v1.3~Appendix, is the ``Enhancements'' that were added to Release 1.3.

\iffalse
%\origsection{Release XXX}
%\def\ocpiversion{vXXX}  % Need to redefine so doc links are correct
\section{Enhancements}
\section{Changes and Notes}
\section{Major Known Deficiencies}
\label{sec:XX_bugs}
\subsection{Previously Documented Deficiencies}
% === End of XXX
\fi

%\origsection{Release XXX}
\def\ocpiversion{latest}  % Need to redefine so doc links are correct
\section{Enhancements}

<<<<<<< HEAD
=======
\subsection{Training Improvements}
\label{sec:24_training}
This release provides updates to Tutorials 1 through 4 to demonstrate the use of the OpenCPI GUI and to bring the tutorials up to OpenCPI ``best practices''. This release also adds several new tutorials, both ``software only'' (running on the xsim simulator) and ``hardware'' (running on the plutosdr platform).  The OpenCPI briefings have also been updated to OpenCPI best practices and two additional briefings have been added (one for an overview of the Application Control Interface, and one to introduce tools and techniques for debugging).\\

\subsection{Instructional Video Links Added}
\label{sec:24_video_links}
Links to instructional OpenCPI videos on YouTube have been added to opencpi.gitlab.io web page.\\

\subsection{Air-gapped Installation Section Added}
\label{sec:24_air-gap_install}
The OpenCPI Installation Guide provides instructions for performing an air-gapped installation.\\

\subsection{New \code{triggered\_sampler} Components}
\label{sec:24_sdr_triggered_sampler}
Adds new \code{triggered\_sampler} components allowing for applications to gate a settable number samples upon a trigger event, which can be either a write to a property, input data on the optional input port, or a metadata message on the primary input. The following protocols are supported: bool, char, float, long, short, uchar, ulong, ushort, complex char, and complex short.\\

\section{Changes and Notes}

\subsection{\code{complex\_mixer} Component Moved}
\label{sec:24_complex_mixer_moved}
Applications in the tutorial project now utilize the \code{complex\_mixer} component in ``\code{opencpi/projects/assets/components/dsp\_comps}''.\\

\subsection{Updates to Runtime C++ Files}
\label{sec:24_runtime_c++}
Geared towards developers moreso than users, there have been updates made to the c++ runtime code base. The focus of these changes is reorganization for the sake of consistency in file and namespace naming conventions. \\

\subsection{GUI Changes}
\label{sec:24_ie_gui}
The following changes have been made to the new GUI since the previous release:
\begin{itemize}
\setlength\itemsep{0em} %tighten
\item The user now has the ability to run a single test case when running unit tests.
\item When using ocpiadmin install users are now able to specify the minimal install.
\item The user now has the ability to run the install script for the GUI and it will create an ocpigui command for the user to use to launch the GUI.
\item With the \code{ocpigui} command, users can now use \code{--project-path} to specify the project path for the project explorer to use and
\code{--ocpi-path} to specify the path to the built opencpi project.
\end{itemize}

\section{Major Known Deficiencies}
\label{sec:24_bugs}

\subsection{Previously Documented Deficiencies}
The following deficiencies are still present in 2.4:
\begin{itemize}
\setlength\itemsep{0em} %tighten
\item \bugref{693}
\item \bugref{1035}
\item \bugref{1392}
\item \bugref{2477}
\item \bugref{3783}
\item \bugref{2811}
\end{itemize}

% === End of 2.4.0

\beginoldnotes
\origsection{Release 2.3.0}
\def\ocpiversion{v2.3.0}
\section{Enhancements}

>>>>>>> 15346588
\subsection{PicoEVB HDL Platform}
\label{sec:23_picoevb}
This release adds preliminary (as in ``\textbf{beta}'' -- as in ``\textbf{not everything works}'') support for the ``\code{PicoEVB}'' HDL platform, which is a PCIe-based FPGA device.  Significantly, this is the first PCI device that OpenCPI has supported in many years, and it is the first to use the modern dataplane infrastructure (SDP) with PCI Express.  It can be used as an example for supporting future PCIe-based FPGA platforms.\\

The ``\code{PicoEVB}'' is a low-cost FPGA device from RHS Research\textsuperscript{\texttrademark}.  The board is designed around the Xilinx Artix 7 (XC7A50T) FPGA with a PCIe x1 interface.  The ``\code{PicoEVB}'' will work in the following slots:
\begin{itemize}
\setlength\itemsep{0em} %tighten
\item M.2 2230 Key A
\item M.2 2230 Key E
\item M.2 2280 Key M
\item Full length mini PCIe (with carrier board)
\item PCIe x1, x4, x8, or x16 slot (with carrier board)
\end{itemize}
More information about the ``\code{PicoEVB}'' platform can be found at the RHS Research website (\url{https://rhsresearch.com/}).  Note the OpenCPI HDL (FPGA) platform for the ``\code{PicoEVB}'' is called ``\code{picoevb}''.  Additional details may be found in the ``\code{PicoEVB Getting Started Guide}''.\\

The following list highlights the features included with support of the ``\code{PicoEVB}'':
\begin{itemize}
\setlength\itemsep{0em} %tighten
\item Updated interface for PCIe-based Control and Data Planes with SDP support (replaces uNOC implementation)
\item Added method for automatic generation of Xilinx PCIe IP as part of the build process
\item Added assembly for testing HDL platforms without embedded processors
\end{itemize}

\subsection{\code{test\_internal\_assy} Assembly}
\label{sec:23_tia_assy}
The new \code{test\_internal\_assy} assembly is an example of an HDL assembly that generates and receives data internally.  It may be used for testing and validating new HDL platforms.

\subsection{New \code{analog} OSP}
\label{sec:23_analog}
The new ``\code{analog}'' OSP provides OpenCPI support for Analog Devices, Inc. products.  This release provides initial OpenCPI support of \code{ADRV9361-Z7035} attached to \code{ADRV1CRR-BOB}.  

\subsection{New \code{sdr} COMP}
\label{sec:23_sdr}
This is the initial OpenCPI release of the contributed ``\code{ocpi.comp.sdr}'' project (used to be known as ``\code{ocpi.sdr}'').\\

In the months since the project was originally created/contributed, the following enhancements, bugfixes, and features have been added and are present in this release:
\begin{itemize}
\setlength\itemsep{0em} %tighten
\item Golay Encoder and Decoder components have been added that can be used for forward error correction.
\item Convolutional interleaver and convolutional de-interleaver components have been added which can be used to reduce burst errors when transmitting bursts of data.
\item The deprecated readable attribute has been removed from the value property for the \code{equal\_to\_ul\_b} component.
\item A limit on the number of messages used at the verification stage of unit testing for generator components has been implemented by truncating the generated output files such that they contain no more than a set number of messages.
\item The \code{cic\_interpolator\_xs} HDL worker has been modified to allow for the \code{up\_sample\_factor} property to be set during run time without the worker entering a broken state.
\item All primitives and components have been updated to protocol version 2.
\item Added more support and standardized the testing for components with multiple output ports.
\item Improved the HDL resource efficiency of \code{fir\_filter\_scaled\_xs} and \code{fir\_filter\_scaled\_s} by using the \code{number\_of\_taps} property to set the array length of taps at build time.
\item Improved the HDL resource efficiency of \code{symbol\_mapper\_uc\_l} by using the \code{array\_size} property to set the array length of symbols (previously named values) at build time.
\item Improved performance of RCC worker \code{counter\_up\_down\_b\_uc} (previously \code{counter\_b\_uc}) by updating the volatile property \code{counter\_value} (previously \code{count}) after processing each message instead of each sample in the RCC worker.
\item Added checking of description tag text for both child elements and attributes in xml files to \code{ocpi\_linter}.
\item Renamed the project package name from \code{sdr} to \code{comp.sdr} and updated all \code{example\_app.xml} files accordingly.
\item Renamed \code{counter\_b\_uc} to \code{counter\_up\_down\_b\_uc}.
\item Modified HDL opcode and standard logic vector conversion functions to use \code{'pos} and \code{'val} attributes instead of case statements.
\item Modified all HDL worker signal names to lowercase.
\item Added \code{bias\_xs} component with RCC and HDL workers.
\item Added \code{carrier\_generator\_s} component with RCC and HDL workers.
\item Added \code{cic\_decimator\_xs} RCC worker.
\item Added \code{constant\_l} component with RCC and HDL workers.
\item Added \code{constant\_ul} component with RCC and HDL workers.
\item Added \code{counter\_up\_down\_b\_ul} component with RCC and HDL workers.
\item Added \code{counter\_up\_resettable\_b\_ul} component with RCC and HDL workers.
\item Added \code{fir\_filter\_scaled\_s} RCC worker.
\item Added \code{fir\_filter\_scaled\_xs} RCC worker.
\item Added \code{multiplexer\_l} component with RCC and HDL workers.
\item Added \code{multiplexer\_ul} component with RCC and HDL workers.
\item Added \code{ramp\_generator\_l} component with RCC and HDL workers.
\item Added \code{register\_b} component with RCC and HDL workers.
\item Added \code{register\_l} component with HDL worker.
\item Added \code{register\_ul} component with HDL worker.
\end{itemize}

\subsection{\code{capture\_v2} Unit Test}
\label{sec:23_capture_v2}
A new script has been created that generates an output file for the \code{capture\_v2} unit test's properties in a more readable format.  The input to the script is a property dump file when using the \code{dumpFile} option when running an app, or a \code{.log} file generated by a unit test. It is located in ``\code{opencpi/projects/assets/scripts/format\_capture\_v2\_property\_dump.py}''.

\section{Changes and Notes}

\subsection{\code{ocpidev}}
\label{sec:23_ocpidev}
The ``\code{-t}'' option is no longer available.  Test assets cannot be created simultaneously with component assets.

\subsection{\code{ocpidoc}}
\label{sec:23_ocpidoc}
Although a great deal of progress has been made on finalizing the new documentation generator for OpenCPI assets, it should still be considered as ``preliminary'' in this release.

\subsection{GUI Changes}
\label{sec:23_ie_gui}
The following changes have been made to the new GUI since the previous release:
\begin{itemize}
\setlength\itemsep{0em} %tighten
\item When building OpenCPI assets or running unit tests, RCC and HDL targets can now have multiple platforms selected for a single operation.
\item The GUI's ``\code{right click}'' menu is now context sensitive with respect to the OpenCPI asset being clicked on, and will only show options/operations relevant to that asset.
\end{itemize}

\section{Major Known Deficiencies}
\label{sec:23_bugs}

\subsection{Previously Documented Deficiencies}
The following deficiencies are still present in 2.3:
\begin{itemize}
\setlength\itemsep{0em} %tighten
\item \bugref{693}
\item \bugref{1035}
\item \bugref{1392}
\item \bugref{2477}
\item \bugref{3783}
\item \bugref{2811}
\end{itemize}

% === End of 2.3.0

<<<<<<< HEAD
\beginoldnotes
=======
>>>>>>> 15346588
\origsection{Release 2.2.0}
\def\ocpiversion{v2.2.0}
\section{Enhancements}

\subsection{Xilinx Vivado 2020.2 Support}
\label{sec:22_vivado}
Xilinx Vivado 2020.2 is supported as of this release on all OpenCPI development platforms.

\subsection{Ubuntu 20.04}
\label{sec:22_ubuntu20}
Ubuntu 20.04 is now a supported OpenCPI development platform.  N.B.: The minimum Xilinx tool version that will work with this platform is 2020.2.\\

With the introduction of ``\code{ubuntu20\_04}'' as a supported OpenCPI development platform, the ``\code{ubuntu16\_04}'' platform is officially deprecated as of this release.  Ubuntu 16.04 is no longer supported by Canonical (no updates available), but we will continue to support OpenCPI on Ubuntu 16.04 until the next major release (3.0.0).

\subsection{``\code{makeless}'' Development}
\label{sec:22_makeless}
Over the last year or so we have been moving toward making OpenCPI ``makeless''.  ``Makeless'' means we have been slowly removing ``make'' and ``make files'' from the developer experience while allowing previous Makefiles and make commands to continue working.\\

The motivation for this is twofold:\\

\begin{itemize}
\setlength\itemsep{0em} %tighten
\item Reduce learning required of users (no need to know about ``make'') in particular consideration of the error-prone nature of make where spelling errors in variable names are not flagged.  Basically it is too easy to make mistakes, hard to help users when they make them, and ``make'' represents an added learning burden to use OpenCPI.
\item Enable us to modernize and optimize the OpenCPI ``build engine'', with the freedom to move the inner machinery away from using ``make'' without impacting users.  There are major opportunities to improve the efficiency and parallelism of the build process that are easier to exploit if we are not tied to the ``make'' infrastructure.  While some of these optimizations are possible in the ``make'' environment, they are brittle and hard to maintain, and require advanced knowledge of ``make'' that is hard to find.
\end{itemize}

This has been accomplished by moving what was previously variable settings in Makefiles into additional top-level attributes in XML files.  In most cases there was already an XML file in the relevant directory so this eliminated the Makefile, and added attributes to the XML file.\\

So where there are already XML files for assets (workers, tests, assemblies, applications, platforms), there is a migration of Makefile variable settings into top-level attributes of the existing XML files.  All documented ``make'' variable settings are now XML attributes.\\

Where there were \textit{only} Makefiles, they have been replaced with XML files, with attributes corresponding to the previously documented Makefile variable settings.\\

So for all directories where there were previously only Makefiles, there are now XML files.  Also, all *.mk files in projects are superceded by the contents of the XML files.\\

The names of the XML files are the name of the directory minus any suffix.  The exceptions to this simple rule are:
\begin{itemize}
\setlength\itemsep{0em} %tighten
\item test directories have \textless name\textgreater -test.xml as they always did.
\item project directories have Project.xml files, and no Project.mk or Makefiles
\end{itemize}

New XML files are for these asset types:
\begin{itemize}
\setlength\itemsep{0em} %tighten
\item projects
\item HDL primitives
\item component libraries
\end{itemize}

New XML files also replace Makefiles in the "plural" directories:
\begin{itemize}
\setlength\itemsep{0em} %tighten
\item components (when there are libraries under components/)
\item hdl/primitives
\item hdl/platforms
\item applications
\end{itemize}

One asset type still has a Makefile and a \textless platform\textgreater .mk file: RCC platforms.\\

The builtin projects of OpenCPI are now a mix of ``makeless'', to test the new scheme, and ``legacy'' to ensure that old Makefiles still work.\\

In the 3.0 release, support for all the Makefiles may be removed.\\

There are a number of cases where Makefiles are still required to do complex things, but in the future we may use a different approach to ``customizing the build process'' and remove ``make'' entirely.


\subsection{Inferred Project Dependencies}
\label{sec:22_project_deps}
A project with hdl assemblies can now be built for a target platform without knowing the project dependencies of the project where the target platform lives.  This was always the intent, but was not previously enabled/implemented.

\subsection{``On Demand'' Worker Configuration/Building}
\label{sec:22_on_demand}
When building HDL assemblies, containers, and platform configurations, workers (and parameter configurations of workers) can be built on demand, as needed at the time the assemblies (of the three types) are built.  Building HDL primitives and HDL platforms is still a prerequisite to building these assemblies.  At installation time, a ``\code{--minimal}'' option can be supplied to ``\code{ocpiadmin install platform}'' which will only build the minimum: primitives and platforms.  Then, when building assemblies or platform configurations or even unit tests, a ``\code{--workers-as-needed}'' option can be supplied to the ``\code{ocpidev build}'' command to automatically built the required workers of the required configurations.  Note that a worker configuration does not have to be predefined to be built.  The worker configurations in ``*-build.xml'' files are primarily required to define what will be unit tested.

\subsection{Multiple Device Instances}
\label{sec:22_device_inst}
This release contains new support for platform developers with platforms that have multiple instances of the same device, and enables applications and slave assemblies to specify the exact device when instantiating a device worker.

\subsection{\code{zcu104} Regression Fixed}
\label{sec:22_zcu104}
The \code{zcu104} regression in v2.1.0 and v2.1.1 that required the workaround of setting \code{OCPI\_DMA\_CACHE\_MODE} to zero on the embedded system has been fixed, i.e., as of this release, the workaround is no longer necessary.

\subsection{New Documentation Generator}
\label{sec:22_ocpidoc}
This release marks the initial announcement of the new \code{ocpidoc} tool.\\

\code{ocpidoc} is a documentation generator for OpenCPI assets.  Writing documentation for OpenCPI assets (e.g., components) can be burdensome, with common information required in some cases. To reduce this burden, a standard way of writing asset documentation is included so that:
\begin{itemize}
\setlength\itemsep{0em} %tighten
\item the required information is captured; and
\item for parts that can be automatically documented, information is included from, e.g., OpenCPI component specification XML files.
\end{itemize}

Note this is a preliminary implementation of the document generation capability which will be finalized in the upcoming v2.3.0 release.  Also, the use of the \code{ocpidoc} tool will be changed so that, when necessary, it runs underneath \code{ocpidev} and will not be directly invoked by users.\\

The \code{Sphinx} doc tools version required by \code{ocpidoc} is more recent than provided in the package repositories of any current OpenCPI-supported development platform.  This dependency is handled in a distro-independent manner that is sandboxed from, and mostly invisible to, users.

\subsection{\code{RCCResult} Return Values}
\label{sec:22_rcc_values}
The new-in-this-release \code{RCCResult} return values \code{RCC\_FINISHED} and \code{RCC\_ADVANCE\_FINISHED} will replace \code{RCC\_DONE} and \code{RCC\_ADVANCE\_DONE} in the next major release (3.0.0), i.e., \code{RCC\_DONE} and \code{RCC\_ADVANCE\_DONE} are deprecated as of this release.

\subsection{ettus OSP}
\label{sec:22_ettus}
The \code{ettus} platform project (opencpi/osp/ocpi.osp.ettus) is new in this release, and provides preliminary support for the Ettus N310 v4.0.0 RCC platform.

\subsection{New GUI Beta}
\label{sec:22_ie_gui}
A preliminary version of a new GUI for OpenCPI development is officially available as of this release.  The associated project is \code{opencpi/ie-gui}.  Feedback is definitely encouraged.

\subsection{RCC Proxy Workers}
\label{sec:22_proxy_workers}
RCC proxy workers can now have HDL platforms as explicit slaves in case the proxy needs to have access to aspects of the HDL platform.

\subsection{\code{zcu106} Platform Support}
\label{sec:22_zcu106}
This release contains preliminary support for the \code{zcu106} (Zynq Ultrascale ZCU106 Xilinx Development Board) platform.

\subsection{\code{complex\_short\_time\_sample} (CSTS) Workers/Apps}
\label{sec:22_csts}
Initial support for new CSTS workers and applications is present in this release.  Eventually, new CSTS versions of ``ComplexShortWithMetadata'' (CSWM) workers and applications will be available.  As they become available, using them is as simple as specifying ``\_csts'' in the names of the workers/applications -- they will use the new protocol automatically. Otherwise identical names without ``\_csts'' are the CSWM versions.\\

In some future release, there will be a switch to use CSTS by default, meaning the CSWM worker versions will be moved to the ``inactive'' project and a ``\_cswm'' naming convention added.  At the same time, the ``\_csts'' naming convention will be removed, i.e., the CSTS versions will be the default.\\

At present, it is intended the CSWM versions of workers will continue to be available for use, but the CSWM versions of applications may not. 

\section{Changes and Notes}

\subsection{\code{ocpidev}}
\label{sec:22_ocpidev}
The \code{ocpidev} program is in the process of being completely rewritten in Python (for reasons of maintainability), and the rewrite is mostly complete with this release. The associated changes are intended to be transparent to the user, i.e., no changes in functionality or usage due to the rewrite.\\

With respect to other \code{ocpidev} changes affecting the unit test CLI, note the following:
\begin{itemize}
\setlength\itemsep{0em} %tighten
\item ``\code{ocpidev build}'' is used for generating and building.
\item ``\code{ocpidev run}'' is used for executing and verifying.
\item The ``mode'' stuff is gone, and ``\code{ocpidev run}'' does not build tests anymore.
\end{itemize}

\subsection{Decoupling of OCPI\_CDK\_DIR and OCPI\_ROOT\_DIR Environment Variables}
\label{sec:22_cdk_rootdir}
The location of the ``root'' and ``cdk'' directories depends on the installation and mode.  Previously, \code{OCPI\_CDK\_DIR} had to be a direct sub-directory of \code{OCPI\_ROOT\_DIR}.  Effective with this release, \code{OCPI\_CDK\_DIR} and \code{OCPI\_ROOT\_DIR} have been decoupled, and deviations from the ``normal/usual'' directory structure only require changing one line in the relevant setup script.

\subsection{\code{data\_sink\_qdac} and \code{data\_src\_qdac} Workers}
\label{sec:22_worker_updates}
The platform HDL device workers \code{data\_sink\_qdac} and \code{data\_src\_qdac} previously used the ``\code{ComplexShortWithMetadata}'' protocol.  They now use the ``\code{complex\_short\_timed\_sample}'' protocol.

\subsection{Python ACI Update}
\label{sec:22_aci}
The annoying need to prefix strings with ``b'' to force treatment of same as bytes objects (vs. Unicode str objects -- the Python 3 default) has been eliminated.

\section{Major Known Deficiencies}
\label{sec:22_bugs}

\subsection{Previously Documented Deficiencies}
The following deficiencies are still present in 2.2:
\begin{itemize}
\setlength\itemsep{0em} %tighten
\item \bugref{693}
\item \bugref{1035}
\item \bugref{1392}
\item \bugref{2477}
\item \bugref{3783}
\item \bugref{2811}
\end{itemize}

% === End of 2.2.0

\origsection{Release 2.1.0}
\def\ocpiversion{v2.1.0}
\section{Enhancements}

\subsection{GNU Radio Installation Support}
\label{sec:21_gnuradio_install}
A new convenience script, \code{scripts/install-gnuradio.sh}, is available to install OpenCPI's modified version of GNU Radio 3.7 and GNU Radio Companion.  Supported host operating systems are CentOS 7 and Ubuntu 18.04.

\subsection{ADI \code{mykonos} Library}
\label{sec:21_mykonos_library}
For those writing device workers (proxies) for the ad9371 (a.k.a. mykonos), the \code{mykonos} library has been added as a prerequisite library.

\subsection{FSK Application on Matchstiq Z1}
\label{sec:21_fsk_application}
The matchstiq z1's lime device workers are now able to run in baseband loopback mode for the FSK application.

\subsection{\code{ComplexShortWithMetadata-prot.xml} Sequence Length}
\label{sec:21_seq_length}
\code{ComplexShortWithMetadata-prot.xml} has been updated to use a sequence length of 4096 instead of 4092 for the ``iq'' argument of the samples operation.  Workers or primitives assuming a sequence length of 4092 should be updated to use 4096 instead.

\subsection{Digital Radio Controller}
\label{sec:21_drc}
The new Digital Radio Controller (DRC) component is used when an application needs to use radio hardware in the system, for the purpose of controlling it and streaming sample data to and from it.  The “digital radio” functionality in a system usually has antennas for transmitting and receiving RF signals, and channels which convert the RF signals to and from base-band digital samples that are produced and consumed by the application.\\

See the ``\code{OpenCPI Application Development Guide}'', the ``\code{OpenCPI Platform Development Guide}'', and the new ``\code{Digital Radio Controller}'' briefing for more information.

\subsection{Proxy Workers and Slaves Model}
\label{sec:21_infer_slaves}
An enhanced model of proxy workers and slaves has been implemented which renders previous methods obsolete and deprecated.  The new model is that a proxy worker's slaves are automatically included in the application when that worker is chosen for some component instance in the application.  A worker author specifies the slaves of a proxy in the form of a subassembly, which can have instance properties and connections.  External ports of the subassembly are associated with ports of the proxy such that application connections to the proxy's ports may be delegated to the external ports of the slave subassembly.
In this way, the application does not care about the slaves and does not mention the slaves.  This allows applications to be more portable since they do not need to know about slaves at all.  This is particularly useful for the newly released DRC component specification used for controlling radios, since different DRCs use different slaves.\\

Workers in the slave assemblies (as well as HDL assemblies and the optional "worker" attribute of app instances) may now use fully qualified package-ids.

\subsection{Proxy Worker Capabilities}
\label{sec:21_proxy_capabilities}
As part of a package of enhancements for the capabilities of proxy workers,
delegated ports have been upgraded to support delegating a proxy port that
has a count (that is an array of ports) such that the underlying slave
assembly can connect to the individual ports in the proxy's delegated array
ports.  The immediate use-case is when DRC proxies support multichannel
radios and thus have RX and TX ports that are arrays of ports for supporting
the multiple DRC channels.

\subsection{Scalable Software-side Buffer Count Without Memory Bloat}
\label{sec:21_sdp_width}
The Scalable Data Plane (SDP) is now 64 bits wide on zynq platforms.\\

The CPU-side number of DMA buffers on HDL--\textgreater RCC connections can now be large -- up to 255.\\

The amount of DMA memory allocated can now be specified as an option to the \code{ocpidriver} and \code{ocpiremote} commands.\\

A simple \code{test\_source} component, and associated RCC and HDL workers, have been added and are useful for performance testing.\\

The \code{file\_write} (RCC) worker now reports bytes/second and has a data integrity checking option when writing what is generated by the \code{test\_source} component, as well as an option to suppress writing the data at all.

\subsection{Timed Transmission}
\label{sec:21_timed_xmit}
A time gating HDL worker has been added to support timed transmission.
It allows samples to flow through until it receives a time opcode and
timestamp for a scheduled time to transmit. When it receives the time
opcode and timestamp it will stop samples from flowing through until
the scheduled time to transmit and then it will let samples flow through
again. It also allows setting a time correction, that is an unsigned
fixed point fraction of second, which is subtracted from the scheduled
time to open the gate early so that samples flow at the right time.

\subsection{Performance Improvements}
\label{sec:21_perf}
All zynq platforms always used the 64 bit AXI DMA interfaces in the
zynq chip, but now the SDP/DMA FPGA modules are also 64 bits wide
whereas they used to be 32 bits wide.  This allows the DMA to have
higher throughput and no idle cycles when producing continuous 32 bit data.\\

With the exception of zynq ultra, zynq platforms now have the option of using cache coherent DMA.\\

Options may now be specified to build both the framework itself and software assets (RCC workers, ACI programs) with compiler optimizations, alongside the existing default build for best debugging.  I.e., both the default debug builds as well as the optimized builds coexist in the source tree installation, and both can be built and used.  The ``\code{--optimize}'' option applies to the \code{opencpi-setup.sh} script (to use the optimized framework build) as well as the \code{ocpiadmin install platform} and the \code{ocpidev build} commands (to perform an optimized build).  An alternative way to enable building with optimization is to use a ``\code{-o}'' suffix at the end of software platform names: the idea is that anywhere in the CLI you have a software platform, you can qualify it with build options and it creates a ``pseudo platform'' with the specified option, which does not interfere with the default platform (without the suffix).  This applies to \code{ocpiadmin install platform}, \code{ocpidev build --rcc-platform}, and \code{ocpiremote load --rcc-platform}.  When running applications with RCC workers, when both debug and optimized RCC workers are built (i.e. both artifacts are available in \code{OCPI\_LIBRARY\_PATH}), preference is given to the worker whose optimization setting matches the optimization setting of the container in which it is executing.\\

\code{ocpiremote} supports the ``\code{--optimize|--optimized}'' option to specify that the optimized RCC platform build products should be used.


\subsection{OCPI\_ROOT\_DIR Environment Variable}
\label{sec:21_rootdir}
Files in scripts/programs may now be referenced relative to the OpenCPI ``root'' directory, as well as the ``cdk'' directory.  The following scripts have been modified to take advantage of the new \code{OCPI\_ROOT\_DIR} environment variable: \code{opencpi-setup.sh}, \code{zynq\_setup.sh}, \code{zynq\_net\_setup.sh}, and \code{ocpiserver.sh}.

\subsection{e3xx OSP}
\label{sec:21_e3xx}
The \code{e31x} platform project is now based on \code{xilinx19\_2\_aarch32} instead of \code{xilinx13\_4}.

\subsection{\code{timestamper\_scdcd-spec.xml} Properties}
\label{sec:21_tsprop}
The \code{timestamper\_scdcd} spec file properties now include ``\code{samples\_per\_timestamp}'' (replaces ``\code{min\_num\_samples\_per\_timestamp}'') and ``\code{sampling\_interval}''.

\section{Changes and Notes}

\subsection{\code{ocpigen}}
\label{sec:21_ocpigen}
64-bit initial values for 64-bit HDL worker parameters are now handled correctly.

\subsection{\code{ocpiremote} Option Standardization}
\label{sec:21_ocpiremote}
The \code{ocpiremote} command options have been updated to match those used in other commands.  Specifically, \code{ocpiremote} now understands ``\code{--rcc-platform}'', ``\code{--hdl-platform}'', and ``\code{--verbose}''.  While ``\code{--sw\_platform}'' and ``\code{--hw\_platform}'' are still allowed, these options are now deprecated.

\subsection{\code{platform\_pkg} Updates}
\label{sec:21_platpkg}
The ``\code{usingPPS}'' signal was added to the \code{time\_base\_out\_t} record in \code{projects/core/hdl/primitives/platform/platform\_pkg.vhd}.  Platform workers need to drive this signal either high or low depending on their configurations and whether a PPS is being used.\\

The ``\code{time\_base\_out\_t.reset}'', ``\code{time\_base\_out\_t.ppsIn}'', ``\code{time\_base\_in\_t.ppsOut}'', and ``\code{time\_service\_t.reset}'' signals have been deprecated and should no longer be used.  Platform workers should no longer drive ``\code{timebase\_out.reset}'', ``\code{timebase\_out.ppsIn}'', or ``\code{timebase\_in.ppsOut}''.

\section{Major Known Deficiencies}
\label{sec:21_bugs}

\subsection{Previously Documented Deficiencies}
The following deficiencies are still present in 2.1:
\begin{itemize}
\setlength\itemsep{0em} %tighten
\item \bugref{693}
\item \bugref{1035}
\item \bugref{1392}
\item \bugref{2477}
\item \bugref{3783}
\item \bugref{2811}
\end{itemize}

% === End of 2.1.0

\origsection{Release 2.0.0}
\def\ocpiversion{v2.0.0}
\section{Enhancements}

\subsection{Deprecations}
\label{sec:20_deprecations}
The following have been marked as ``deprecated'' and support has been been removed in OpenCPI 2.x.
\begin{itemize}
\item CentOS 6 reaches end-of-life on 30 Nov 2020 and will no longer receive updates or security patches by the CentOS maintainers. Because of this, OpenCPI has dropped support for CentOS 6 as a development platform and an RCC runtime platform.
\end{itemize}

\subsection{Binary Distribution Builds}
\label{sec:20_binary_distribution}
For parties interested in providing OpenCPI binary packages for distribution, the \code{OCPI\_{}DISTRO\_{}BUILD} environment variable has been added.  If set to "1", OpenCPI build/installation scripts will produce binaries that can be run on any supported x86\_{}64 platform.

\subsection{CentOS 8}
\label{sec:20_centos8}
Support for CentOS 8 as an RCC only development platform has been added. HDL support will be made available when vendor tools support CentOS 8. CentOS 7 is still the recommended development platform for new and existing OpenCPI projects.

\subsection{Digital Radio Controller for E31x}
\label{sec:20_digital_radio}
Adds digital radio controller (DRC) implementation for E31x platform. FSK app \code{fsk\_{}dig\_{}radio\_{}ctrl} is updated to show RX, TX, TXRX and is capable of being run using both \code{ocpirun} and ACI app.

\subsection{Man Pages}
\label{sec:20_man_pages}
Additional man pages for \code{ocpidev} nouns are available. This includes man pages for: \code{ocpidev-application}, \code{ocpidev-assembly}, \code{ocpidev-card}, \code{ocpidev-component}, \code{ocpidev-device}, \code{ocpidev-library}, \code{ocpidev-platform}, \code{ocpidev-primitive}, \code{ocpidev-protocol}, \code{ocpidev-registry}, \code{ocpidev-slot}, \code{ocpidev-subdevice}, \code{ocpidev-test}, \code{ocpidev-worker}.\\

New man pages include: \code{ocpiadmin}, \code{ocpidriver}, \code{ocpihdl}, \code{ocpiremote}, \code{ocpirun}, \code{ocpiserve}, \code{ocpiview}\\

When the OpenCPI environment is setup using \code{opencpi-setup.sh}, the man pages can be viewed using the man command, e.g. \code{man ocpidev}.\\

Man pages are also available in HTML form at \code{\${}OCPI\_{}CDK\_{}DIR/doc/man/html} including cross references between man pages.

\subsection{\code{ocpiadmin}}
\label{sec:20_ocpiadmin}
A new command line tool \code{ocpiadmin} has been added. This new tool replaces \code{scripts/install-platform.sh} and \code{scripts/deploy-opencpi.sh} on source-installed OpenCPI development platforms. Usage of \code{ocpiadmin} requires the OpenCPI environment be setup.\\
Example usage of \code{ocpiadmin}:
\begin{lstlisting}
# Required
source cdk/opencpi-setup.sh -s

# Install xsim platform
ocpiadmin install platform xsim

# Install e31x platform
ocpiadmin install platform e31x -p ocpi.osp.e3xx

# Additional help
ocpiadmin install --help
\end{lstlisting}

\subsection{Optional Slave Support}
\label{sec:20_optional_slave_support}
Optional slaves means these things:
\begin{itemize}
\item the proxy developer can declare that slaves are optional (the app can leave some out)
\item the proxy developer can use a runtime query to see if a slave it declared as optional, is in fact present or not.
\item the app developer can specify only a subset of the slaves of a proxy
\item the attributes in the slave element in the OAS use ``slave" and ``instance" rather than ``name"
\end{itemize}

\subsection{Proxy Slaves}
\label{sec:20_proxy_slaves}
When a proxy instance in an application specifies no slaves, the application will be searched for possible slaves that belong to that proxy (that are the right worker).  If this is ambiguous there will still be an error.

\subsection{Selection Expressions}
\label{sec:20_selection_expressions}
The ``worker'' variable is now available in selection expressions, and the ``worker'' attribute of application instances can now include the authoring model suffix.

\subsection{Ubuntu 18.04}
\label{sec:20_ubuntu18}
Support for Ubuntu 18.04 as a full development host has been added. Ubuntu 18.04 is the only platform that supports OpenCPI integration with GNU Radio's ``GNU Radio Companion''. Developers and users of OpenCPI looking to use Ubuntu as a development host platform instead of CentOS are highly encouraged to use Ubuntu 18.04 instead of Ubuntu 16.04.

\subsection{Xilinx RCC Platforms}
\label{sec:20_xilinx_rcc_platforms}
Support for additional Xilinx platforms as been added. New additions include: \code{xilinx13\_{}4\_{}arm}, \code{xilinx17\_{}1\_{}aarch32}, \code{xilinx17\_{}1\_{}aarch64}, \code{xilinx17\_{}2\_{}aarch32}, \code{xilinx17\_{}2\_{}aarch64}.\\

These new platforms, along with existing platforms, can be built using the new \code{ocpiadmin} tool.


\section{Changes and Notes}

\subsection{Component Library Searching Algorithm}
\label{sec:20_component_library_searching}
Component Libraries are searched per project, with all indicated libraries searched in a project before moving to the next project. Previously, this was ``library first'' which caused confusing results. If a worker in an assembly is found in a library, it is chosen even if not built for the target platform. This is to maintain consistency between library searching that is target-independent with library searching by tools that is target-dependent.

\subsection{\code{ocpigen}}
\label{sec:20_ocpigen}
The ``built-in'' properties are now ``hidden'' from the property dump display unless explicitly enabled.

\subsection{PlutoSDR RCC Platform Support}
\label{sec:20_plutosdr}
PlutoSDR RCC platform has been updated to use new version 0.32. Installation of the platform no longer builds pluto.frm image as pre-built image by Analog Devices can be used directly. Cross compiler tools have also been updated to use Xilinx version 2019.2 and no longer require a separate installation of Xilinx 2018.3 SDK. NFS is not supported in this version of the kernel which implies drop of support for network mode; standalone and remote modes are still supported.

\subsection{Primitive Libraries \code{util} and \code{bsv}}
\label{sec:20_util_bsv_library}
The util and bsv primitive libraries are not automatically made available to workers, to reduce namespace pollution. Primitive libraries are transitive - if a worker needs a library, the assembly automatically knows that and you do not have to mention the primitive library for the assembly.\\

The bsv library usage is deprecated and it is now scoped in VHDL by the name of the package it exists in, so that a typical usage in VHDL is: \code{library ocpi\_{}core\_{}bsv; use ocpi\_{}core\_{}bsv.all}\\

In general, primitive libraries can be labeled as being qualified by the package id of the project it is in, so that a developer does not need to now if the library name is used elsewhere.

\subsection{Test Bitstream \code{testbias}}
\label{sec:20_testbias}
The test bitstream \code{testbias} is always exported and exists at the top of the framework's directory for the HDL platform. This same file is made available for SD cards as well as when using \code{ocpiremote} to run a remote system.

\subsection{Tutorials}
\label{sec:20_tutorials}
More of the assets created in the tutorials are now in the tutorial project.

\section{Major Known Deficiencies}
\label{sec:20_bugs}

\subsection{Previously Documented Deficiencies}
The following deficiencies are still present in 2.0:
\begin{itemize}
\setlength\itemsep{0em} %tighten
\item \bugref{693}
\item \bugref{1035}
\item \bugref{1113}
\item \bugref{1392}
\item \bugref{2477}
\item \bugref{3783}
\item \bugref{2811}
\end{itemize}

% === End of 2.0.0

\origsection{Release 1.7.0}
\def\ocpiversion{v1.7.0}
\section{Enhancements}
\subsection{ADC/DAC Clocking Architecture}
\label{sec:17_adc_dac}
A new clocking and timestamping model has been implemented for ADC and DAC devices that is expected to be rolled out across all HDL platforms and devices for 2.0.  It simplifies some device workers, minimizes clock-domain crossing and time-jitter for sample data, as well as supports the \code{ComplexShortWithMetadata} protocol more directly. All new device support for ADC/DAC/transceiver devices should use this model.  It is described in the \githubio[OpenCPI Platform Development Guide]{OpenCPI_Platform_Development_Guide.pdf}, section 5.5.9.  For 1.7 it is implemented on the e31x and zed+fmcomms platforms.

\subsection{Built-in \code{platform} Project}
\label{sec:17_platform_project}
The new built-in \code{platform} project contains reference platforms and support for generic devices and cards. The \code{zed} and \code{zed\_{}ise} platforms have been moved to this project, with future reference platforms expected to follow. Most device support in the built-in \code{assets} project is expected to migrate to the \code{platform} project for 2.0. Any OSP project which relies on such generic support or reference platforms should include \code{ocpi.platform} as a project dependency. See the README file in this new built-in project for more details.

\subsection{CIC Decimator RCC work-a-like}
\label{sec17_cic_dec}
An RCC work-a-like of the \code{CIC\_{}Dec.hdl} worker has been added to the built-in project ``assets''.

\subsection{Clock Generator Primitive}
\label{sec:17_clocking}
A new clocking library has been added to \path{core/hdl/primitives}. This is a preliminary view of how OpenCPI will handle vendor clock generator support.

\subsection{Man Pages}
\label{sec:17_man_pages}
Man pages are available for the \code{ocpidev} command and its subcommands. When the OpenCPI environment is setup using \code{opencpi-setup.sh}, the man pages can be viewed using the man command, e.g. \code{man ocpidev}.

\subsection{\code{ocpiremote}}
\label{sec:17_ocpiremote}
\code{ocpiremote.py} was added to remove, or reduce, the need for setting up NFS for the purposes of remote application execution and development. When the OpenCPI environment is setup using \code{opencpi-setup.sh}, running \code{ocpiremote --help} will list available subcommands. Additional help for each subcommand is available via \code{ocpiremote <subcommand> --help}.

\subsection{PlutoSDR HDL Platform Support}
\label{sec:17_plutosdr}
Support for plutosdr platform based on adi\_{}plutosdr0\_{}31 RCC platform has been added. The plutosdr platform is the cheapest starter platform for OpenCPI, featuring a Zynq 7010 FPGA and AD9363 transceiver chip on the same board.\\

\textit{\textbf{Note:}} Xilinx SDK 2018.3 is required to build the framework, RCC artifacts, and ACI executables for the plutosdr platform.

\subsection{Protocol complex\_{}short\_{}samples}
\label{sec:17_css}
A new protocol, \code{complex\_{}short\_{}samples}, has been added which is intended to be used for streaming complex data and metadata commonly associated with SDR applications. For expansion of future capabilities, this protocol includes an operation for user-defined metadata. This protocol is expected to replace \code{ComplexShortWithMetadata} in future releases.

\subsection{Ubuntu 16.04 Support}
\label{sec:17_ubuntu_16.04}
Users now have the option of using Ubuntu 16.04 as their host development platform. The level of support for Ubuntu 16.04 is the same as CentOS 7.

\subsection{zcu104 HDL Platform Support}
\label{sec:17_zcu104}
Support for the zcu104 platform based on xilinx19.2 aarch64 RCC platform has been added. The zcu104 platform is like the zed platform: the cheapest ``reference'' platform for the zynq-ultrascale processor line, that
also can support the ad9361.\\

\textit{\textbf{Note:}} Vivado 2019.2 is required to build artifacts for the zcu104 platform. Vivado 2019.2 is not supported on CentOS 6.


\section{Changes and Notes}
\subsection{\code{ComplexShortWithMetadata} Changes}
\label{sec:17_cswm}
Removed \code{user} opcode and further clarified the descriptions of the \code{sync} and \code{end\_{}of\_{}samples} opcodes. This protocol is finalized, meaning little to no future changes.

\subsection{MacOS 10.14 and 10.15}
\label{sec:17_mojave}
Both MacOS 10.14 (Mojave) and MacOS 10.15 (Catalina) have been requalified as RCC-only platforms, which can still be used as a client for remote containers. Support for these RCC-only platforms relies on MacPorts already being installed on the user's system.

\subsection{Optional HDL Ports with \code{clockdirection=in}}
\label{sec:17_hdl_clockdirection}
Optional HDL worker ports that have the ``clockdirection" attribute set to ``in" are now supported.

\subsection{Python Scripts}
\label{sec:17_python_scripts}
Removed all Python 2 related packages and dependencies for OpenCPI. On CentOS 6, there are still python 2 related packages being installed as the \code{gpsd} prerequisite requires python 2 for SCons.\\

The shebangs in all OpenCPI python scripts have been changed from \code{\#{}!/usr/bin/env python3.4} to\\ \code{\#{}!/usr/bin/env python3} allowing for greater portability across operating systems that provide different python 3.x versions.\\

All OpenCPI python scripts have had their execute bit set so they can be executed directly without having to explicitly invoke a python interpreter.\\

\textit{\textbf{Note:}} OpenCPI requires at least python 3.4 and does not use any newer features added in later versions of python 3. This minimal version requirement is based on what is available for CentOS 6. OpenCPI installation on CentOS 7 installs and uses python 3.6 and related packages.

\subsection{SCons 3}
\label{sec:17_scons3}
Related to python 3 changes, the SCons dependency was updated from SCons 2 to SCons 3 on CentOS 7. Due to how SCons is packaged for CentOS 7, one cannot have both \code{scons} and \code{scons3} RPMs installed due to conflicts with the RPMs. SCons is used for building the \code{gpsd} prerequisite.

\subsection{SD Card Export Model}
\label{sec:17_sd_card}
The process of generating SD cards for embedded systems was revamped and simplified.  In particular the syntax for the platform exports files was changed/enhanced.  Developers of platforms should read the appropriate section in the \githubio[OpenCPI Platform Development Guide]{OpenCPI_Platform_Development_Guide.pdf}.  The change reduces the requirements to change the embedded system's root file system from the manufacturers default.

\section{Major Known Deficiencies}
\label{sec:17_bugs}

\subsection{HDL Platform zed\_{}ise Build Error}
\label{bug:1113}
Known issue with building HDL platform \code{zed\_{}ise}. See \href{https://gitlab.com/opencpi/opencpi/-/issues/1113}{\#{}1113} for status of this issue.

\subsection{Remote Development using Network Mode Scripts}
\label{bug:1117}
Known issue related to using network mode scripts for remote development (ex. \code{mynetsetup.sh}). Status can be tracked here: \href{https://gitlab.com/opencpi/opencpi/-/issues/1117}{\#{}1117},  \href{https://gitlab.com/opencpi/opencpi/-/issues/1204}{\#{}1204}

\subsection{RPM Support}
\label{bug:17_rpms}
RPMs are not supported in OpenCPI 1.7.0. Support will be added in OpenCPI 2.0.0.

\subsection{Previously Documented Deficiencies}
The following deficiencies are still present in 1.7:
\begin{itemize}
\setlength\itemsep{0em} %tighten
\item \bugref{693}
\item \bugref{1035}
\item \bugref{1392}
\item \bugref{2400}
\item \bugref{2477}
\item \bugref{3783}
\item \bugref{2811}
\end{itemize}

% === End of 1.7

\origsection{Release 1.6.0}
\def\ocpiversion{v1.6.2}  % Need to redefine so doc links are correct
\section{Enhancements}
\subsection{Support for Workers with Separate Control and Data Clocks} % AV-3840
\label{sec:16_clocks}
Each worker data port can now declare whether the clock domain of the port's signals is:
\begin{itemize}
\setlength\itemsep{0em} %tighten
\item The same as the control port and clock (as before, which is still the default)
\item Based on an output clock driven by worker code, indicated using the \code{clockDirection='out'} attribute
\item Based on an input clock accepted into the port, indicated using the \code{clockDirection='in'} attribute
\item The same as some other port of the worker, indicated using the \code{clock='\textit{other-port-name}'} attribute
\end{itemize}
One important use case for this is for all data communication and data processing to happen in a clock domain
different from the control clock domain.
When worker ports are connected that are in different clock domains, a clock-domain-crossing adapter is inserted which is conservative with respect to the relative clock rates and phasing.

For more information, consult the \githubio[OpenCPI HDL Development Guide]{OpenCPI_HDL_Development_Guide.pdf}.

\subsection{Issues Database for OpenCPI is now Publicly Accessible}
\label{sec:16_issues}
Prior to this release, the issues/bug database used by the active OpenCPI developers and maintainers was private and not visible.  Now the OpenCPI developers and maintainers use the GitLab issues database that is associated with the new public GitLab repository at \url{gitlab.com/opencpi/-/issues}.

\subsection{Source Installation Simplified}
\label{sec:16_install}
When installing from source,  various steps of installation, including the AV GUI installation and cross-building for embedded software and FPGA platforms, requires fewer steps and less complexity. Installation of an FPGA simulator has also been simplified since the Vivado WebPack package no longer requires any licensing at all.  See the \githubio[OpenCPI Installation Guide]{OpenCPI_Installation_Guide.pdf}.

\subsection{Time Service Interfaces were Upgraded for better Timestamping Support}
\label{sec:16_time}
For platform developers, the properties of the \code{time\_server} worker instantiated in all platform configurations have been updated and clarified.  The VHDL signals associated with the timebase and timeservice platform port types have new signals.  The time service now supports the indication as to whether the time values come from valid GPS-based time.  Platforms with GPS receivers connected to CPU serial ports (e.g. Ettus e310) enable time values provided on worker time interfaces to be GPS-based time values.  This is a technology preview until the next release when most supported platforms will use this capability to provide GPS-based timestamping to workers.

\subsection{New Features for Simplifying ADC/DAC Devices Workers and Enabling Timestamping}
\label{sec:16_adcdac}
For platform developers, special workers have been developed to allow the data ports of ADC and DAC device workers to remain in the sample clock domain and not be involved in timestamp injection.  These are a technology preview
until the next release when they will be used for supported platforms.  See the specs and workers for \code{data\_src\_adc} and \code{data\_sink\_dac} in \code{projects/assets/hdl/device/}.  Similarly there is now a new timestamping worker that receives inputs in the sample clock domain.  See \code{timestamper\_sdcd} in \code{projects/assets/components/util\_comps}.

\section{Changes and Notes}
\subsection{Repository of OpenCPI moved to GitLab.com}
\label{sec:16_repo}
The git repository site where OpenCPI is hosted and actively maintained is now \code{gitlab.com}.  The documentation for releases is found at \url{opencpi.gitlab.io}.

\subsection{Project with Content for Tutorials is in the Core Repository}
\label{sec:16_tutorial}
The project used for tutorials which was previously in a separate training repository is now in the core OpenCPI repository under \code{projects/tutorial}.

\subsection{MacOS Catalina (10.15) is now Supported for Software Only (no FPGA) Development.}
\label{sec:16_macos}
Software only development (no FPGA tools or simulators) is supported on MacOS Catalina.  It relies on the \code{macports} package manager already being installed on the system, from \url{macports.org}.

\subsection{The gpsd package is now a prerequisite for all OpenCPI systems.}
\label{sec:16_gpsd}
OpenCPI now has a core dependency on this package (\url{gpsd.gitlab.io/gpsd}) and it will be built for all development hosts and embedded systems and used in a way that will not conflict with systems that already have \code{gpsd} installed.

\subsection{Optional Environment Settings for a Source Installation are in a New File.}
\label{sec:16_userenv}
All environment settings for OpenCPI (which are all optional), should be set in the \code{user-env.sh} file at the top
level of the installation.  This file is automatically read when the OpenCPI environment is established.

\section{Major Known Deficiencies}
\label{sec:16_bugs}

\subsection{RPM Installation is not Supported in Release 1.6.0}
\label{bug:norpm}
In the initial 1.6.0 release of 1.6, RPM installation is not supported.  Only source installation is supported, as described in the \githubio[OpenCPI Installation Guide]{OpenCPI_Installation_Guide.pdf}.  RPM installations will be supported by the next minor release.


\subsection{Previously Documented Deficiencies}
The following deficiencies are still present in 1.6:
\begin{itemize}
\setlength\itemsep{0em} %tighten
\item \bugref{693}
\item \bugref{1035}
\item \bugref{1392}
\item \bugref{2400}
\item \bugref{2477}
\item \bugref{3783}
\item \bugref{2811}
\end{itemize}

The following previously-documented deficiencies have been fixed in this release:
\begin{itemize}
\setlength\itemsep{0em} %tighten
\item \bugref{2241}
\item \bugref{3193}
\item \bugref{4307}
\end{itemize}

% === End of 1.6

\newpage
\origsection{Release 1.5.0}
\def\ocpiversion{v1.5.0}  % Need to redefine so doc links are correct
\section{Enhancements}
\subsection{New Digital Radio Controller Front-End Control Paradigm} (Technology Preview) % AV-3840
\label{sec:15_drc}
This release includes a new OpenCPI Specification File (OCS) which represents the next-generation interface for Radio Frequency (RF) command and control.
This generation improves upon the previous by removing RF vs. Base Band (BB) specificity, allowing for runtime querying of acceptable settings, and supporting multiple RF channels.
Each of these marks an important step towards supporting truly hardware-agnostic RF applications. \\

For more information, consult \path{Dig_Radio_Ctrlr.pdf}.
\subsection{New Time-Based Protocol (``\code{ComplexShortWithMetadata-prot}'') (Technology Preview)} % AV-4804
\label{sec:15_protocol}
One of the major improvements as of 1.5 is to have timestamped data flow from end-to-end using the ``RxApp'' on an E3xx example platform. To achieve this, ``\path{ComplexShortWithMetadata-prot}'' was created. The source to this Protocol (\path{<core>/specs/}) has various comments explaining the new opcodes and arguments as well as example usage.
\subsection{New Time-Based Assets Project (``\code{assets\_ts}'') (Technology Preview)} % AV-5217
\label{sec:15_assets_ts}
The workers required to achieve the previously mentioned goal of timestamped data within ``RxApp'' were derived from those within ``assets'' but are now in their own Project, ``assets\_ts''. This Project mostly exists to work around current limitations within the Framework; whether or not it will continue to exist or if the timestamped versions will return to ``assets'' is still to be determined.

\subsection{New HDL Worker Port Interfaces} % AV-4961
\label{sec:15_smart_wrappers}
A new HDL Worker port interface is now available that considerably reduces code complexity when a Worker ``doesn't care'' about message boundaries, \textit{e.g.} when streaming sequences of data. This interface is currently requested by noting in the OWD that it is ``\texttt{version=2}'' and this interface will become the default in OpenCPI 2.0. Additional information can be found in the \textit{HDL Development Guide}.

\subsubsection*{Some Workers Migrated} % AV-5341
\label{sec:15_v2_workers}
Some of the HDL Workers' source have been updated to use this new ``\texttt{version=2}'' interface to exemplify its usage, while the ``version 1'' (pre-1.5) Worker source code has been migrated to the ``inactive'' Project.
This \textit{should not affect} any applications that previously used these Workers, except the Properties explicitly affecting buffer sizes are now silently ignored.
The following Workers have been upgraded in this way:

\begin{itemize}
\setlength\itemsep{0em} %tighten
\begin{multicols}{3}
\item[] \path{agc_real.hdl}
\item[] \path{cic_dec.hdl}
\item[] \path{cic_int.hdl}
\item[] \path{dc_offset_filter.hdl}
\item[] \path{mfsk_mapper.hdl}
\end{multicols}
\end{itemize}

\subsection{\ocpidev Improvements} % AV-3298 et al
\label{sec:15_ocpidev}
The \ocpidev tool has been significantly improved, including:
\begin{itemize}
\setlength\itemsep{0em} %tighten
\item ability to show \code{utilization} of various HDL Workers and Assemblies % AV-3298
\item \code{show component} shows information about Components, including Properties and Ports % AV-5034
\item \code{show worker} information about Workers, including Properties and Ports % AV-4116
\end{itemize}
See \ref{sec:15_ocpidev_changes} for \ocpidev command changes.
\subsection{New ``Zed'' RCC Platform: \code{xilinx13\_4}} % AV-4848
\label{sec:15_new_zed_rcc}
With the introduction of the RCC Platform \path{xilinx13_4} to support the E310 in 1.4, with release 1.5 there are now RPMs available pairing the Zed with both \path{xilinx13_3} and \path{xilinx13_4}. The RPMs follow the naming convention \textit{opencpi-hw-platform-zed-\textless RCCPlatform\textgreater}. See the \textit{Zed Getting Started Guide} for more information.
\subsection{\code{gdb} and \code{rsync} Provided on \code{xilinx13\_3} and \code{xilinx13\_4} RCC Platforms} % AV-5094
Both of these tools are very helpful with development and an ARM-compiled version is now provided in the SD card images provided by OpenCPI. Out of the box, \path{rsync} must be run \textit{from the radio} targeting the development host; more information is available in the applicable \textit{Getting Started Guides}.
\section{Changes and Notes}
\subsection{Deprecation of the ``Readable'' Attribute}
\label{sec:15_readable}
The ``\code{readable}'' Property Accessibility Attribute has been deprecated and replaced with ``\code{readback}.'' \textit{However}, its use case is very rare and specific; by default all Properties are ``readable'' in the usual context of the term.
Additional information can be found in the \textit{Component Development Guide}.

\subsection{Deprecation of Zipper RF Interface Board}
\label{sec:15_zipper} % AV-5257
The \href{https://wiki.myriadrf.org/Zipper_Interface_Board}{Myriad RF Zipper Interface Board} has been unavailable for purchase for a considerable time. While OpenCPI still \textit{theoretically} supports it, limited available quantities have resulted in its removal from the list of officially supported (and therefore tested) platforms. Support infrastructure has been moved to the ``\texttt{inactive}'' project.
\subsection{E3xx PPS Discipline}
\label{sec:15_e3xx_gps} % AV-4994
The ``e3xx'' Platform Worker timebase interface's PPS disciplining was previously limited to only the E310/E312's ``SYNC'' SMB connector (GPS PPS disciplining was not possible). The source selection is now exposed as a parameter on the Platform Worker.
\subsection{``\code{new\_project\_source}'' script removed} % AV-4482
\label{sec:15_new_project_source}
The utility script noted in \ref{sec:13_restructure} has been replaced by the more versatile ``\path{ocpi-copy-projects}'' script. This new utility is in the user's path and has a ``\texttt{--help}'' option.
\subsection{RCC Worker Parameter Macros Stricter} % AV-5105
If an RCC Worker had been using the undocumented / internal ``macro form'' of a parameter, \textit{e.g.} ``\path{PARAM_biasValue()}'', that form will no longer work. Instead, RCC Workers \textit{must} use the documented form, \textit{e.g.} ``\path{BIAS_PARAM_BIASVALUE}''\footnote{These examples are from the \path{bias_param.c} worker, comparing 1.4 to 1.5.}.
\subsection{\ocpidev Changes}
\label{sec:15_ocpidev_changes}
\begin{itemize}
\setlength\itemsep{0em} %tighten
\item The \code{show projects} command no longer shows tests and primitives with low verbosity (``\path{-v}''); use high verbosity instead (``\path{-vv}'')\footnote{Any automated parsing of data should be using JSON interface, which also needs this additional verbosity.}. % AV-4963
\end{itemize}
\subsection{``\code{myClock}'' HDL Code Deprecated / Removed} % AV-5235
\label{sec:15_myclock}
While revamping and examining the framework's ability to use multiple clocks within HDL Workers, it was found that the ``\code{myClock}'' capability was documented but likely never fully worked. This feature is \textit{planned} to be restored \textit{and tested} for the 1.6 release using a different XML attribute name.
\subsection{Infrastructure OWDs Moved} % AV-5172 AV-5173 AV-5174 AV-5175
Various OWDs\footnote{The OWDs explicitly were \path{metadata.xml}, \path{ocscp.xml}, \path{time_client.xml}, and \path{unoc_node.xml}.} were incorrectly located within the ``core'' Project's ``\path{specs}'' directory, even though they are infra\-structure Workers that an end user shouldn't need to be concerned with. They have been moved out to reduce confusion and clutter.
\subsection{RPM Upgrade Notes} % AV-5245
Some previous RPM-based installations may not have proper dependencies documented for some sub-packages, \textit{e.g.} version 1.4 of \path{opencpi-hw-platform-e3xx-xilinx13_4} requires ``\path{opencpi},'' not \textit{explicitly} ``\path{opencpi} version 1.4.'' This may cause version mismatches when upgrading; \textbf{ensure all packages currently installed on a system are \textit{explicitly} added to the \path{yum} command line when upgrading.}

\subsection{HDL Wrapper Changes} % AV-5271
\label{sec:15_hdl_wrappers}
The internal ``wrapper'' that encapsulates an HDL Worker has changed considerably (see \sref{sec:15_smart_wrappers}).
This has changed the pipeline depths of the inputs and outputs of the Workers.
\textbf{This \textit{should not affect} any users; an Application should \textit{never} make assumptions concerning, or require specific relationships between, the timing of data between Workers\footnote{Other ways timing may be affected would include backpressure from upstream Workers, network latency between remote Containers,  etc.}.}
However, if developers previously made implementation-specific assumptions, their Applications will now fail and will need to be fixed to properly use the Framework to transport \textit{all} required data and metadata.

\section{Major Known Deficiencies}
\label{sec:15_bugs}

\subsection{``udev'' Radio Rules Sometimes Does Not Work} % AV-5275
\label{bug:5275}
Starting with 1.4, some RPMs pre-install symlinks for rules in \path{/etc/udev/rules.d/} for certain radio platforms, \textit{e.g.} a rule to create a symlink from \path{/dev/matchstiq_z1_0} to \path{/dev/ttyUSB0}.
\input{snippets/udev_Reread}

\subsection{Emulators Not Constrained To Specific Containers In Unit Tests} % AV-5496
\label{bug:5496}
When an emulator-based test harness is built for multiple simulators (\textit{e.g.} ``isim'' and ``xsim''), running the unit test does not guarantee that all workers are running on the same container.
For example, when ``\path{lime_dac_ts.test}'' is built for both isim and xsim, test execution could pass for isim, but might later fail with xsim.
Review of the log file shows that the emulator worker is erroneously running on an isim container and not the expected xsim container.
The recommended workaround is to only build and test for a \textit{single} simulator at a given time, ensuring there is only one artifact that satisfies the test's requirements.

\subsection{Provided LiquidDSP Build May Link Incorrectly} % AV-5543
\label{bug:5543}
\textit{Note:} This bug \textit{only} affects source-based building; RPM-based users will not encounter this issue.\\

The ``LiquidDSP'' library is provided as a prerequisite of the ``assets'' Project.
It is currently used by one worker, ``\path{complex_mixer.rcc}'', which uses it for its Numerically Controlled Oscillator (NCO).
If the LiquidDSP library is built on a system that has the ``FFTW'' library installed, it will attempt to use it.
However, any user-developed RCC Worker attempting to use LiquidDSP functions that use the FFTW back-end will fail at runtime with an undefined symbol (\textit{e.g.} \path{fftwf_execute}).
The recommended workaround is to use the compiled \path{libliquid} from the RPM installation (\textit{e.g.} \path{/opt/opencpi/cdk/centos7/lib/libliquid.a} or \path{/opt/opencpi/cdk/xilinx13_3/lib/libliquid.a}) or to rebuild the prerequisites without the FFTW libraries installed.\\

This problem was found late within the 1.5 release cycle and will be addressed with the next major release.

\iffalse % Fixed in both RPM and source; will remove block in 1.6
\subsection{``python3'' Symlink Missing} % AV-5477, AV-5478
\label{bug:5477}
Some ``python3'' RPMs do not provide a default symlink from \path{/usr/bin/python3} to their proper executable\footnote{For example, CentOS~7's \path{python34-3.4.10-1.el7.x86_64} does not, while the slightly-older \path{3.4.9-2.el7.x86_64} did.}.
This is not considered a deficiency of the framework itself, but the Python packager.
If your system does not have \path{/usr/bin/python3}, a system administrator needs to create one for you pointing to your installation of Python3, \textit{e.g.} ``\code{cd /usr/bin; sudo ln -s python3.4 python3}'' for Python 3.4.
The \path{opencpi-devel} RPM works around this by installing a symlink, but non-RPM users \textit{may} need to manually create the symlink.
\fi

\subsection{Previously Documented Deficiencies}
The following deficiencies are still present in 1.5:
\begin{itemize}
\setlength\itemsep{0em} %tighten
\item \bugref{693}
\item \bugref{1035}
\item \bugref{1392}
\item \bugref{2241}
\item \bugref{2400}
\item \bugref{2477}
\item \bugref{3193}
\item \bugref{3783}
\item \bugref{2811}
\item \bugref{4307}
\end{itemize}

The following previously-documented deficiencies have been fixed in this release:
\begin{itemize}
\setlength\itemsep{0em} %tighten
\item \bugref{4173}
\item \bugref{4278}
\item \bugref{4486}
\item \bugref{4526}
\end{itemize}

% === End of 1.5

\newpage
\origsection{Release 1.4.0}
\def\ocpiversion{v1.4.0}  % Need to redefine so doc links are correct
\section{Enhancements}

\subsection{Support for Ettus E310 Platform} % AV-4247
\label{sec:14_e310}
The Ettus Research USRP E310 is now supported within the OpenCPI framework. This includes the changes to the AD9361 device workers for using a CMOS interface, increasing the number of modes that the framework supports\footnote{AD9361 LVDS signaling has been supported since 1.3; cf. \ref{sec:13_ad9361}.} There is currently a limitation of a single TX and RX channel being supported; see the \textit{E3xx Getting Started Guide} for more information.

\subsection{Component Unit Test Enhancements} % AV-3149 and many other tickets
\label{sec:14_test}
The provided Component Unit Test infrastructure has been enhanced to automatically incorporate elements that address common issues when developing HDL workers:
\begin{enumerate}
\setlength\itemsep{0em} %tighten
\item Input message metadata manipulation applied to the Unit Under Test's (UUT) input port(s) helps ensure an HDL Worker can properly handle various message-protocol edge conditions, \textit{e.g.} start-of-message without data until a later clock. \textbf{This manipulation is \textit{not} enabled by default.}
\item Output message throttling applied to the UUT's output port(s). Not respecting ``backpressure'' is often the reason an HDL Worker fails on a ``real'' hardware platform after passing all tests within a simulation. \textbf{This backpressure is now enabled in \textit{all} test benches by default.}
\end{enumerate}
Exercising Workers in this manner during the simulation design phase has been shown to greatly increase the likelihood of success on physical hardware. More information can be found in the \textit{Component Development Guide}.

\subsection{Multi-Slave Proxy Support} % AV-2448
\label{sec:14_multislave}
Previously, a Proxy Worker could only represent a single Worker but not a collection of Workers that had related functions, \textit{e.g.} the transmit and receive paths of a single RF link. This resulted in various workarounds that are not officially supported by the Framework. For example, one user had a Proxy ``peeking'' into the Application to find peer Workers: this does not work with Remote Containers with the Application on another physical machine. Now a Proxy can (optionally) define more than one slave Worker with full interface compatibility with previous implementations \footnote{The interface of using an object named ``\code{slave}'' remains. The type of the object is considered an implementation detail and \textit{has} changed.}. More information can be found in the \textit{Component Development Guide}.

\subsection{Transmit Blanking / Powerdown for DACs} % AV-4273
\label{sec:14_blanking}
Both the AD9361 and LIME DACs are now blanked / powered down\footnote{Implemented by TX RF carrier suppression} when not in use. To perform this on-demand, they use a new ``\code{tx\_event}'' Port/Protocol, as well as properties exposed in their proxies. See the respective Worker datasheets for more details. \textbf{This added capability resulted in a change to the \code{qdac-spec} that may affect current user applications.} If an application used \code{connect=qadc} (\code{connect} attribute), that application will require an additional \code{to} attribute specified directing it to explicitly use the \code{IN} input port.

\subsection{\ocpidev Improvements} % AV-3439 et al
\label{sec:14_ocpidev}
The \ocpidev tool has been significantly improved, including:
\begin{itemize}
\setlength\itemsep{0em} %tighten
\item \code{run} some Applications
\item \code{run} Unit Tests
\item \code{show} Unit Tests within a Project
\item \code{show} additional Project information
\end{itemize}
See \ref{sec:14_ocpidev_changes} for \ocpidev command changes.

\subsection{VHDL-Native Pattern and Capture HDL Workers} % AV-4118
\label{sec:14_pattern_capture}
The \code{pattern\_v2} and \code{capture\_v2} Workers have been written from the ground up in VHDL to replace the machine-generated Verilog-sourced \code{pattern} and \code{capture} Workers. \textbf{These latter Workers are now considered deprecated.} The new Workers include fully-functional test benches and data sheets. Platform and BSP Developers will find these Workers to be very useful when debugging various issues related to low-level OpenCPI development.

\subsection{New Documentation RPM} % AV-4267
\label{sec:14_docrpm}
In addition to the PDF-based documentation available at \href{http://opencpi.github.io/}{github.io}, a new RPM is now included ``\verb+opencpi-doc+,'' which includes most of that documentation. Most of the PDFs are installed into \code{/usr/share/doc/}\footnote{The Fedora/Red Hat standard documentation location.}, but a convenience symlink can be found at \code{/opt/opencpi/documentation.html}. This path should not change across multiple OpenCPI versions and can be passed directly to most browsers, \textit{e.g.} ``\code{xdg-open /opt/opencpi/documentation.html}''. If you receive the RPM directly from the AV team, it may include BSP documentation that is not available on GitHub.

\subsection{Zynq Parts Defined} % AV-4356
\label{sec:14_zynq}
All Zynq-based Xilinx parts that are supported by the current Framework, but not necessarily used in an OpenCPI-supported platform, have been defined within the Framework build system. This means that an end user creating a BSP for a ``larger fabric'' Zynq-7000, \textit{e.g.} xc7z100, will not need to change any Framework files and have all required changes isolated to a single Project. This does \textit{not} include additional platforms that have different internal configurations, e.g. Zynq-UltraScale+ devices.

\section{Changes and Notes}
\subsection{I/Q Data Ordering} % AV-4310 AV-4311 AV-4327
\label{sec:14_iqdata}
As noted in the \textit{HDL Development Guide}, when a Protocol contains a Struct Argument, the first Argument Member defined in the Protocol's XML is \textit{always} in the \textit{least significant} bits of the resulting Port. A good example of the importance of this is the scenario where a Port's default data width is overridden (in the OWD) to present all of a Struct's Members in parallel within a single clock cycle. For example, \code{iqstream\_protocol}'s default ordering is a 16-bit interleaved I/Q data: ``$I_{t=0}, Q_{t=0}, I_{t=1}, Q_{t=1}, I_{t=2}, ...$''. However, if the Worker configures its data Ports to be a width of 32 bits, then the I/Q data is presented as a parallel I/Q sample pair with ``I'' in the \textit{lower} 16 bits and ``Q'' in the \textit{upper} 16 bits, \textit{i.e.}:
\begin{center}
$I_{0}=InPort_{0}[15:0]; Q_{0}=InPort_{0}[31:16]\newline
I_{1}=InPort_{1}[15:0]; Q_{1}=InPort_{1}[31:16]\newline
$
\end{center}
The following Application and Workers were identified as improperly handling \code{iqstream\_protocol} complex data (I/Q) presented in the manner noted above and have been corrected:
\begin{itemize}
\setlength\itemsep{0em} %tighten
\item \path{assets/components/dsp_comps:}
\begin{multicols}{3}
\subitem \path{cic_dec.hdl}
\subitem \path{cic_int.hdl}
\subitem \path{complex_mixer.hdl}\footnotemark
\subitem \path{complex_mixer.rcc}\footnotemark[\value{footnote}]\footnotetext{See last paragraph as well concerning Property changes.}
\subitem \path{dc_offset_filter.hdl}
\subitem \path{fir_complex_sse.hdl}
\subitem \path{iq_imbalance_fixer.hdl}
\subitem \path{phase_to_amp_cordic.hdl}
\subitem \path{pr_cordic.hdl}
\subitem \path{rp_cordic.hdl}
\end{multicols}
\item \path{assets/hdl/devices:}
\begin{multicols}{3}
\subitem \path{ad9361_dac.hdl}
\subitem \path{lime_dac.hdl}
\subitem \path{lime_dac_ts.hdl}
\end{multicols}
\item \path{assets/applications}
\begin{multicols}{3}
\subitem \path{FSK}
\subitem \path{Rx_App}
\end{multicols}
\end{itemize}

It is important to note that this list includes various DACs as well as the \path{complex_mixer}, meaning that \textbf{user's RF Applications from previous versions of the Framework \textit{may} need to be updated}, \textit{e.g.} to handle this change in the DAC's interpretation of data presented for transmission. Also related to this, the \path{phs_inc} Property of \path{complex_mixer} may require inversion when compared to previous versions.

\subsection{Upgrade Notes}
If you have previous versions of the RPM-based OpenCPI RPMs installed, they must all be manually removed, including the prerequisites. \textbf{There is no automatic upgrade path.} Manually performing ``\code{sudo rm -rf} \path{/opt/opencpi/prerequisities}'' after uninstalling \textbf{all} previous RPMs \textit{may} also be needed.

\subsection{Significant SD Card Layout Changes} % AV-4419
\label{sec:14_sdcard}
There have been significant changes to the layout of the Framework and its support files. These are mostly implementation details that the end user does not need to be concerned with. However, scripts and paths that are used for embedded development (both locally and using NFS mounts) have changed enough that users should wipe any SD cards they have used and follow the directions given in the respective platform's \textit{Getting Started Guide} to create a new one.

\subsection{Intel Quartus and Quartus Pro Version Change} % AV-3972
This release has been tested with Quartus Standard 17.1 which is a newly supported version of the tool. Version 15.1 should still work, but future versions will be tested with 17.1. Additionally, preliminary support for Quartus Pro 17.0.2 is also available within the Framework, but is not used by any platforms at this time.

\subsection{New Input Port ZLM-Handling Primitive} % AV-4484
For an HDL Worker to handle the \textit{de facto} end-of-stream signaling used by the Component Unit Test infrastructure (a ZLM with OpCode 0), a convenience primitive is now available and found at \path{projects/core/hdl/primitives/util/zlm_detector.vhd} with an example implementation shown in the \path{capture_v2.hdl} Worker.

\subsection{Change in QDAC/QDAC\_TS Component Spec}
The QDACs now have two ports. The ``\code{IN}'' ports have not changed, but some applications may need to be updated if they did not explicitly connect to them. See \ref{sec:14_blanking} above for more information.

\subsection{Change in \ocpidev Default Output and Scope}
\label{sec:14_ocpidev_changes}
Some of the output from \code{ocpidev}'s \code{show} has changed to default to being more ``human friendly'' and reporting in a tabular fashion (\code{--table}). Many of these commands retain a \code{--simple} parameter for quick parsing. Most also support \code{--json}, which is the recommended and most stable method of parsing \ocpidev output.\newline

Some of \code{ocpidev}'s \code{show} commands now have the concept of ``scope'' where the user is requesting a list of \textit{somethings} provided by a single project, or \textit{all somethings} available within all registered Projects. At this time, no commands support both of the scoping arguments \code{--global-scope} and \code{--local-scope}. However, to ensure future \ocpidev enhancements remain compatible with user scripts, some commands will force the user to explicitly specify a scope if the ``reasonable'' not-yet-implemented default is not yet ready. For example, in a future release, ``\code{ocpidev show tests}'' will report \textit{all} Unit Tests that are available. That report is not yet available, so the user \textit{must} currently explicitly scope the request with ``\code{ocpidev show tests --local-scope}''. However, something like ``\code{ocpidev show registry --local-scope}'' would make no sense, so will never be supported.

\subsection{Rounding and Truncation in \code{qdac-spec} Workers} % AV-4387 AV-4388 AV-4389
\label{sec:14_rounding}
Various DACs were found to be improperly casting \textit{signed} data to \textit{unsigned} during certain operations, resulting in an overflow when the maximum value was transmitted.

\subsection{HDL Workers Failing Unit Tests That Previously Passed}
If a user experiences Unit Test failures that were not present in previous releases, the most likely cause is that ``backpressure'' is now automatically asserted by default; see \ref{sec:14_test} for details.

\subsection{New Framework Build System} % AV-4362
\label{sec:14_build2}
The OSS OpenCPI Project has migrated the Framework build system to a new custom-made system that produces RPMs directly\footnote{If a user was building custom RPMs (from the \path{releng} directory), the process has changed considerably.} and removes the need for ``prerequisite'' RPMs. If upgrading from a previous RPM-based installation, the prerequisite RPMs might require manual deletion. Any mention of prerequisite RPMs in the Appendices (\textit{e.g.} \ref{sec:11_prereq}) below can likely be ignored.

\subsection{New RCC Platform Configuration} % AV-4371
Prior to 1.4, RCC Platforms were defined in \path{/projects/core/rcc/platforms}. With 1.4, they can be in the \path{/rcc/platforms} directory of any Project. \textit{The Platform Development Guide} defines how RCC Platforms are \textit{now} defined and a condensed migration guide can be found at \path{projects/core/rcc/platforms/README.migrating} .

\section{Major Known Deficiencies}
\label{sec:14_bugs}

\subsection{ZedBoard IP Required Even In Standalone Mode} % AV-4173
\label{bug:4173}
Applications (including XML-only ones) fail if there is not an IP address assigned to the ZedBoard, even when in ``standalone mode.'' If the network connection is not used, forcing a MAC (cf. Section~\ref{bug:2400}) and IP addresses is required. To set a temporary IP address, the command ``\code{ifconfig eth0 192.168.244.244}'' can be used. This problem was found late within the 1.4 release cycle and should be addressed with the next major release.

\subsection{Connection Direction In GUI Assumes XML order} % AV-2811
\label{bug:2811}
When importing hand-written XML into the GUI, the \texttt{to} and \texttt{from} attributes are ignored on connections. This does not affect any XML generated by the GUI.

\subsection{OnlyPlatforms/ExcludePlatforms Does Not Work For Individual Unit Test Cases} % AV-4278
\label{bug:4278}
You can include and exclude platforms at a full-test level, but individual cases currently ignore the directives.

\subsection{Some HDL Workers Will Need To Be Updated When \code{props\_in.raw.address} Width Fixed} % AV-4307
\label{bug:4307}
The ``raw'' address scheme for HDL workers is documented as a 32-bit bus. In testing, it was found that this is currently implemented as only 16 bits. While this has \textit{not} yet been fixed, users should review their own libraries for any Workers that make assumptions concerning the size of the bus. Any \code{raw.address} access should be written in more generic VHDL, \textit{e.g.}:
\begin{lstlisting}[language=diff]
-        event_rawprops.raw.address <= x"0040"; --TXRF modules enable register
+        event_rawprops.raw.address <= (6 => '1', others => '0'); --TXRF modules enable register (0x40)
\end{lstlisting}

\subsection{Default \code{python} Must Be Python2} % AV-4526
\label{bug:4526}
According to the \href{https://www.python.org/dev/peps/pep-0394/}{PEP-394} specification, system-level \code{python} \textit{should} point to a 2.x version of the Python interpreter. Some scripts within the Framework and Unit Tests \textit{require} this configuration.

\subsection{Some \code{ocpi.assets} Workers Have Flow Control Issues} % AV-4486
\label{bug:4486}
The Component Unit Test infrastructure has been enhanced (cf. Section~\ref{sec:14_test}) and deficiencies within some Workers have been revealed during regression testing. The following \code{ocpi.assets} Workers are currently known to have defects which will be fixed in a future release:
\begin{itemize}
\setlength\itemsep{0em} %tighten
\begin{multicols}{3}
\item[] \path{bias_ver.hdl}
\item[] \path{cic_dec.hdl}
\item[] \path{cic_int.hdl}
\item[] \path{fir_complex_sse.hdl}
\item[] \path{fir_real_sse.hdl}
\end{multicols}
\end{itemize}

\subsection{Previously Documented Deficiencies}
The following deficiencies are still present in 1.4:
\begin{itemize}
\setlength\itemsep{0em} %tighten
\item \bugref{693}
\item \bugref{1035}
\item \bugref{1392}
\item \bugref{2241}
\item \bugref{2400}
\item \bugref{2477}
\item \bugref{3193}
\item \bugref{3783}
\end{itemize}

The following previously-documented deficiencies have been fixed in this release:
\begin{itemize}
\setlength\itemsep{0em} %tighten
\item \bugref{1385}
\item \bugref{1585}
\end{itemize}

% === End of 1.4

\newpage
\origsection{Release 1.3.1}
\def\ocpiversion{v1.3.1}  % Need to redefine so doc links are correct
\label{sec:appendices}
\section{Enhancements}
\begin{itemize}
\item All documentation has now been updated to cover 1.3 capabilities and features
\item Bugfixes and enhancements for AD9361
\item Workarounds for bug noted in Section~\ref{bug:3783}
\item USB Blaster \code{udev} rules fixed
\item \code{ocpizynq} tool fixed
\end{itemize}

\section{Changes and Notes}
None to report.
\section{Major Known Deficiencies}
\begin{itemize}
\item \textit{Note}: no other deficiencies from Section~\ref{sec:13_bugs} have been mitigated and all remain.
\end{itemize}
\subsection{PCI Platforms Can Only Transmit Using One Channel} % AV-3783
\label{bug:3783}

The current implementation of the PCI-e Specification (ALST4 and ML605 platforms) only allows DMA transaction from the host to the platform on the \textit{first External Port defined in the Assembly or Container XML}. This means the \textit{input} to any Assembly/Container should be listed first. See
\path{projects/assets/hdl/assemblies/empty/cnt_1rx_1tx_bypassasm_fmcomms_2_3_hpc_LVDS_ml605.xml}
as an example. \textit{This does not affect any Zynq-based platforms.} This problem was found late within the 1.3 release cycle and should be addressed with the next major release.

% === End of 1.3.1

\newpage
\origsection{Release 1.3}
\def\ocpiversion{v1.3.0}  % Need to redefine so doc links are correct
\section{Enhancements}
\label{sec:13_enhancements}
\subsection{OSS Release} % AV-2575 and many other tickets
\label{sec:13_oss}
OpenCPI is now available on GitHub under the OpenCPI Organization. The first release is in a git branch, but full integration is planned in the future. This includes all of the previously-proprietary ``ocpiassets / Assets'' Project, including the Board Support Package (BSP) for Epiq Solutions' Matchstiq Z1.

\subsection{Python and GNU Radio Integration (Technology Preview)} % AV-3699
There are now SWIG bindings available to allow a top-level Python script to use the ACI to manipulate an Application in the same manner as from C++\footnote{This integration is only available on CentOS 7 platforms.}. One use case is a GNU Radio block that allows GNU Radio Companion to handle the entire lifecycle of an OpenCPI Application. This block can handle data flows of complex I/Q streams or any primitive data type (\textit{e.g.} floats or bytes) in and out of the Application. A reference implementation of this block is provided in OpenCPI's fork of GNU Radio Companion.\\

This fork of GNU Radio Companion also allows for Application and HDL Assembly building, as well as deployment independent of the AV GUI. Some of this capability was presented at the GNU Radio Conference GRCon17; the video is available on \href{https://www.youtube.com/watch?v=CriLitW5vtM}{YouTube}.

\subsection{AD9361 Support}
\label{sec:13_ad9361}
The popular Analog Devices, Inc's AD9361 RF transceiver IC is now supported via a series of Device Workers. The modularity of these workers eases AD9361 transceiver integration with future FPGA systems. Most of the major AD9361 features are supported, including RX/TX RF digitization/data streaming and RF tuning/gain control. The AD9361 Device Workers currently only fully support some operating modes, but contain infrastructure in anticipation of future expansion. These device workers utilize the vendor's \href{https://github.com/analogdevicesinc/no-os}{No-OS software library} for high-level control.\\

There is also ``card'' support for the FMCOMMS2 and FMCOMMS3 evaluation/prototyping RF transceiver FMC cards centered on the AD9361. The newly released \code{ocpi.assets} Project includes a single-channel RX narrowband I/Q stream to file (\path{applications/rx_app}) and single-channel RX/TX FSK modem (\path{applications/FSK}) reference applications, which each support the FMCOMMS2 and FMCOMMS3 card on the zed platform.

\subsection{GUI Improvements}
Since 1.2, the GUI has multiple improvements, some of which are:

\begin{itemize}
\item \textbf{The ability to build OpenCPI Assets} - The Component and Application developer can now build without the command line. The build tool allows RCC and HDL compilation from numerous levels in a Project from individual assets to the entire Project. The tool also allows the developer to build and run Component unit tests while allowing multiple concurrent builds in separated tabbed consoles.

\item \textbf{New Perspective} - This Eclipse Perspective is the new presentation of the build tool. It consists of a number of views where three are specific to OpenCPI.

\item \textbf{Project Explorer view} - This view allows simple navigation to select items to build and provides a way forward to provide OpenCPI features without having to explore the file system.

\item \textbf{OpenCPI Operations Panel} - Selections can be placed in this panel and built for all available RCC and HDL Targets and/or Platforms.

\item \textbf{Build Status View} - Provides a simple graphical presentation of the launched build or test run and its status (\textit{e.g.} running). The user may also re-run build, clean, or run executions from this view and bring the build console window forward.

\item \textbf{New HDL Platform Editor} - The HDL developer can now create and view HDL platform XML in a graphical presentation.
\end{itemize}

\subsection{Project Registry} % AV-3028
\label{sec:13_proj_registry}
Release 1.3 introduces a new concept of ``Project Registry'' to organize and interrelate a set of Projects which allows Projects to be moved (cf.  \ref{sec:13_proj_moved}) as well as present an explicit relationship between them, \textit{e.g.} ``\textit{this} copy of \code{ocpi.assets} was built based upon \textit{that} copy of \code{ocpi.core}.'' Registry manipulation is performed using \ocpidev (cf. \ref{sec:13_ocpidev}).\\

The default configuration is that every Project on a machine shares a single Registry (located at \path{/opt/opencpi/project-registry}). A user must be in the Unix group ``\code{opencpi}'' to manage this global Registry.\\

This new capability deprecates the previously-used \code{OCPI\_PROJECT\_PATH} build-time variable as well as the scripts \path{freeze_project.sh} and \path{thaw_project.sh} noted in \ref{bug:3031}.

\subsection{Project Migration} % AV-3031
\label{sec:13_proj_moved}
With the new Project Registry (cf. \ref{sec:13_proj_registry}), Projects can now be moved to new locations or archived and then restored on another machine with the use of the \code{ocpidev unregister} and \code{ocpidev register} commands. This mitigates the previously-documented deficiency found in \ref{bug:3031}.

\subsection{\ocpidev Improvements} % AV-2583
\label{sec:13_ocpidev}
The ``\ocpidev'' command has been improved in various ways, including:
\begin{itemize}
\setlength\itemsep{0em} %tighten
\item \code{bash} completion for many commands (try \code{ocpidev <tab><tab>})
\item Ability to show possible HDL platforms: \code{ocpidev show hdl platforms --table}
\item Ability to show possible RCC platforms: \code{ocpidev show rcc platforms}
\item Ability to build unit tests
\item Project Registry (\ref{sec:13_proj_registry}) manipulations
\end{itemize}

\subsection{RCC Platforms}
\label{sec:13_rcc_platforms}
With the new Project Registry (cf. \ref{sec:13_proj_registry}), RCC Platforms can now be defined exclusively within a Project outside of the CDK / Core Project. An example of this can be seen in the \code{inactive} project under \path{rcc/platforms/macos10_13}. This improvement allows BSPs to be self-contained within a Project.

\subsection{Remote Containers (Technology Preview)}
The full-OSS OpenCPI code base has imported previously-written code that allows Remote Containers.

\subsection{OpenCL Containers (Technology Preview)}
The full-OSS OpenCPI code base has imported previously-written code that allows OpenCL (``OCL model'') Containers on CPUs and GPUs.

\section{Changes and Notes}
This section describes items that may cause users of previous versions to modify their code, build system, etc.

\subsection{Major Project Restructuring} % AV-3048, AV-3411, AV-3568
\label{sec:13_restructure}
Starting with Release 1.3, the CDK is no longer a top-level Project. All Components that were previously found in the CDK, \textit{e.g.} \code{file\_read}, have migrated to \code{ocpi.core}. The previously-documented ``Base Project'' has been removed; it was the RPM-specific manner of separating the CDK from the core components needed to run OpenCPI. The various items (cards, devices, specs, etc) that were previously found in the Base Project have been distributed into one of three new Projects. The previously non-OSS proprietary items have been redistributed within the new Projects as well. The Projects are:
\begin{itemize}
\setlength\itemsep{0em} %tighten
\item \code{ocpi.core} - Core items for the Framework
\item \code{ocpi.assets} - Items fully-supported by the OpenCPI Team
\item \code{ocpi.inactive} - ``Everything else''
\end{itemize}

These items being moved will cause Application XML to possibly fail, \textit{e.g.} anything calling for the \code{ocpi.file\_read} spec now needs to look for \code{ocpi.core.file\_read}. There is a similar rename of \code{ocpiassets} $\Rightarrow$ \code{ocpi.assets}.\\

There is a provided utility script (\path{/opt/opencpi/cdk/scripts/upgradeApp_v1_3.py}) to assist in this migration. This script will modify the package information for the specs required. There are three ways it can be called:
\begin{itemize}
\setlength\itemsep{0em} %tighten
\item If given a single argument (the Application XML file name), it will write the same name with \code{updated\_} prepended.
\item If given a second argument, the modified file will be written to that file name.
\item If the second argument is \code{same}, the original file will be overwritten.
\end{itemize}

This change also removes the \path{/opt/opencpi/base_project_source/new_base_project.sh} script found in earlier releases; its equivalent is now \path{/opt/opencpi/projects/new_project_source}, which uses the same arguments as noted in the \textit{Getting Started Guide}.

\subsection{Upgrade Notes} % AV-3240
% The RPMs are designed to allow direct upgrading to newer versions. However, if previous versions of some of the prerequisite RPMs are \textit{uninstalled}, some empty directories may remain, blocking the installation of the current RPMs.
If you have previous versions of the RPM-based OpenCPI RPMs installed, they must all be manually removed, including the prerequisites. \textbf{There is no automatic upgrade path.} Manually performing ``\code{sudo rm -rf} \path{/opt/opencpi/prerequisities}'' after uninstalling \textbf{all} previous RPMs \textit{may} also be needed.

\subsection{Prerequisite RPMs Built With Newer Language Standards} % AV-2670, AV-2601
All prerequisites are now built with the C++11 or the C98 standard implemented. This will increase interoperability and avoid ambiguous situations, \textit{e.g.} the size of a \code{bool} variable.

\subsection{Legacy Platform Names Continue to be Deprecated} % AV-2983
The legacy suffix ``\code{\_pf}'' for simulator platforms, \textit{e.g.} \code{isim\_pf}, is not supported when running unit tests. Unit tests were introduced after the suffix was deprecated, so the effect on end users should be minimal.

\subsection{OCPI\_XILINX\_VIVADO\_DIR Variable Changed} % AV-3220
A bug in Release 1.2 required the variable to be set ``deep'', \textit{e.g.} \path{/data/Xilinx/Vivado/2017.1}. You \textit{must} now set it to the top-level value, \textit{e.g.} \code{/data/Xilinx}. If a specific version of Vivado is required, \code{OCPI\_XILINX\_VIVADO\_VERSION} should be set, \textit{e.g.} \code{2017.01}. As a reminder, these variables only apply if you have both ISE and Vivado installed in different base directories, \textit{e.g.} ISE in \path{/opt/Xilinx} vs. Vivado in \path{/data/Xilinx}.

\subsection{\ocpidev and Requesting RCC Platform To Match HDL Platform} % AV-3457
When building Projects with \ocpidev, the user can tell the build system to automatically select the proper RCC Platform when given an HDL Platform. This option is \code{--rcc-hdl-platform} with a mnemonic of ``build \textit{this} RCC Platform for \textit{that} HDL Platform.'' Previous Releases had the flags backwards (``\code{--build-hdl-rcc-platform}''). This is incorrect and has been deprecated.

\subsection{zero\_padding Component in \texttt{ocpi.assets} deprecated}
In the FSK reference application, \path{zero_padding.hdl} was replaced by two new Workers, \path{zero_pad.hdl} and \path{mfsk_mapper.hdl}. The change was made because \path{zero_padding.hdl} performed two functions: binary FSK mapping and inserting zeros between symbols. Whenever possible, functions should be separated into their own Components for increased flexibility and reuse. The \path{zero_padding} Component will be removed in Release 2.0.

\section{Major Known Deficiencies}
\label{sec:13_bugs}

\subsection{Previously Documented Deficiencies}
The following deficiencies are still present in 1.3:
\begin{itemize}
\setlength\itemsep{0em} %tighten
\item \bugref{693}
\item \bugref{1035}
\item \bugref{1385}
\item \bugref{1392}
\item \bugref{1585}
\item \bugref{2241}
\item \bugref{2400}
\item \bugref{2477}
\item \bugref{3193}
\end{itemize}

The following previously-documented deficiencies have been fixed in this release:
\begin{itemize}
\setlength\itemsep{0em} %tighten
\item \bugref{1645}
\item \bugref{3031}
\item \bugref{3099}
\item \bugref{3107}
\item \bugref{3109}
\end{itemize}

The following previously-documented deficiencies will \textit{not} be fixed:
\begin{itemize}
\setlength\itemsep{0em} %tighten
\item \bugref{3170}: It was determined that this is not a bug. For primitive cores, if a user sets the \code{SourceFiles} variable, they must explicitly list all files, including \path{*_pkg.vhd} files. This is true for \textit{all} platforms.
\end{itemize}

% === End of 1.3

\newpage
\origsection{Release 1.2}
\def\ocpiversion{v1.2.0}  % Need to redefine so doc links are correct
\section{Enhancements}
\subsection{Vivado Support for Applicable Xilinx-Based Platforms} % AV-78, AV-2897, AV-3126
\label{sec:12_vivado}
By far the \#1 requested feature by OpenCPI users, the Framework now supports the use of Xilinx's Vivado on the appropriate Platforms. \textbf{This toolchain is now the default} where applicable (mostly Zynq-based), and it is highly recommended that users of Xilinx-based platforms review the provided \textit{Vivado Usage Guide}.\\

End users should be aware (see \textit{Vivado Usage Guide} for more details) that:
\begin{itemize}
\setlength\itemsep{0em} %tighten
\item If you simulate with ModelSim, you may need to upgrade. Vivado requires a minimum version of 10.5c. Testing has been done using 10.6a.
\item If your design requires the use of Xilinx CORE Generator IP (\path{coregen}) items, they must be regenerated with Vivado to be \textit{simulated} in XSIM. Your existing \texttt{ngc} files from ISE can continue to be used for \textit{synthesis}, but porting to new \textit{Vivado IP} is recommended.
\item There is a new platform, \path{zed_ise}, that is intended for testing purposes, but released with the distribution. This platform is the ZedBoard using the Xilinx ISE tool chain.
\end{itemize}

\subsection{New command option ``\code{ocpidev build}''} % AV-2584
To help improve the end-user experience, OpenCPI 1.2 requires less command-line usage of ``\texttt{make}''. The previously-available tool \ocpidev now has a ``\texttt{build}'' verb available. More information can be found in the (OSS) \textit{Component} and \textit{Application Development Guides}.

\subsection{GUI Now Delivered as RPM} % AV-2642
\label{sec:12_guirpm}
There is now an \path{opencpi-ide} RPM included in the distribution. A separate installation of Eclipse for each end user is no longer required. Once installed, any user can launch with the \path{ocpigui} command.

\subsection{Artifact Version Checking} % AV-2226, AV-2453
While backwards compatibility is a major goal of OpenCPI, binary compatibility across versions is \textit{not} guaranteed. Every artifact should always be rebuilt with the latest framework. To enforce this requirement, the framework will check all artifact metadata at deployment time to verify the version used to build. Version 1.1 inserted the proper metadata, but the comparison is new in 1.2, allowing 1.2 to recognize and reject 1.1 artifacts. Artifacts rejected for no other reason will issue a warning message at all debugging levels. This behavior can be overridden by setting the environment variable \path{OCPI_ALLOW_VERSION_MISMATCH} to ``1''; \textit{this is not recommended}.

\subsection{Miscellaneous Improvements}
A quick list of improvements not documented above include:
\begin{itemize}
\setlength\itemsep{0em} %tighten
\item Cross-platform ACI builds using \texttt{ocpidev}-generated applications previously failed % AV-2645
\item Picoflexor T6A Software updated to vendor's Drop 5.5.2 % AV-2549
\item \texttt{ocpiassets} project can now be imported into GUI % AV-2775
\item Proxies can now use string properties\footnote{This is noted here because it is one of the first user reported bugs.} % AV-2649
\end{itemize}

\section{Changes and Notes}
This section describes items that may cause users of previous versions to modify their code, build system, etc.

\subsection{rx-spec and tx-spec Support Property Interdependence} % AV-2679
Certain front-ends have different ranges based other properties, \textit{e.g.} the current sample rate, requiring some properties that were previously ``Initial'' (immutable) to have their restrictions relaxed. \textit{This compatibility break should only affect platform developers,} unless applications were incorrectly caching these values. All interfaces above that level should be unaffected.

\subsection{Vivado Support}
Please see \ref{sec:12_vivado} for modifications that \textit{may} need to be performed.

\section{Major Known Deficiencies}
\subsection{Driver Failing to Allocate Memory on Zynq-Based Platforms} % AV-1645, AV-3040
\label{bug:1645}
In some situations after repeated multi-model (RCC and HDL) application runs on Zynq-based platforms (e.g. ZedBoard), the kernel driver will fail to allocate contiguous memory for DMA data transfers. On x86-based platforms, memory for this use is allocated at boot time before memory fragmentation. Currently, no memory is being allocated at boot time for the Zynq-based platforms. Single ocpirun or ACI application runs from the command line do not present any errors. When running an app in a long loop, such as in the unit test framework, or an application that writes a large amount of data (approx. 1GB) to file, this error \textit{may} occur.

\subsection{HDL Workers Cannot Send SOM Without Valid Data} % AV-3099
\label{bug:3099}
Although the HDL Component documentation claims the Framework's internal protocols support a separate Start-of-Message independent of valid data designations, this sequence causes the Component's output port to ignore any remaining data. This was found late within the 1.2 release cycle and should be addressed with the next release.

\subsection{SDP Cannot Handle More Than One ZLM Per Application Run} % AV-3109
\label{bug:3109}
The SDP transport will not propagate a second ZLM, so at this time the \textit{only} ZLM should be an implied end-of-application transmission. This problem does not exist when communicating between RCC-only Workers. Related to, but independent of \ref{bug:3107}. (See also \ref{sec:101_zlm}.)

\subsection{File\_Read and File\_Write Cannot Handle ZLM Mid-file} % AV-3107
\label{bug:3107}
\path{file_read} (HDL implementation) and \path{file_write} (RCC and HDL implementations) will stop if a Zero-Length-Message (ZLM) is found when operating in ``message mode'' regardless of the location within the file. Related to, but independent of \ref{bug:3109}. (See also \ref{sec:101_zlm}.)

\subsection{PCI-Based Platforms Not Always Detected in Remote Tests} % AV-2477
\label{bug:2477}
Using \path{OCPI_REMOTE_TEST_SYSTEMS}, JTAG connection problems have been observed, possibly related to system reboots. They seem to be resolved after disconnecting and reconnecting the USB cable.

\subsection{Built Projects Cannot Be Moved} % AV-3031
\label{bug:3031}
When a Project is built, the dependencies of each artifact and other support files are captured. Some of these contain absolute paths pointing to where the Project is currently located. The distribution includes a pair of \textit{unsupported} scripts that \textit{may} allow movement of Projects. They can be found in \path{/opt/opencpi/cdk/scripts/} and are named \path{freeze_project.sh} and \path{thaw_project.sh}.

\subsection{Properties Before Raw Properties Cannot Have Parameterized Lengths} % AV-2241
\label{bug:2241}
``Raw properties'' start at a certain property with the properties before that being ``non-raw'' properties. Currently, none of these ``before'' properties can have their length be set by an expression dependent on another parameter property.

\subsection{XML Parser Mixed-Case Issue} % AV-1385
\label{bug:1385}
The XML parser does not always recognize tags if differently-cased versions of the same tag are in the same XML file, \textit{e.g.} an OAS having both \texttt{<Instance .../>} and \texttt{<instance .../>} XML tags will fail. Users of the GUI should not be affected.

\subsection{Simulation of Primitive Cores Needs \texttt{Makefile} Modified} % AV-3170
\label{bug:3170}
When designing a Primitive vendor-specific core that is intended for simulation, the required \path{*_pkg} file containing the core's stub must be explicitly listed first in the \path{Makefile}'s \texttt{SourceFiles} variable.

\subsection{Lime RX/TX Proxy Tests on CentOS6} % AV-3193
\label{bug:3193}
The proxy tests for the Lime transceiver use a feature of C++11 that is not supported by the compiler in CentOS 6. The workaround is to use similar code to the following in the various places \verb+to_string()+ was used:
\begin{lstlisting}[language=diff]
-      std::string ClkInStr;
-      ClkInStr = to_string(2 * sample_rate * 1e6).c_str();
+      std::ostringstream ostr_clkin;
+      ostr_clkin << (2 * sample_rate * 1e6);
+      std::string ClkInStr(ostr_clkin.str());
\end{lstlisting}

\subsection{Previously Documented Deficiencies}
The following deficiencies are still present in 1.2:
\begin{itemize}
\setlength\itemsep{0em} %tighten
\item \bugref{693}
\item \bugref{1035}
\item \bugref{2400}
\item \bugref{1392}
\item \bugref{1585}
\end{itemize}

\section{Addenda to Previous Release Notes}
% Keep these in order of section
\begin{itemize}
\setlength\itemsep{0em} %tighten
\item The default \texttt{CWD\_MAX\_LENGTH} noted in \ref{sec:11_cwd} is now set to 256. % AV-3119
\item The Liquid RPMs referenced in \ref{sec:11_prereq} are now \textbf{required} to build the \texttt{ocpiassets} project (\path{complex_mixer.rcc}). They are still considered optional when installing.
\end{itemize}

% === End of 1.2

\newpage
\origsection{Release 1.1}
\def\ocpiversion{v1.1.0}  % Need to redefine so doc links are correct
\section{Enhancements}
A quick list of improvements include:
\begin{itemize}
\setlength\itemsep{0em} %tighten
\item Simulatable Data Plane: Allows HW and SW co-simulation to test
integration between heterogeneous Workers
\item Scalable Data Plane: Allows Platform Workers to more efficiently use wider data paths on future platforms, e.g. a 128-bit bus instead of 32-bit\footnote{Currently limited to some Zynq-based platforms.}
\item New automatic test harness creation, including limited remote platform support\footnote{Most \texttt{ocpiassets} have been moved to the new test system to provide examples.}
\item Automatic bus width adaption between HDL Workers
\item Additional Assets components to help design and debug Applications
\item HDL Simulator on-the-fly launching\footnote{See Section~\ref{sec:11_simulators} for more information.}
\item Extended GUI capabilities
\item Official CentOS~7 driver support
\item Split platform names more explicitly between hardware and software platform types
\item Many fields in XML that require numerical values can now have mathematical calculations % AV-1641
\item Added platform support (Picoflexor RCC-Only)
\end{itemize}

\subsection{Debug Symbols for Framework Now Available}
% AV-2101
An RPM containing most debug symbols for the Framework (\code{opencpi-debuginfo-*.x86\_64.rpm}) is now provided. This greatly enhances the debugging of RCC Workers using industry-standard debuggers such as \texttt{gdb} and \texttt{ddd}.

\subsection{Kernel Driver Memory Arguments}
In previous versions, the ``\texttt{memmap}'' argument was given to the Linux kernel command line. This can conflict with other software that may also require reserved memory. If the user requires the reservation of more than one memory area using the \texttt{memmap} option, the OpenCPI driver will:
\begin{itemize}
\setlength\itemsep{0pt} %tighten
\item Assume the first \texttt{memmap} is for its use
\item Explicitly use the range/subrange marked with an additional \texttt{opencpi\_memmap}. \textit{The original \texttt{memmap} must still be provided} for the kernel to make the reservation.
\end{itemize}
% AV-268
See \path{/opt/opencpi/driver/README} for more information, including usage examples and configuration.

\subsection{HDL File\_Read and File\_Write CWD}
\label{sec:11_cwd}
% AV-977
The HDL Workers implementing the \texttt{File\_Read} and \texttt{File\_Write} specs distributed in 1.0 failed if used in a directory that exceeded 100 characters deep. There is an additional parameter \texttt{CWD\_MAX\_LENGTH} on these Workers that can be increased to allow deeper directories when needed.

\section{Changes and Notes}
This section describes items that may cause users of previous versions to modify their code, build system, etc.

\subsection{Simulators Renamed and Work Out-of-the-Box}
\label{sec:11_simulators}
% AV-1889, AV-2279
The simulator platform names have been renamed to remove the ``\_pf'' suffix, \textit{e.g.} \texttt{isim}. The \texttt{isim}\footnote{Only version 14.7 without rebuilding the Base Project.} and \texttt{modelsim} simulation platforms can now be targeted once the appropriate environment variables are set, \textit{e.g.} \texttt{OCPI\_MODELSIM\_DIR}. With \texttt{ocpirun} able to launch simulations, the usage of ``\texttt{ocpihdl simulate}'' is now deprecated and does nothing.\\
~\\
\begin{minipage}{\linewidth}
An example:
\begin{verbatim}
$ ocpirun -C
Available containers:
 #  Model Platform       OS     OS-Version  Arch     Name
 0  hdl   isim                                       lsim:isim
 1  hdl   modelsim                                   lsim:modelsim
 2  rcc   centos7        linux  c7          x86_64   rcc0
\end{verbatim}
\end{minipage}

\subsection{HDL Width Adapters Not Required}
% AV-1230 et al
One of the advantages of the new \textit{Scalable Data Plane} is the Framework's automatic insertion of ``width adapters'' whenever needed between Workers in an Assembly. This means the user can remove any \path{wsi_16_to_32}, \path{wsi_32_to_16}, or \path{wsi_width_adapter} Components that are instantiated in their Assemblies or Applications. It is harmless to leave them in existing designs, but future Applications should not instantiate them.

\subsection{Platform Name Changes}
% AV-2270
\label{sec:11_platform_names}
To allow for more hardware and software separation in the future, there is now more distinction used in platform naming. Previously, the keyword ``zed'' was used to describe both software (the Xilinx-based Linux kernel) and hardware (the ZedBoard). This ambiguity led to confusion for some users and implied a nonexistent reliance on the ZedBoard. Starting with OpenCPI 1.1, the software platform for most Zynq-based hardware is labeled ``\verb+xilinx13_3+'', analogous to ``\verb+centos7+''. The ``13\_3'' is shorthand for Xilinx's Linux release from the Third Quarter (Q3) of 2013. This means that previous code that used an \texttt{OCPI\_TARGET\_PLATFORM} of \texttt{zed} must now be changed to \texttt{xilinx13\_3}.

\subsection{RCC Cross-compilation No Longer Uses \texttt{OCPI\_CROSS\_HOST}}
% AV-816, AV-1998, AV-2143
Previous OpenCPI releases used \texttt{OCPI\_CROSS\_HOST} to define RCC cross-compilation. This required the usage of less-than-memorable values such as \texttt{arm-xilinx-linux-gnueabi}. The new manner is to use \texttt{OCPI\_TARGET\_PLATFORM}, \texttt{RccPlatforms}, or \texttt{RccHdlPlatforms}, which allow more intuitive and consistent values (See Section~\ref{sec:11_platform_names}). For example, the example above could be replaced with ``\texttt{OCPI\_TARGET\_PLATFORM=xilinx13\_3}'', ``\texttt{RccPlatforms=xilinx13\_3}'', or ``\texttt{RccHdlPlatforms=zed}''.\\

The \texttt{RccPlatforms} and \texttt{RccHdlPlatforms} variables allow the targeting of multiple platforms with a single \verb+make+ call.
% AV-2363
While either format can be used for Workers, ACI Applications can only be built for a single target platform using the \texttt{OCPI\_TARGET\_PLATFORM} variable.

\subsection{Updating a 1.0.x Unit Test for the 1.1 Framework}
% AV-1869
Some unit tests for Components were released with the 1.0.x version of \texttt{ocpiassets} that relied upon simulator availability or certain platform names reported by \texttt{ocpirun} (see Sections~\ref{sec:11_simulators} and \ref{sec:11_platform_names}). If any users have developed their own unit tests based on these, some updates may be required for them to work using the new release.\\

\begin{minipage}{\linewidth}
All of the provided unit tests have been updated to work with the new release and can be used for reference. If the previous unit test is using \texttt{ocpirun}, the \texttt{Makefile} needs to be updated to add the following to any lines that are forming the execution string:\\

\forceindent\code{-P \$@=\$P}\\

This is forcing the platform of your unit test to be set explicitly with \texttt{ocpirun}'s \texttt{-P} option. \\
\end{minipage}

If the unit test is using an ACI Application to run the unit test, the platform needs to be set similarly within the C++ source. The Platform will be passed from the \texttt{Makefile} to the ACI Application as a command-line argument by adding \code{\$P} to the end of any execution strings. The source code needs to be updated to use this new argument by adding the following to the C++ application, while changing ``\texttt{XXX}'' to your Worker's name and ``\texttt{2}'' to the correct argument number based on your current inputs:\\
\begin{minipage}{\linewidth}
\lstset{language=C++,
  basicstyle=\color{Blue}\ttfamily, % Blue (real blue) not blue (AV header blue)
  stringstyle=\color{Green},
}
\begin{lstlisting}[language=c++]
  std::string pf("XXX=");
  pf += argv[2];
  OA::PValue params[] = {
  ...
  OA::PVString("platform", pf.c_str()),
  ...
  OA::PVEnd};
  ...
  OA::Application app(appNameXml, params);
\end{lstlisting}
\end{minipage}
~\\
This patch is adding the platform that is passed in (via \texttt{argv[2]}) to the \texttt{params} array that is used to constrain the application's search space.\\

The user could do a full conversion to the new testing framework released with 1.1, but this is expected to be more work.

\subsection{Prerequisite RPM Changes}
\label{sec:11_prereq}
% AV-1117
The Open Source \href{http://tukaani.org/xz/}{XZ Utils} has replaced the LZMA Utils. This has caused the provided RPM to change names. Additionally, new RPMs are now provided for other prerequisite packages; consult the \textit{Installation Guide} for a list. An upgrade to the new RPMs \textit{should} cause previous versions to be removed, but the recommended procedure is to uninstall all 1.0.x RPMs before installing 1.1.\\

% AV-1788
For the first time, OpenCPI is providing a pre-packaged third-party library that is not directly required by the Framework: \href{http://liquidsdr.org/}{liquid-dsp}. This is provided to assist end users in the creation of DSP-heavy RCC Workers that execute on all currently-supported platforms without requiring any additional configuration for cross-compilation. It is treated like any other prerequisite library; usage information can be found in the \textit{OpenCPI RCC Development Guide}.

\subsection{Deprecated RCC controlOperations}
% AV-1711, AV-1674
The RCC \texttt{controlOperations} \texttt{afterConfigure} and \texttt{beforeQuery} have been deprecated and removed from the IDE. They were never called by the Framework and the C++ interface provides the finer-granularity \texttt{XXX\_read()} and \texttt{XXX\_written()} notification methods.

\subsection{64-Bit Build Host Issues (``Value too large for defined data type'')}
% AV-1838
Some 32-bit cross-compilers exhibit somewhat-rare problems on 64-bit host machines using file systems that allow 64-bit inodes, \textit{e.g.} XFS. A new RPM, \path{ocpi-rereq-build_support-inode64}, provides a workaround. Additional information can be found in the Picoflexor T6A documentation.

\section{Major Known Deficiencies}
This is a list of major known deficiencies at the release of 1.1 that were not previously documented in Section~\ref{sec:101}. This is \textit{not} an exhaustive list.

\subsection{Maximum Message Length in PCI-Based Platforms}
% AV-1392, AV-2105
\label{bug:1392}
PCI-based platforms, \textit{e.g.} ML605 and ALST4, are limited to a 32KB buffer. By default, that buffer is split into two, resulting in two 16KB buffers. The maximum message length, in bytes, is then 16KB-16\footnote{16 bytes required for metadata}. RCC Workers will see any data beyond the limit as zero-filled.

\subsection{MAC Address on ZedBoard when Using the xilinx13\_3 Software Platform (use xilinx13\_4 to avoid the issue)}
% AV-2400, AV-2403
\label{bug:2400}
The currently used Linux release (``\texttt{xilinx13\_3}'') cannot properly set the MAC address on the ZedBoard. This should only affect users who have \textit{more than one ZedBoard} on a single network. Consult the \textit{ZedBoard Getting Started Guide} for a workaround.

\subsection{Platform Development Guide}
% AV-1585
\label{bug:1585}
While all documentation is constantly under improvement, the \textit{Platform Development Guide} in particular is currently undergoing major changes, in part due to the SDP improvements. If an end user intends to create a Board Support Package (BSP) for a new target platform, they should contact the OpenCPI Team to ensure the latest Guide is used.

% === End of 1.1

\newpage
\origsection{Release 1.0.1}
\def\ocpiversion{v1.0.0}  % Need to redefine so doc links are correct
\label{sec:101}
These are ``Release Notes'' from Version 1.0.1 that are still relevant as of Version 1.1.
\section{OpenCPI HDL Assembly Filename Constraint}
\label{bug:1035}
% AV-1035
Due to a limitation with the ISE Simulator (isim), the filename of any HDL Assembly must be all lowercase letters. A capital letter anywhere in the filename will result in an error.

\section{32-bit Architecture File Size Limit}
\label{bug:693}
% AV-693
On some software platforms, there will be an error when writing files greater than 2\textsuperscript{31} bytes (about 2.2 GB), especially if using NFS. This includes the ARM 32-bit architecture on Zynq-based platforms.

\section{Eclipse Project Description File}
A necessary file known as the project description file (\verb+.project+) is generated when creating a Project in the AV GUI. This file is required by Eclipse and is used to describe the project in its workspace. Removal of this file will cause an error.

\section{Refreshing the AV GUI}
Whenever files are being created or removed via command-line for an Project, the Project within the IDE needs to be refreshed. Examples include executing \verb+make clean+, \verb+make tests+, \verb+make rcc+, etc. Many of the \verb+make+ commands will create or remove files in the Project, so it is important to refresh the Project within the IDE to reflect the changes.

\section{Non-default Xilinx Installation Locations}
OpenCPI assumes Xilinx's installation location is \verb+/opt/+. If the Xilinx tools were installed in another location, the cross compiling environment variable can not be inferred correctly. To resolve this issue, refer to the \path{/opt/opencpi/cdk/env/xilinx.sh.example} file and the \textit{Installation Guide}.

\section{Zero-Length Message Finite State Machines}
\label{sec:101_zlm}
Some workers make use of a finite state machine to monitor a zero-length message (\textit{ZLM}) from an upstream worker. This implementation was designed specifically with unit tests in mind so that simulations could be ended with an end-of-file (EOF) condition from the File Read Worker rather than waiting for a fixed amount of time. Simulation times vary across machines and Workers, so predicting how much time a Worker might need on various machines is not deterministic. In the future, the handling of zero-length message may change, but the current finite state machines for handling them are provided to complete the unit tests of the workers.
\end{appendices}
\end{document}<|MERGE_RESOLUTION|>--- conflicted
+++ resolved
@@ -93,11 +93,8 @@
 			\hline
 			v2.3.0 & Updates for 2.3.0 release & 09/2021 \\
 			\hline
-<<<<<<< HEAD
-=======
 			v2.4.0 & Updates for 2.4.0 release & 10/2021 \\
 			\hline
->>>>>>> 15346588
 		\end{tabularx}
 	\end{table}
 \end{center}
@@ -133,8 +130,6 @@
 \def\ocpiversion{latest}  % Need to redefine so doc links are correct
 \section{Enhancements}
 
-<<<<<<< HEAD
-=======
 \subsection{Training Improvements}
 \label{sec:24_training}
 This release provides updates to Tutorials 1 through 4 to demonstrate the use of the OpenCPI GUI and to bring the tutorials up to OpenCPI ``best practices''. This release also adds several new tutorials, both ``software only'' (running on the xsim simulator) and ``hardware'' (running on the plutosdr platform).  The OpenCPI briefings have also been updated to OpenCPI best practices and two additional briefings have been added (one for an overview of the Application Control Interface, and one to introduce tools and techniques for debugging).\\
@@ -195,7 +190,6 @@
 \def\ocpiversion{v2.3.0}
 \section{Enhancements}
 
->>>>>>> 15346588
 \subsection{PicoEVB HDL Platform}
 \label{sec:23_picoevb}
 This release adds preliminary (as in ``\textbf{beta}'' -- as in ``\textbf{not everything works}'') support for the ``\code{PicoEVB}'' HDL platform, which is a PCIe-based FPGA device.  Significantly, this is the first PCI device that OpenCPI has supported in many years, and it is the first to use the modern dataplane infrastructure (SDP) with PCI Express.  It can be used as an example for supporting future PCIe-based FPGA platforms.\\
@@ -306,10 +300,6 @@
 
 % === End of 2.3.0
 
-<<<<<<< HEAD
-\beginoldnotes
-=======
->>>>>>> 15346588
 \origsection{Release 2.2.0}
 \def\ocpiversion{v2.2.0}
 \section{Enhancements}
