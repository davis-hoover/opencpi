\iffalse
This file is protected by Copyright. Please refer to the COPYRIGHT file
distributed with this source distribution.

This file is part of OpenCPI <http://www.opencpi.org>

OpenCPI is free software: you can redistribute it and/or modify it under the
terms of the GNU Lesser General Public License as published by the Free Software
Foundation, either version 3 of the License, or (at your option) any later
version.

OpenCPI is distributed in the hope that it will be useful, but WITHOUT ANY
WARRANTY; without even the implied warranty of MERCHANTABILITY or FITNESS FOR A
PARTICULAR PURPOSE. See the GNU Lesser General Public License for more details.

You should have received a copy of the GNU Lesser General Public License along
with this program. If not, see <http://www.gnu.org/licenses/>.
\fi

%----------------------------------------------------------------------------------------
% Required document specific properties
%----------------------------------------------------------------------------------------
\def\docTitle{Release Notes}
\def\snippetpath{snippets}
%----------------------------------------------------------------------------------------
% Global latex header (this must be after document specific properties)
%----------------------------------------------------------------------------------------
\input{\snippetpath/LaTeX_Header}
\newcommand{\bugref}[1]{\nameref*{bug:#1} (cf.~\ref{bug:#1})}
\newcommand{\forceindent}{\leavevmode{\parindent=1em\indent}}
\newcommand{\ocpidev}{\code{ocpidev} }
\setlength{\parindent}{0pt}  % Don't indent all paragraphs
%----------------------------------------------------------------------------------------
% This command will make diffs look better in the future...
%----------------------------------------------------------------------------------------
\newcommand{\beginoldnotes}{
% Demote sectional commands from here on out - https://tex.stackexchange.com/a/61803
% This lets us just move the text from above and add a new "origsection" header
\let\origsection\section%
\let\section\subsection%
\let\subsection\subsubsection%
\let\subsubsection\paragraph%
\let\paragraph\subparagraph%
% Make section numbers (Roman)-(Roman).(Arabic) instead of previously defined (Roman)-(Arabic).(Arabic), e.g. old release's II-3 becomes B-II.3 not B-2.3
\renewcommand\thesection{\Roman{section}}
\renewcommand\thesubsection{\thesection-\Roman{subsection}}
\newpage
\begin{appendices}
The Release Notes from previous releases are included here as reference for still-existing bugs, relevant upgrading notes for users of very old versions, etc.
}
% end of beginoldnotes
%----------------------------------------------------------------------------------------

\begin{document}
\maketitle
\thispagestyle{empty}
\newpage

\pagenumbering{roman}
\begin{center}
	\textit{\textbf{Revision History}}
	\begin{table}[H]
		\label{table:revisions} % Add "[H]" to force placement of table
		\begin{tabularx}{\textwidth}{|c|X|l|}
			\hline
			\rowcolor{blue}
			\textbf{Revision} & \textbf{Description of Change} & \textbf{Date} \\
		    \hline
			v1.0.1 & Initial creation & 05/2016 \\
			\hline
			v1.1.0 & Updates for 1.1 release & 03/2017 \\
			\hline
			v1.2.0 & Updates for 1.2 release & 08/2017 \\
			\hline
			v1.3.0 & Updates for 1.3 release & 01/2018 \\
			\hline
			v1.3.1 & Updates for 1.3.1 release & 03/2018 \\
			\hline
			v1.4.0 & Updates for 1.4.0 release and moved previous to appendices & 10/2018 \\
			\hline
			v1.5.0 & Updates for 1.5.0 release & 04/2019 \\
			\hline
			v1.6.0 & Updates for 1.6.0 release & 01/2020 \\
			\hline
<<<<<<< HEAD
			v1.7.0 & Updates for 1.7.0 release & 6/2020 \\
			\hline
			\end{tabularx}
		\end{table}
	\end{center}

=======
			v1.7.0 & Updates for 1.7.0 release & 06/2020 \\
			\hline
			v2.0.0 & Updates for 2.0.0 release & 10/2020 \\
			\hline
		\end{tabularx}
	\end{table}
\end{center}
>>>>>>> ed84dedd
\newpage

\tableofcontents
% Make section numbers (Roman)-(Arabic).(Arabic) instead of default (Arabic).(Arabic).(Arabic)
\renewcommand\thesection{\Roman{section}}
\renewcommand\thesubsection{\thesection-\arabic{subsection}}
\newpage
\pagenumbering{arabic}
\section*{Overview}
This document contains corrections, changes, and enhancements made to OpenCPI since the previous release. It can never encapsulate \textit{every} change or bug fix, but attempts to assist previous users in getting up and running as swiftly as possible. The \textit{general} format of this document is to answer user questions:
\begin{itemize}
\item Section~I (``Enhancements'') describes ``\textit{What's New?}'' about the current release.
\item Section~II (``Changes and Notes'') is ``\textit{What do I need to be aware of as a \textbf{previous} user of the Framework?}''
\item Section~III (``Major Known Deficiencies'') is for \textit{all} users to answer ``\textit{What bugs should I be aware of?}''
\end{itemize}
The \href{sec:appendices}{appendices} contain the Release Notes from previously released versions of the Framework, roughly following the same format, e.g. \ref{sec:13_enhancements}, being Section~I of the v1.3~Appendix, is the ``Enhancements'' that were added to Release 1.3.

\iffalse
%\origsection{Release XXX}
%\def\ocpiversion{vXXX}  % Need to redefine so doc links are correct
\section{Enhancements}
\section{Changes and Notes}
\section{Major Known Deficiencies}
\label{sec:XX_bugs}
\subsection{Previously Documented Deficiencies}
% === End of XXX
\fi

<<<<<<< HEAD
%\origsection{Release 1.7.0}
\def\ocpiversion{latest}
=======
%\origsection{Release XXX}
\def\ocpiversion{latest}  % Need to redefine so doc links are correct
\section{Enhancements}

\subsection{Deprecations}
\label{sec:20_deprecations}
The following have been marked as ``deprecated'' and support has been been removed in OpenCPI 2.x.
\begin{itemize}
\item CentOS 6 reaches end-of-life on 30 Nov 2020 and will no longer receive updates or security patches by the CentOS maintainers. Because of this, OpenCPI has dropped support for CentOS 6 as a development platform and an RCC runtime platform.
\end{itemize}

\subsection{Binary Distribution Builds}
\label{sec:20_binary_distribution}
For parties interested in providing OpenCPI binary packages for distribution, the \code{OCPI\_{}DISTRO\_{}BUILD} environment variable has been added.  If set to "1", OpenCPI build/installation scripts will produce binaries that can be run on any supported x86\_{}64 platform.

\subsection{CentOS 8}
\label{sec:20_centos8}
Support for CentOS 8 as an RCC only development platform has been added. HDL support will be made available when vendor tools support CentOS 8. CentOS 7 is still the recommended development platform for new and existing OpenCPI projects.

\subsection{Digital Radio Controller for E31x}
\label{sec:20_digital_radio}
Adds digital radio controller (DRC) implementation for E31x platform. FSK app \code{fsk\_{}dig\_{}radio\_{}ctrl} is updated to show RX, TX, TXRX and is capable of being run using both \code{ocpirun} and ACI app.

\subsection{Man Pages}
\label{sec:20_man_pages}
Additional man pages for \code{ocpidev} nouns are available. This includes man pages for: \code{ocpidev-application}, \code{ocpidev-assembly}, \code{ocpidev-card}, \code{ocpidev-component}, \code{ocpidev-device}, \code{ocpidev-library}, \code{ocpidev-platform}, \code{ocpidev-primitive}, \code{ocpidev-protocol}, \code{ocpidev-registry}, \code{ocpidev-slot}, \code{ocpidev-subdevice}, \code{ocpidev-test}, \code{ocpidev-worker}.\\

New man pages include: \code{ocpiadmin}, \code{ocpidriver}, \code{ocpihdl}, \code{ocpiremote}, \code{ocpirun}, \code{ocpiserve}, \code{ocpiview}\\

When the OpenCPI environment is setup using \code{opencpi-setup.sh}, the man pages can be viewed using the man command, e.g. \code{man ocpidev}.\\

Man pages are also available in HTML form at \code{\${}OCPI\_{}CDK\_{}DIR/doc/man/html} including cross references between man pages.

\subsection{\code{ocpiadmin}}
\label{sec:20_ocpiadmin}
A new command line tool \code{ocpiadmin} has been added. This new tool replaces \code{scripts/install-platform.sh} and \code{scripts/deploy-opencpi.sh} on source-installed OpenCPI development platforms. Usage of \code{ocpiadmin} requires the OpenCPI environment be setup.\\
Example usage of \code{ocpiadmin}:
\begin{lstlisting}
# Required
source cdk/opencpi-setup.sh -s

# Install xsim platform
ocpiadmin install platform xsim

# Install e31x platform
ocpiadmin install platform e31x -p ocpi.osp.e3xx

# Additional help
ocpiadmin install --help
\end{lstlisting}

\subsection{Optional Slave Support}
\label{sec:20_optional_slave_support}
Optional slaves means these things:
\begin{itemize}
\item the proxy developer can declare that slaves are optional (the app can leave some out)
\item the proxy developer can use a runtime query to see if a slave it declared as optional, is in fact present or not.
\item the app developer can specify only a subset of the slaves of a proxy
\item the attributes in the slave element in the OAS use ``slave" and ``instance" rather than ``name"
\end{itemize}

\subsection{Proxy Slaves}
\label{sec:20_proxy_slaves}
When a proxy instance in an application specifies no slaves, the application will be searched for possible slaves that belong to that proxy (that are the right worker).  If this is ambiguous there will still be an error.

\subsection{Selection Expressions}
\label{sec:20_selection_expressions}
The ``worker'' variable is now available in selection expressions, and the ``worker'' attribute of application instances can now include the authoring model suffix.

\subsection{Ubuntu 18.04}
\label{sec:20_ubuntu18}
Support for Ubuntu 18.04 as a full development host has been added. Ubuntu 18.04 is the only platform that supports OpenCPI integration with GNU Radio's ``GNU Radio Companion''. Developers and users of OpenCPI looking to use Ubuntu as a development host platform instead of CentOS are highly encouraged to use Ubuntu 18.04 instead of Ubuntu 16.04.

\subsection{Xilinx RCC Platforms}
\label{sec:20_xilinx_rcc_platforms}
Support for additional Xilinx platforms as been added. New additions include: \code{xilinx13\_{}4\_{}arm}, \code{xilinx17\_{}1\_{}aarch32}, \code{xilinx17\_{}1\_{}aarch64}, \code{xilinx17\_{}2\_{}aarch32}, \code{xilinx17\_{}2\_{}aarch64}.\\

These new platforms, along with existing platforms, can be built using the new \code{ocpiadmin} tool.


\section{Changes and Notes}

\subsection{Component Library Searching Algorithm}
\label{sec:20_component_library_searching}
Component Libraries are searched per project, with all indicated libraries searched in a project before moving to the next project. Previously, this was ``library first'' which caused confusing results. If a worker in an assembly is found in a library, it is chosen even if not built for the target platform. This is to maintain consistency between library searching that is target-independent with library searching by tools that is target-dependent.

\subsection{\code{ocpigen}}
\label{sec:20_ocpigen}
The ``built-in'' properties are now ``hidden'' from the property dump display unless explicitly enabled.

\subsection{PlutoSDR RCC Platform Support}
\label{sec:20_plutosdr}
PlutoSDR RCC platform has been updated to use new version 0.32. Installation of the platform no longer builds pluto.frm image as pre-built image by Analog Devices can be used directly. Cross compiler tools have also been updated to use Xilinx version 2019.2 and no longer require a separate installation of Xilinx 2018.3 SDK. NFS is not supported in this version of the kernel which implies drop of support for network mode; standalone and remote modes are still supported.

\subsection{Primitive Libraries \code{util} and \code{bsv}}
\label{sec:20_util_bsv_library}
The util and bsv primitive libraries are not automatically made available to workers, to reduce namespace pollution. Primitive libraries are transitive - if a worker needs a library, the assembly automatically knows that and you do not have to mention the primitive library for the assembly.\\

The bsv library usage is deprecated and it is now scoped in VHDL by the name of the package it exists in, so that a typical usage in VHDL is: \code{library ocpi\_{}core\_{}bsv; use ocpi\_{}core\_{}bsv.all}\\

In general, primitive libraries can be labeled as being qualified by the package id of the project it is in, so that a developer does not need to now if the library name is used elsewhere.

\subsection{Test Bitstream \code{testbias}}
\label{sec:20_testbias}
The test bitstream \code{testbias} is always exported and exists at the top of the framework's directory for the HDL platform. This same file is made available for SD cards as well as when using \code{ocpiremote} to run a remote system.

\subsection{Tutorials}
\label{sec:20_tutorials}
More of the assets created in the tutorials are now in the tutorial project.

\section{Major Known Deficiencies}
\label{sec:20_bugs}

\subsection{Previously Documented Deficiencies}
The following deficiencies are still present in 2.0:
\begin{itemize}
\setlength\itemsep{0em} %tighten
\item \bugref{693}
\item \bugref{1035}
\item \bugref{1113}
\item \bugref{1392}
\item \bugref{2477}
\item \bugref{3783}
\item \bugref{2811}
\end{itemize}

% === End of 2.0.0

\beginoldnotes
\origsection{Release 1.7.0}
\def\ocpiversion{v1.7.0}
>>>>>>> ed84dedd
\section{Enhancements}
\subsection{ADC/DAC Clocking Architecture}
\label{sec:17_adc_dac}
A new clocking and timestamping model has been implemented for ADC and DAC devices that is expected to be rolled out across all HDL platforms and devices for 2.0.  It simplifies some device workers, minimizes clock-domain crossing and time-jitter for sample data, as well as supports the \code{ComplexShortWithMetadata} protocol more directly. All new device support for ADC/DAC/transceiver devices should use this model.  It is described in the \githubio[OpenCPI Platform Development Guide]{OpenCPI_Platform_Development_Guide.pdf}, section 5.5.9.  For 1.7 it is implemented on the e31x and zed+fmcomms platforms.

\subsection{Built-in \code{platform} Project}
\label{sec:17_platform_project}
The new built-in \code{platform} project contains reference platforms and support for generic devices and cards. The \code{zed} and \code{zed\_{}ise} platforms have been moved to this project, with future reference platforms expected to follow. Most device support in the built-in \code{assets} project is expected to migrate to the \code{platform} project for 2.0. Any OSP project which relies on such generic support or reference platforms should include \code{ocpi.platform} as a project dependency. See the README file in this new built-in project for more details.

\subsection{CIC Decimator RCC work-a-like}
\label{sec17_cic_dec}
<<<<<<< HEAD
An RCC work-a-like of the \code{CIC\_{}Dec.hdl} worker has been added to the built-in project ``assets".
=======
An RCC work-a-like of the \code{CIC\_{}Dec.hdl} worker has been added to the built-in project ``assets''.
>>>>>>> ed84dedd

\subsection{Clock Generator Primitive}
\label{sec:17_clocking}
A new clocking library has been added to \path{core/hdl/primitives}. This is a preliminary view of how OpenCPI will handle vendor clock generator support.

\subsection{Man Pages}
\label{sec:17_man_pages}
<<<<<<< HEAD
Man pages are available for the ocpidev command and its subcommands. When the OpenCPI environment is setup using \code{opencpi-setup.sh}, the man pages can be viewed using the man command, e.g. "man ocpidev".
=======
Man pages are available for the \code{ocpidev} command and its subcommands. When the OpenCPI environment is setup using \code{opencpi-setup.sh}, the man pages can be viewed using the man command, e.g. \code{man ocpidev}.
>>>>>>> ed84dedd

\subsection{\code{ocpiremote}}
\label{sec:17_ocpiremote}
\code{ocpiremote.py} was added to remove, or reduce, the need for setting up NFS for the purposes of remote application execution and development. When the OpenCPI environment is setup using \code{opencpi-setup.sh}, running \code{ocpiremote --help} will list available subcommands. Additional help for each subcommand is available via \code{ocpiremote <subcommand> --help}.

\subsection{PlutoSDR HDL Platform Support}
\label{sec:17_plutosdr}
Support for plutosdr platform based on adi\_{}plutosdr0\_{}31 RCC platform has been added. The plutosdr platform is the cheapest starter platform for OpenCPI, featuring a Zynq 7010 FPGA and AD9363 transceiver chip on the same board.\\

\textit{\textbf{Note:}} Xilinx SDK 2018.3 is required to build the framework, RCC artifacts, and ACI executables for the plutosdr platform.

\subsection{Protocol complex\_{}short\_{}samples}
\label{sec:17_css}
A new protocol, \code{complex\_{}short\_{}samples}, has been added which is intended to be used for streaming complex data and metadata commonly associated with SDR applications. For expansion of future capabilities, this protocol includes an operation for user-defined metadata. This protocol is expected to replace \code{ComplexShortWithMetadata} in future releases.

\subsection{Ubuntu 16.04 Support}
\label{sec:17_ubuntu_16.04}
Users now have the option of using Ubuntu 16.04 as their host development platform. The level of support for Ubuntu 16.04 is the same as CentOS 7.

\subsection{zcu104 HDL Platform Support}
\label{sec:17_zcu104}
<<<<<<< HEAD
Support for the zcu104 platform based on xilinx19.2 aarch64 RCC platform has been added. The zcu104 platform is like the zed platform: the cheapest "reference" platform for the zynq-ultrascale processor line, that
=======
Support for the zcu104 platform based on xilinx19.2 aarch64 RCC platform has been added. The zcu104 platform is like the zed platform: the cheapest ``reference'' platform for the zynq-ultrascale processor line, that
>>>>>>> ed84dedd
also can support the ad9361.\\

\textit{\textbf{Note:}} Vivado 2019.2 is required to build artifacts for the zcu104 platform. Vivado 2019.2 is not supported on CentOS 6.


\section{Changes and Notes}
\subsection{\code{ComplexShortWithMetadata} Changes}
\label{sec:17_cswm}
Removed \code{user} opcode and further clarified the descriptions of the \code{sync} and \code{end\_{}of\_{}samples} opcodes. This protocol is finalized, meaning little to no future changes.

\subsection{MacOS 10.14 and 10.15}
\label{sec:17_mojave}
Both MacOS 10.14 (Mojave) and MacOS 10.15 (Catalina) have been requalified as RCC-only platforms, which can still be used as a client for remote containers. Support for these RCC-only platforms relies on MacPorts already being installed on the user's system.

\subsection{Optional HDL Ports with \code{clockdirection=in}}
\label{sec:17_hdl_clockdirection}
Optional HDL worker ports that have the ``clockdirection" attribute set to ``in" are now supported.

\subsection{Python Scripts}
\label{sec:17_python_scripts}
Removed all Python 2 related packages and dependencies for OpenCPI. On CentOS 6, there are still python 2 related packages being installed as the \code{gpsd} prerequisite requires python 2 for SCons.\\

The shebangs in all OpenCPI python scripts have been changed from \code{\#{}!/usr/bin/env python3.4} to\\ \code{\#{}!/usr/bin/env python3} allowing for greater portability across operating systems that provide different python 3.x versions.\\

All OpenCPI python scripts have had their execute bit set so they can be executed directly without having to explicitly invoke a python interpreter.\\

\textit{\textbf{Note:}} OpenCPI requires at least python 3.4 and does not use any newer features added in later versions of python 3. This minimal version requirement is based on what is available for CentOS 6. OpenCPI installation on CentOS 7 installs and uses python 3.6 and related packages.

\subsection{SCons 3}
\label{sec:17_scons3}
Related to python 3 changes, the SCons dependency was updated from SCons 2 to SCons 3 on CentOS 7. Due to how SCons is packaged for CentOS 7, one cannot have both \code{scons} and \code{scons3} RPMs installed due to conflicts with the RPMs. SCons is used for building the \code{gpsd} prerequisite.

\subsection{SD Card Export Model}
\label{sec:17_sd_card}
The process of generating SD cards for embedded systems was revamped and simplified.  In particular the syntax for the platform exports files was changed/enhanced.  Developers of platforms should read the appropriate section in the \githubio[OpenCPI Platform Development Guide]{OpenCPI_Platform_Development_Guide.pdf}.  The change reduces the requirements to change the embedded system's root file system from the manufacturers default.

\section{Major Known Deficiencies}
\label{sec:17_bugs}

\subsection{HDL Platform zed\_{}ise Build Error}
\label{bug:1113}
Known issue with building HDL platform \code{zed\_{}ise}. See \href{https://gitlab.com/opencpi/opencpi/-/issues/1113}{\#{}1113} for status of this issue.

\subsection{Remote Development using Network Mode Scripts}
\label{bug:1117}
Known issue related to using network mode scripts for remote development (ex. \code{mynetsetup.sh}). Status can be tracked here: \href{https://gitlab.com/opencpi/opencpi/-/issues/1117}{\#{}1117},  \href{https://gitlab.com/opencpi/opencpi/-/issues/1204}{\#{}1204}

\subsection{RPM Support}
\label{bug:17_rpms}
RPMs are not supported in OpenCPI 1.7.0. Support will be added in OpenCPI 2.0.0.

\subsection{Previously Documented Deficiencies}
The following deficiencies are still present in 1.7:
\begin{itemize}
\setlength\itemsep{0em} %tighten
\item \bugref{693}
\item \bugref{1035}
\item \bugref{1392}
\item \bugref{2400}
\item \bugref{2477}
\item \bugref{3783}
\item \bugref{2811}
\end{itemize}

% === End of 1.7

<<<<<<< HEAD
\beginoldnotes
=======
>>>>>>> ed84dedd
\origsection{Release 1.6.0}
\def\ocpiversion{v1.6.2}  % Need to redefine so doc links are correct
\section{Enhancements}
\subsection{Support for Workers with Separate Control and Data Clocks} % AV-3840
\label{sec:16_clocks}
Each worker data port can now declare whether the clock domain of the port's signals is:
\begin{itemize}
\setlength\itemsep{0em} %tighten
\item The same as the control port and clock (as before, which is still the default)
\item Based on an output clock driven by worker code, indicated using the \code{clockDirection='out'} attribute
\item Based on an input clock accepted into the port, indicated using the \code{clockDirection='in'} attribute
\item The same as some other port of the worker, indicated using the \code{clock='\textit{other-port-name}'} attribute
\end{itemize}
One important use case for this is for all data communication and data processing to happen in a clock domain
different from the control clock domain.
When worker ports are connected that are in different clock domains, a clock-domain-crossing adapter is inserted which is conservative with respect to the relative clock rates and phasing.

For more information, consult the \githubio[OpenCPI HDL Development Guide]{OpenCPI_HDL_Development_Guide.pdf}.

\subsection{Issues Database for OpenCPI is now Publicly Accessible}
\label{sec:16_issues}
Prior to this release, the issues/bug database used by the active OpenCPI developers and maintainers was private and not visible.  Now the OpenCPI developers and maintainers use the GitLab issues database that is associated with the new public GitLab repository at \url{gitlab.com/opencpi/-/issues}.

\subsection{Source Installation Simplified}
\label{sec:16_install}
When installing from source,  various steps of installation, including the AV GUI installation and cross-building for embedded software and FPGA platforms, requires fewer steps and less complexity. Installation of an FPGA simulator has also been simplified since the Vivado WebPack package no longer requires any licensing at all.  See the \githubio[OpenCPI Installation Guide]{OpenCPI_Installation_Guide.pdf}.

\subsection{Time Service Interfaces were Upgraded for better Timestamping Support}
\label{sec:16_time}
For platform developers, the properties of the \code{time\_server} worker instantiated in all platform configurations have been updated and clarified.  The VHDL signals associated with the timebase and timeservice platform port types have new signals.  The time service now supports the indication as to whether the time values come from valid GPS-based time.  Platforms with GPS receivers connected to CPU serial ports (e.g. Ettus e310) enable time values provided on worker time interfaces to be GPS-based time values.  This is a technology preview until the next release when most supported platforms will use this capability to provide GPS-based timestamping to workers.

\subsection{New Features for Simplifying ADC/DAC Devices Workers and Enabling Timestamping}
\label{sec:16_adcdac}
For platform developers, special workers have been developed to allow the data ports of ADC and DAC device workers to remain in the sample clock domain and not be involved in timestamp injection.  These are a technology preview
until the next release when they will be used for supported platforms.  See the specs and workers for \code{data\_src\_adc} and \code{data\_sink\_dac} in \code{projects/assets/hdl/device/}.  Similarly there is now a new timestamping worker that receives inputs in the sample clock domain.  See \code{timestamper\_sdcd} in \code{projects/assets/components/util\_comps}.

\section{Changes and Notes}
\subsection{Repository of OpenCPI moved to GitLab.com}
\label{sec:16_repo}
The git repository site where OpenCPI is hosted and actively maintained is now \code{gitlab.com}.  The documentation for releases is found at \url{opencpi.gitlab.io}.

\subsection{Project with Content for Tutorials is in the Core Repository}
\label{sec:16_tutorial}
The project used for tutorials which was previously in a separate training repository is now in the core OpenCPI repository under \code{projects/tutorial}.

\subsection{MacOS Catalina (10.15) is now Supported for Software Only (no FPGA) Development.}
\label{sec:16_macos}
Software only development (no FPGA tools or simulators) is supported on MacOS Catalina.  It relies on the \code{macports} package manager already being installed on the system, from \url{macports.org}.

\subsection{The gpsd package is now a prerequisite for all OpenCPI systems.}
\label{sec:16_gpsd}
OpenCPI now has a core dependency on this package (\url{gpsd.gitlab.io/gpsd}) and it will be built for all development hosts and embedded systems and used in a way that will not conflict with systems that already have \code{gpsd} installed.

\subsection{Optional Environment Settings for a Source Installation are in a New File.}
\label{sec:16_userenv}
All environment settings for OpenCPI (which are all optional), should be set in the \code{user-env.sh} file at the top
level of the installation.  This file is automatically read when the OpenCPI environment is established.

\section{Major Known Deficiencies}
\label{sec:16_bugs}

\subsection{RPM Installation is not Supported in Release 1.6.0}
\label{bug:norpm}
In the initial 1.6.0 release of 1.6, RPM installation is not supported.  Only source installation is supported, as described in the \githubio[OpenCPI Installation Guide]{OpenCPI_Installation_Guide.pdf}.  RPM installations will be supported by the next minor release.


\subsection{Previously Documented Deficiencies}
The following deficiencies are still present in 1.6:
\begin{itemize}
\setlength\itemsep{0em} %tighten
\item \bugref{693}
\item \bugref{1035}
\item \bugref{1392}
\item \bugref{2400}
\item \bugref{2477}
\item \bugref{3783}
\item \bugref{2811}
\end{itemize}

The following previously-documented deficiencies have been fixed in this release:
\begin{itemize}
\setlength\itemsep{0em} %tighten
\item \bugref{2241}
\item \bugref{3193}
\item \bugref{4307}
\end{itemize}

% === End of 1.6

\newpage
\origsection{Release 1.5.0}
\def\ocpiversion{v1.5.0}  % Need to redefine so doc links are correct
\section{Enhancements}
\subsection{New Digital Radio Controller Front-End Control Paradigm} (Technology Preview) % AV-3840
\label{sec:15_drc}
This release includes a new OpenCPI Specification File (OCS) which represents the next-generation interface for Radio Frequency (RF) command and control.
This generation improves upon the previous by removing RF vs. Base Band (BB) specificity, allowing for runtime querying of acceptable settings, and supporting multiple RF channels.
Each of these marks an important step towards supporting truly hardware-agnostic RF applications. \\

For more information, consult \path{Dig_Radio_Ctrlr.pdf}.
\subsection{New Time-Based Protocol (``\code{ComplexShortWithMetadata-prot}'') (Technology Preview)} % AV-4804
\label{sec:15_protocol}
One of the major improvements as of 1.5 is to have timestamped data flow from end-to-end using the ``RxApp'' on an E3xx example platform. To achieve this, ``\path{ComplexShortWithMetadata-prot}'' was created. The source to this Protocol (\path{<core>/specs/}) has various comments explaining the new opcodes and arguments as well as example usage.
\subsection{New Time-Based Assets Project (``\code{assets\_ts}'') (Technology Preview)} % AV-5217
\label{sec:15_assets_ts}
The workers required to achieve the previously mentioned goal of timestamped data within ``RxApp'' were derived from those within ``assets'' but are now in their own Project, ``assets\_ts''. This Project mostly exists to work around current limitations within the Framework; whether or not it will continue to exist or if the timestamped versions will return to ``assets'' is still to be determined.

\subsection{New HDL Worker Port Interfaces} % AV-4961
\label{sec:15_smart_wrappers}
A new HDL Worker port interface is now available that considerably reduces code complexity when a Worker ``doesn't care'' about message boundaries, \textit{e.g.} when streaming sequences of data. This interface is currently requested by noting in the OWD that it is ``\texttt{version=2}'' and this interface will become the default in OpenCPI 2.0. Additional information can be found in the \textit{HDL Development Guide}.

\subsubsection*{Some Workers Migrated} % AV-5341
\label{sec:15_v2_workers}
Some of the HDL Workers' source have been updated to use this new ``\texttt{version=2}'' interface to exemplify its usage, while the ``version 1'' (pre-1.5) Worker source code has been migrated to the ``inactive'' Project.
This \textit{should not affect} any applications that previously used these Workers, except the Properties explicitly affecting buffer sizes are now silently ignored.
The following Workers have been upgraded in this way:

\begin{itemize}
\setlength\itemsep{0em} %tighten
\begin{multicols}{3}
\item[] \path{agc_real.hdl}
\item[] \path{cic_dec.hdl}
\item[] \path{cic_int.hdl}
\item[] \path{dc_offset_filter.hdl}
\item[] \path{mfsk_mapper.hdl}
\end{multicols}
\end{itemize}

\subsection{\ocpidev Improvements} % AV-3298 et al
\label{sec:15_ocpidev}
The \ocpidev tool has been significantly improved, including:
\begin{itemize}
\setlength\itemsep{0em} %tighten
\item ability to show \code{utilization} of various HDL Workers and Assemblies % AV-3298
\item \code{show component} shows information about Components, including Properties and Ports % AV-5034
\item \code{show worker} information about Workers, including Properties and Ports % AV-4116
\end{itemize}
See \ref{sec:15_ocpidev_changes} for \ocpidev command changes.
\subsection{New ``Zed'' RCC Platform: \code{xilinx13\_4}} % AV-4848
\label{sec:15_new_zed_rcc}
With the introduction of the RCC Platform \path{xilinx13_4} to support the E310 in 1.4, with release 1.5 there are now RPMs available pairing the Zed with both \path{xilinx13_3} and \path{xilinx13_4}. The RPMs follow the naming convention \textit{opencpi-hw-platform-zed-\textless RCCPlatform\textgreater}. See the \textit{Zed Getting Started Guide} for more information.
\subsection{\code{gdb} and \code{rsync} Provided on \code{xilinx13\_3} and \code{xilinx13\_4} RCC Platforms} % AV-5094
Both of these tools are very helpful with development and an ARM-compiled version is now provided in the SD card images provided by OpenCPI. Out of the box, \path{rsync} must be run \textit{from the radio} targeting the development host; more information is available in the applicable \textit{Getting Started Guides}.
\section{Changes and Notes}
\subsection{Deprecation of the ``Readable'' Attribute}
\label{sec:15_readable}
The ``\code{readable}'' Property Accessibility Attribute has been deprecated and replaced with ``\code{readback}.'' \textit{However}, its use case is very rare and specific; by default all Properties are ``readable'' in the usual context of the term.
Additional information can be found in the \textit{Component Development Guide}.

\subsection{Deprecation of Zipper RF Interface Board}
\label{sec:15_zipper} % AV-5257
The \href{https://wiki.myriadrf.org/Zipper_Interface_Board}{Myriad RF Zipper Interface Board} has been unavailable for purchase for a considerable time. While OpenCPI still \textit{theoretically} supports it, limited available quantities have resulted in its removal from the list of officially supported (and therefore tested) platforms. Support infrastructure has been moved to the ``\texttt{inactive}'' project.
\subsection{E3xx PPS Discipline}
\label{sec:15_e3xx_gps} % AV-4994
The ``e3xx'' Platform Worker timebase interface's PPS disciplining was previously limited to only the E310/E312's ``SYNC'' SMB connector (GPS PPS disciplining was not possible). The source selection is now exposed as a parameter on the Platform Worker.
\subsection{``\code{new\_project\_source}'' script removed} % AV-4482
\label{sec:15_new_project_source}
The utility script noted in \ref{sec:13_restructure} has been replaced by the more versatile ``\path{ocpi-copy-projects}'' script. This new utility is in the user's path and has a ``\texttt{--help}'' option.
\subsection{RCC Worker Parameter Macros Stricter} % AV-5105
If an RCC Worker had been using the undocumented / internal ``macro form'' of a parameter, \textit{e.g.} ``\path{PARAM_biasValue()}'', that form will no longer work. Instead, RCC Workers \textit{must} use the documented form, \textit{e.g.} ``\path{BIAS_PARAM_BIASVALUE}''\footnote{These examples are from the \path{bias_param.c} worker, comparing 1.4 to 1.5.}.
\subsection{\ocpidev Changes}
\label{sec:15_ocpidev_changes}
\begin{itemize}
\setlength\itemsep{0em} %tighten
\item The \code{show projects} command no longer shows tests and primitives with low verbosity (``\path{-v}''); use high verbosity instead (``\path{-vv}'')\footnote{Any automated parsing of data should be using JSON interface, which also needs this additional verbosity.}. % AV-4963
\end{itemize}
\subsection{``\code{myClock}'' HDL Code Deprecated / Removed} % AV-5235
\label{sec:15_myclock}
While revamping and examining the framework's ability to use multiple clocks within HDL Workers, it was found that the ``\code{myClock}'' capability was documented but likely never fully worked. This feature is \textit{planned} to be restored \textit{and tested} for the 1.6 release using a different XML attribute name.
\subsection{Infrastructure OWDs Moved} % AV-5172 AV-5173 AV-5174 AV-5175
Various OWDs\footnote{The OWDs explicitly were \path{metadata.xml}, \path{ocscp.xml}, \path{time_client.xml}, and \path{unoc_node.xml}.} were incorrectly located within the ``core'' Project's ``\path{specs}'' directory, even though they are infra\-structure Workers that an end user shouldn't need to be concerned with. They have been moved out to reduce confusion and clutter.
\subsection{RPM Upgrade Notes} % AV-5245
Some previous RPM-based installations may not have proper dependencies documented for some sub-packages, \textit{e.g.} version 1.4 of \path{opencpi-hw-platform-e3xx-xilinx13_4} requires ``\path{opencpi},'' not \textit{explicitly} ``\path{opencpi} version 1.4.'' This may cause version mismatches when upgrading; \textbf{ensure all packages currently installed on a system are \textit{explicitly} added to the \path{yum} command line when upgrading.}

\subsection{HDL Wrapper Changes} % AV-5271
\label{sec:15_hdl_wrappers}
The internal ``wrapper'' that encapsulates an HDL Worker has changed considerably (see \sref{sec:15_smart_wrappers}).
This has changed the pipeline depths of the inputs and outputs of the Workers.
\textbf{This \textit{should not affect} any users; an Application should \textit{never} make assumptions concerning, or require specific relationships between, the timing of data between Workers\footnote{Other ways timing may be affected would include backpressure from upstream Workers, network latency between remote Containers,  etc.}.}
However, if developers previously made implementation-specific assumptions, their Applications will now fail and will need to be fixed to properly use the Framework to transport \textit{all} required data and metadata.

\section{Major Known Deficiencies}
\label{sec:15_bugs}

\subsection{``udev'' Radio Rules Sometimes Does Not Work} % AV-5275
\label{bug:5275}
Starting with 1.4, some RPMs pre-install symlinks for rules in \path{/etc/udev/rules.d/} for certain radio platforms, \textit{e.g.} a rule to create a symlink from \path{/dev/matchstiq_z1_0} to \path{/dev/ttyUSB0}.
\input{snippets/udev_Reread}

\subsection{Emulators Not Constrained To Specific Containers In Unit Tests} % AV-5496
\label{bug:5496}
When an emulator-based test harness is built for multiple simulators (\textit{e.g.} ``isim'' and ``xsim''), running the unit test does not guarantee that all workers are running on the same container.
For example, when ``\path{lime_dac_ts.test}'' is built for both isim and xsim, test execution could pass for isim, but might later fail with xsim.
Review of the log file shows that the emulator worker is erroneously running on an isim container and not the expected xsim container.
The recommended workaround is to only build and test for a \textit{single} simulator at a given time, ensuring there is only one artifact that satisfies the test's requirements.

\subsection{Provided LiquidDSP Build May Link Incorrectly} % AV-5543
\label{bug:5543}
\textit{Note:} This bug \textit{only} affects source-based building; RPM-based users will not encounter this issue.\\

The ``LiquidDSP'' library is provided as a prerequisite of the ``assets'' Project.
It is currently used by one worker, ``\path{complex_mixer.rcc}'', which uses it for its Numerically Controlled Oscillator (NCO).
If the LiquidDSP library is built on a system that has the ``FFTW'' library installed, it will attempt to use it.
However, any user-developed RCC Worker attempting to use LiquidDSP functions that use the FFTW back-end will fail at runtime with an undefined symbol (\textit{e.g.} \path{fftwf_execute}).
The recommended workaround is to use the compiled \path{libliquid} from the RPM installation (\textit{e.g.} \path{/opt/opencpi/cdk/centos7/lib/libliquid.a} or \path{/opt/opencpi/cdk/xilinx13_3/lib/libliquid.a}) or to rebuild the prerequisites without the FFTW libraries installed.\\

This problem was found late within the 1.5 release cycle and will be addressed with the next major release.

\iffalse % Fixed in both RPM and source; will remove block in 1.6
\subsection{``python3'' Symlink Missing} % AV-5477, AV-5478
\label{bug:5477}
Some ``python3'' RPMs do not provide a default symlink from \path{/usr/bin/python3} to their proper executable\footnote{For example, CentOS~7's \path{python34-3.4.10-1.el7.x86_64} does not, while the slightly-older \path{3.4.9-2.el7.x86_64} did.}.
This is not considered a deficiency of the framework itself, but the Python packager.
If your system does not have \path{/usr/bin/python3}, a system administrator needs to create one for you pointing to your installation of Python3, \textit{e.g.} ``\code{cd /usr/bin; sudo ln -s python3.4 python3}'' for Python 3.4.
The \path{opencpi-devel} RPM works around this by installing a symlink, but non-RPM users \textit{may} need to manually create the symlink.
\fi

\subsection{Previously Documented Deficiencies}
The following deficiencies are still present in 1.5:
\begin{itemize}
\setlength\itemsep{0em} %tighten
\item \bugref{693}
\item \bugref{1035}
\item \bugref{1392}
\item \bugref{2241}
\item \bugref{2400}
\item \bugref{2477}
\item \bugref{3193}
\item \bugref{3783}
\item \bugref{2811}
\item \bugref{4307}
\end{itemize}

The following previously-documented deficiencies have been fixed in this release:
\begin{itemize}
\setlength\itemsep{0em} %tighten
\item \bugref{4173}
\item \bugref{4278}
\item \bugref{4486}
\item \bugref{4526}
\end{itemize}

% === End of 1.5

\newpage
\origsection{Release 1.4.0}
\def\ocpiversion{v1.4.0}  % Need to redefine so doc links are correct
\section{Enhancements}

\subsection{Support for Ettus E310 Platform} % AV-4247
\label{sec:14_e310}
The Ettus Research USRP E310 is now supported within the OpenCPI framework. This includes the changes to the AD9361 device workers for using a CMOS interface, increasing the number of modes that the framework supports\footnote{AD9361 LVDS signaling has been supported since 1.3; cf. \ref{sec:13_ad9361}.} There is currently a limitation of a single TX and RX channel being supported; see the \textit{E3xx Getting Started Guide} for more information.

\subsection{Component Unit Test Enhancements} % AV-3149 and many other tickets
\label{sec:14_test}
The provided Component Unit Test infrastructure has been enhanced to automatically incorporate elements that address common issues when developing HDL workers:
\begin{enumerate}
\setlength\itemsep{0em} %tighten
\item Input message metadata manipulation applied to the Unit Under Test's (UUT) input port(s) helps ensure an HDL Worker can properly handle various message-protocol edge conditions, \textit{e.g.} start-of-message without data until a later clock. \textbf{This manipulation is \textit{not} enabled by default.}
\item Output message throttling applied to the UUT's output port(s). Not respecting ``backpressure'' is often the reason an HDL Worker fails on a ``real'' hardware platform after passing all tests within a simulation. \textbf{This backpressure is now enabled in \textit{all} test benches by default.}
\end{enumerate}
Exercising Workers in this manner during the simulation design phase has been shown to greatly increase the likelihood of success on physical hardware. More information can be found in the \textit{Component Development Guide}.

\subsection{Multi-Slave Proxy Support} % AV-2448
\label{sec:14_multislave}
Previously, a Proxy Worker could only represent a single Worker but not a collection of Workers that had related functions, \textit{e.g.} the transmit and receive paths of a single RF link. This resulted in various workarounds that are not officially supported by the Framework. For example, one user had a Proxy ``peeking'' into the Application to find peer Workers: this does not work with Remote Containers with the Application on another physical machine. Now a Proxy can (optionally) define more than one slave Worker with full interface compatibility with previous implementations \footnote{The interface of using an object named ``\code{slave}'' remains. The type of the object is considered an implementation detail and \textit{has} changed.}. More information can be found in the \textit{Component Development Guide}.

\subsection{Transmit Blanking / Powerdown for DACs} % AV-4273
\label{sec:14_blanking}
Both the AD9361 and LIME DACs are now blanked / powered down\footnote{Implemented by TX RF carrier suppression} when not in use. To perform this on-demand, they use a new ``\code{tx\_event}'' Port/Protocol, as well as properties exposed in their proxies. See the respective Worker datasheets for more details. \textbf{This added capability resulted in a change to the \code{qdac-spec} that may affect current user applications.} If an application used \code{connect=qadc} (\code{connect} attribute), that application will require an additional \code{to} attribute specified directing it to explicitly use the \code{IN} input port.

\subsection{\ocpidev Improvements} % AV-3439 et al
\label{sec:14_ocpidev}
The \ocpidev tool has been significantly improved, including:
\begin{itemize}
\setlength\itemsep{0em} %tighten
\item \code{run} some Applications
\item \code{run} Unit Tests
\item \code{show} Unit Tests within a Project
\item \code{show} additional Project information
\end{itemize}
See \ref{sec:14_ocpidev_changes} for \ocpidev command changes.

\subsection{VHDL-Native Pattern and Capture HDL Workers} % AV-4118
\label{sec:14_pattern_capture}
The \code{pattern\_v2} and \code{capture\_v2} Workers have been written from the ground up in VHDL to replace the machine-generated Verilog-sourced \code{pattern} and \code{capture} Workers. \textbf{These latter Workers are now considered deprecated.} The new Workers include fully-functional test benches and data sheets. Platform and BSP Developers will find these Workers to be very useful when debugging various issues related to low-level OpenCPI development.

\subsection{New Documentation RPM} % AV-4267
\label{sec:14_docrpm}
In addition to the PDF-based documentation available at \href{http://opencpi.github.io/}{github.io}, a new RPM is now included ``\verb+opencpi-doc+,'' which includes most of that documentation. Most of the PDFs are installed into \code{/usr/share/doc/}\footnote{The Fedora/Red Hat standard documentation location.}, but a convenience symlink can be found at \code{/opt/opencpi/documentation.html}. This path should not change across multiple OpenCPI versions and can be passed directly to most browsers, \textit{e.g.} ``\code{xdg-open /opt/opencpi/documentation.html}''. If you receive the RPM directly from the AV team, it may include BSP documentation that is not available on GitHub.

\subsection{Zynq Parts Defined} % AV-4356
\label{sec:14_zynq}
All Zynq-based Xilinx parts that are supported by the current Framework, but not necessarily used in an OpenCPI-supported platform, have been defined within the Framework build system. This means that an end user creating a BSP for a ``larger fabric'' Zynq-7000, \textit{e.g.} xc7z100, will not need to change any Framework files and have all required changes isolated to a single Project. This does \textit{not} include additional platforms that have different internal configurations, e.g. Zynq-UltraScale+ devices.

\section{Changes and Notes}
\subsection{I/Q Data Ordering} % AV-4310 AV-4311 AV-4327
\label{sec:14_iqdata}
As noted in the \textit{HDL Development Guide}, when a Protocol contains a Struct Argument, the first Argument Member defined in the Protocol's XML is \textit{always} in the \textit{least significant} bits of the resulting Port. A good example of the importance of this is the scenario where a Port's default data width is overridden (in the OWD) to present all of a Struct's Members in parallel within a single clock cycle. For example, \code{iqstream\_protocol}'s default ordering is a 16-bit interleaved I/Q data: ``$I_{t=0}, Q_{t=0}, I_{t=1}, Q_{t=1}, I_{t=2}, ...$''. However, if the Worker configures its data Ports to be a width of 32 bits, then the I/Q data is presented as a parallel I/Q sample pair with ``I'' in the \textit{lower} 16 bits and ``Q'' in the \textit{upper} 16 bits, \textit{i.e.}:
\begin{center}
$I_{0}=InPort_{0}[15:0]; Q_{0}=InPort_{0}[31:16]\newline
I_{1}=InPort_{1}[15:0]; Q_{1}=InPort_{1}[31:16]\newline
$
\end{center}
The following Application and Workers were identified as improperly handling \code{iqstream\_protocol} complex data (I/Q) presented in the manner noted above and have been corrected:
\begin{itemize}
\setlength\itemsep{0em} %tighten
\item \path{assets/components/dsp_comps:}
\begin{multicols}{3}
\subitem \path{cic_dec.hdl}
\subitem \path{cic_int.hdl}
\subitem \path{complex_mixer.hdl}\footnotemark
\subitem \path{complex_mixer.rcc}\footnotemark[\value{footnote}]\footnotetext{See last paragraph as well concerning Property changes.}
\subitem \path{dc_offset_filter.hdl}
\subitem \path{fir_complex_sse.hdl}
\subitem \path{iq_imbalance_fixer.hdl}
\subitem \path{phase_to_amp_cordic.hdl}
\subitem \path{pr_cordic.hdl}
\subitem \path{rp_cordic.hdl}
\end{multicols}
\item \path{assets/hdl/devices:}
\begin{multicols}{3}
\subitem \path{ad9361_dac.hdl}
\subitem \path{lime_dac.hdl}
\subitem \path{lime_dac_ts.hdl}
\end{multicols}
\item \path{assets/applications}
\begin{multicols}{3}
\subitem \path{FSK}
\subitem \path{Rx_App}
\end{multicols}
\end{itemize}

It is important to note that this list includes various DACs as well as the \path{complex_mixer}, meaning that \textbf{user's RF Applications from previous versions of the Framework \textit{may} need to be updated}, \textit{e.g.} to handle this change in the DAC's interpretation of data presented for transmission. Also related to this, the \path{phs_inc} Property of \path{complex_mixer} may require inversion when compared to previous versions.

\subsection{Upgrade Notes}
If you have previous versions of the RPM-based OpenCPI RPMs installed, they must all be manually removed, including the prerequisites. \textbf{There is no automatic upgrade path.} Manually performing ``\code{sudo rm -rf} \path{/opt/opencpi/prerequisities}'' after uninstalling \textbf{all} previous RPMs \textit{may} also be needed.

\subsection{Significant SD Card Layout Changes} % AV-4419
\label{sec:14_sdcard}
There have been significant changes to the layout of the Framework and its support files. These are mostly implementation details that the end user does not need to be concerned with. However, scripts and paths that are used for embedded development (both locally and using NFS mounts) have changed enough that users should wipe any SD cards they have used and follow the directions given in the respective platform's \textit{Getting Started Guide} to create a new one.

\subsection{Intel Quartus and Quartus Pro Version Change} % AV-3972
This release has been tested with Quartus Standard 17.1 which is a newly supported version of the tool. Version 15.1 should still work, but future versions will be tested with 17.1. Additionally, preliminary support for Quartus Pro 17.0.2 is also available within the Framework, but is not used by any platforms at this time.

\subsection{New Input Port ZLM-Handling Primitive} % AV-4484
For an HDL Worker to handle the \textit{de facto} end-of-stream signaling used by the Component Unit Test infrastructure (a ZLM with OpCode 0), a convenience primitive is now available and found at \path{projects/core/hdl/primitives/util/zlm_detector.vhd} with an example implementation shown in the \path{capture_v2.hdl} Worker.

\subsection{Change in QDAC/QDAC\_TS Component Spec}
The QDACs now have two ports. The ``\code{IN}'' ports have not changed, but some applications may need to be updated if they did not explicitly connect to them. See \ref{sec:14_blanking} above for more information.

\subsection{Change in \ocpidev Default Output and Scope}
\label{sec:14_ocpidev_changes}
Some of the output from \code{ocpidev}'s \code{show} has changed to default to being more ``human friendly'' and reporting in a tabular fashion (\code{--table}). Many of these commands retain a \code{--simple} parameter for quick parsing. Most also support \code{--json}, which is the recommended and most stable method of parsing \ocpidev output.\newline

Some of \code{ocpidev}'s \code{show} commands now have the concept of ``scope'' where the user is requesting a list of \textit{somethings} provided by a single project, or \textit{all somethings} available within all registered Projects. At this time, no commands support both of the scoping arguments \code{--global-scope} and \code{--local-scope}. However, to ensure future \ocpidev enhancements remain compatible with user scripts, some commands will force the user to explicitly specify a scope if the ``reasonable'' not-yet-implemented default is not yet ready. For example, in a future release, ``\code{ocpidev show tests}'' will report \textit{all} Unit Tests that are available. That report is not yet available, so the user \textit{must} currently explicitly scope the request with ``\code{ocpidev show tests --local-scope}''. However, something like ``\code{ocpidev show registry --local-scope}'' would make no sense, so will never be supported.

\subsection{Rounding and Truncation in \code{qdac-spec} Workers} % AV-4387 AV-4388 AV-4389
\label{sec:14_rounding}
Various DACs were found to be improperly casting \textit{signed} data to \textit{unsigned} during certain operations, resulting in an overflow when the maximum value was transmitted.

\subsection{HDL Workers Failing Unit Tests That Previously Passed}
If a user experiences Unit Test failures that were not present in previous releases, the most likely cause is that ``backpressure'' is now automatically asserted by default; see \ref{sec:14_test} for details.

\subsection{New Framework Build System} % AV-4362
\label{sec:14_build2}
The OSS OpenCPI Project has migrated the Framework build system to a new custom-made system that produces RPMs directly\footnote{If a user was building custom RPMs (from the \path{releng} directory), the process has changed considerably.} and removes the need for ``prerequisite'' RPMs. If upgrading from a previous RPM-based installation, the prerequisite RPMs might require manual deletion. Any mention of prerequisite RPMs in the Appendices (\textit{e.g.} \ref{sec:11_prereq}) below can likely be ignored.

\subsection{New RCC Platform Configuration} % AV-4371
Prior to 1.4, RCC Platforms were defined in \path{/projects/core/rcc/platforms}. With 1.4, they can be in the \path{/rcc/platforms} directory of any Project. \textit{The Platform Development Guide} defines how RCC Platforms are \textit{now} defined and a condensed migration guide can be found at \path{projects/core/rcc/platforms/README.migrating} .

\section{Major Known Deficiencies}
\label{sec:14_bugs}

\subsection{ZedBoard IP Required Even In Standalone Mode} % AV-4173
\label{bug:4173}
Applications (including XML-only ones) fail if there is not an IP address assigned to the ZedBoard, even when in ``standalone mode.'' If the network connection is not used, forcing a MAC (cf. Section~\ref{bug:2400}) and IP addresses is required. To set a temporary IP address, the command ``\code{ifconfig eth0 192.168.244.244}'' can be used. This problem was found late within the 1.4 release cycle and should be addressed with the next major release.

\subsection{Connection Direction In GUI Assumes XML order} % AV-2811
\label{bug:2811}
When importing hand-written XML into the GUI, the \texttt{to} and \texttt{from} attributes are ignored on connections. This does not affect any XML generated by the GUI.

\subsection{OnlyPlatforms/ExcludePlatforms Does Not Work For Individual Unit Test Cases} % AV-4278
\label{bug:4278}
You can include and exclude platforms at a full-test level, but individual cases currently ignore the directives.

\subsection{Some HDL Workers Will Need To Be Updated When \code{props\_in.raw.address} Width Fixed} % AV-4307
\label{bug:4307}
The ``raw'' address scheme for HDL workers is documented as a 32-bit bus. In testing, it was found that this is currently implemented as only 16 bits. While this has \textit{not} yet been fixed, users should review their own libraries for any Workers that make assumptions concerning the size of the bus. Any \code{raw.address} access should be written in more generic VHDL, \textit{e.g.}:
\begin{lstlisting}[language=diff]
-        event_rawprops.raw.address <= x"0040"; --TXRF modules enable register
+        event_rawprops.raw.address <= (6 => '1', others => '0'); --TXRF modules enable register (0x40)
\end{lstlisting}

\subsection{Default \code{python} Must Be Python2} % AV-4526
\label{bug:4526}
According to the \href{https://www.python.org/dev/peps/pep-0394/}{PEP-394} specification, system-level \code{python} \textit{should} point to a 2.x version of the Python interpreter. Some scripts within the Framework and Unit Tests \textit{require} this configuration.

\subsection{Some \code{ocpi.assets} Workers Have Flow Control Issues} % AV-4486
\label{bug:4486}
The Component Unit Test infrastructure has been enhanced (cf. Section~\ref{sec:14_test}) and deficiencies within some Workers have been revealed during regression testing. The following \code{ocpi.assets} Workers are currently known to have defects which will be fixed in a future release:
\begin{itemize}
\setlength\itemsep{0em} %tighten
\begin{multicols}{3}
\item[] \path{bias_ver.hdl}
\item[] \path{cic_dec.hdl}
\item[] \path{cic_int.hdl}
\item[] \path{fir_complex_sse.hdl}
\item[] \path{fir_real_sse.hdl}
\end{multicols}
\end{itemize}

\subsection{Previously Documented Deficiencies}
The following deficiencies are still present in 1.4:
\begin{itemize}
\setlength\itemsep{0em} %tighten
\item \bugref{693}
\item \bugref{1035}
\item \bugref{1392}
\item \bugref{2241}
\item \bugref{2400}
\item \bugref{2477}
\item \bugref{3193}
\item \bugref{3783}
\end{itemize}

The following previously-documented deficiencies have been fixed in this release:
\begin{itemize}
\setlength\itemsep{0em} %tighten
\item \bugref{1385}
\item \bugref{1585}
\end{itemize}

% === End of 1.4

\newpage
\origsection{Release 1.3.1}
\def\ocpiversion{v1.3.1}  % Need to redefine so doc links are correct
\label{sec:appendices}
\section{Enhancements}
\begin{itemize}
\item All documentation has now been updated to cover 1.3 capabilities and features
\item Bugfixes and enhancements for AD9361
\item Workarounds for bug noted in Section~\ref{bug:3783}
\item USB Blaster \code{udev} rules fixed
\item \code{ocpizynq} tool fixed
\end{itemize}

\section{Changes and Notes}
None to report.
\section{Major Known Deficiencies}
\begin{itemize}
\item \textit{Note}: no other deficiencies from Section~\ref{sec:13_bugs} have been mitigated and all remain.
\end{itemize}
\subsection{PCI Platforms Can Only Transmit Using One Channel} % AV-3783
\label{bug:3783}

The current implementation of the PCI-e Specification (ALST4 and ML605 platforms) only allows DMA transaction from the host to the platform on the \textit{first External Port defined in the Assembly or Container XML}. This means the \textit{input} to any Assembly/Container should be listed first. See
\path{projects/assets/hdl/assemblies/empty/cnt_1rx_1tx_bypassasm_fmcomms_2_3_hpc_LVDS_ml605.xml}
as an example. \textit{This does not affect any Zynq-based platforms.} This problem was found late within the 1.3 release cycle and should be addressed with the next major release.

% === End of 1.3.1

\newpage
\origsection{Release 1.3}
\def\ocpiversion{v1.3.0}  % Need to redefine so doc links are correct
\section{Enhancements}
\label{sec:13_enhancements}
\subsection{OSS Release} % AV-2575 and many other tickets
\label{sec:13_oss}
OpenCPI is now available on GitHub under the OpenCPI Organization. The first release is in a git branch, but full integration is planned in the future. This includes all of the previously-proprietary ``ocpiassets / Assets'' Project, including the Board Support Package (BSP) for Epiq Solutions' Matchstiq Z1.

\subsection{Python and GNU Radio Integration (Technology Preview)} % AV-3699
There are now SWIG bindings available to allow a top-level Python script to use the ACI to manipulate an Application in the same manner as from C++\footnote{This integration is only available on CentOS 7 platforms.}. One use case is a GNU Radio block that allows GNU Radio Companion to handle the entire lifecycle of an OpenCPI Application. This block can handle data flows of complex I/Q streams or any primitive data type (\textit{e.g.} floats or bytes) in and out of the Application. A reference implementation of this block is provided in OpenCPI's fork of GNU Radio Companion.\\

This fork of GNU Radio Companion also allows for Application and HDL Assembly building, as well as deployment independent of the AV GUI. Some of this capability was presented at the GNU Radio Conference GRCon17; the video is available on \href{https://www.youtube.com/watch?v=CriLitW5vtM}{YouTube}.

\subsection{AD9361 Support}
\label{sec:13_ad9361}
The popular Analog Devices, Inc's AD9361 RF transceiver IC is now supported via a series of Device Workers. The modularity of these workers eases AD9361 transceiver integration with future FPGA systems. Most of the major AD9361 features are supported, including RX/TX RF digitization/data streaming and RF tuning/gain control. The AD9361 Device Workers currently only fully support some operating modes, but contain infrastructure in anticipation of future expansion. These device workers utilize the vendor's \href{https://github.com/analogdevicesinc/no-os}{No-OS software library} for high-level control.\\

There is also ``card'' support for the FMCOMMS2 and FMCOMMS3 evaluation/prototyping RF transceiver FMC cards centered on the AD9361. The newly released \code{ocpi.assets} Project includes a single-channel RX narrowband I/Q stream to file (\path{applications/rx_app}) and single-channel RX/TX FSK modem (\path{applications/FSK}) reference applications, which each support the FMCOMMS2 and FMCOMMS3 card on the zed platform.

\subsection{GUI Improvements}
Since 1.2, the GUI has multiple improvements, some of which are:

\begin{itemize}
\item \textbf{The ability to build OpenCPI Assets} - The Component and Application developer can now build without the command line. The build tool allows RCC and HDL compilation from numerous levels in a Project from individual assets to the entire Project. The tool also allows the developer to build and run Component unit tests while allowing multiple concurrent builds in separated tabbed consoles.

\item \textbf{New Perspective} - This Eclipse Perspective is the new presentation of the build tool. It consists of a number of views where three are specific to OpenCPI.

\item \textbf{Project Explorer view} - This view allows simple navigation to select items to build and provides a way forward to provide OpenCPI features without having to explore the file system.

\item \textbf{OpenCPI Operations Panel} - Selections can be placed in this panel and built for all available RCC and HDL Targets and/or Platforms.

\item \textbf{Build Status View} - Provides a simple graphical presentation of the launched build or test run and its status (\textit{e.g.} running). The user may also re-run build, clean, or run executions from this view and bring the build console window forward.

\item \textbf{New HDL Platform Editor} - The HDL developer can now create and view HDL platform XML in a graphical presentation.
\end{itemize}

\subsection{Project Registry} % AV-3028
\label{sec:13_proj_registry}
Release 1.3 introduces a new concept of ``Project Registry'' to organize and interrelate a set of Projects which allows Projects to be moved (cf.  \ref{sec:13_proj_moved}) as well as present an explicit relationship between them, \textit{e.g.} ``\textit{this} copy of \code{ocpi.assets} was built based upon \textit{that} copy of \code{ocpi.core}.'' Registry manipulation is performed using \ocpidev (cf. \ref{sec:13_ocpidev}).\\

The default configuration is that every Project on a machine shares a single Registry (located at \path{/opt/opencpi/project-registry}). A user must be in the Unix group ``\code{opencpi}'' to manage this global Registry.\\

This new capability deprecates the previously-used \code{OCPI\_PROJECT\_PATH} build-time variable as well as the scripts \path{freeze_project.sh} and \path{thaw_project.sh} noted in \ref{bug:3031}.

\subsection{Project Migration} % AV-3031
\label{sec:13_proj_moved}
With the new Project Registry (cf. \ref{sec:13_proj_registry}), Projects can now be moved to new locations or archived and then restored on another machine with the use of the \code{ocpidev unregister} and \code{ocpidev register} commands. This mitigates the previously-documented deficiency found in \ref{bug:3031}.

\subsection{\ocpidev Improvements} % AV-2583
\label{sec:13_ocpidev}
The ``\ocpidev'' command has been improved in various ways, including:
\begin{itemize}
\setlength\itemsep{0em} %tighten
\item \code{bash} completion for many commands (try \code{ocpidev <tab><tab>})
\item Ability to show possible HDL platforms: \code{ocpidev show hdl platforms --table}
\item Ability to show possible RCC platforms: \code{ocpidev show rcc platforms}
\item Ability to build unit tests
\item Project Registry (\ref{sec:13_proj_registry}) manipulations
\end{itemize}

\subsection{RCC Platforms}
\label{sec:13_rcc_platforms}
With the new Project Registry (cf. \ref{sec:13_proj_registry}), RCC Platforms can now be defined exclusively within a Project outside of the CDK / Core Project. An example of this can be seen in the \code{inactive} project under \path{rcc/platforms/macos10_13}. This improvement allows BSPs to be self-contained within a Project.

\subsection{Remote Containers (Technology Preview)}
The full-OSS OpenCPI code base has imported previously-written code that allows Remote Containers.

\subsection{OpenCL Containers (Technology Preview)}
The full-OSS OpenCPI code base has imported previously-written code that allows OpenCL (``OCL model'') Containers on CPUs and GPUs.

\section{Changes and Notes}
This section describes items that may cause users of previous versions to modify their code, build system, etc.

\subsection{Major Project Restructuring} % AV-3048, AV-3411, AV-3568
\label{sec:13_restructure}
Starting with Release 1.3, the CDK is no longer a top-level Project. All Components that were previously found in the CDK, \textit{e.g.} \code{file\_read}, have migrated to \code{ocpi.core}. The previously-documented ``Base Project'' has been removed; it was the RPM-specific manner of separating the CDK from the core components needed to run OpenCPI. The various items (cards, devices, specs, etc) that were previously found in the Base Project have been distributed into one of three new Projects. The previously non-OSS proprietary items have been redistributed within the new Projects as well. The Projects are:
\begin{itemize}
\setlength\itemsep{0em} %tighten
\item \code{ocpi.core} - Core items for the Framework
\item \code{ocpi.assets} - Items fully-supported by the OpenCPI Team
\item \code{ocpi.inactive} - ``Everything else''
\end{itemize}

These items being moved will cause Application XML to possibly fail, \textit{e.g.} anything calling for the \code{ocpi.file\_read} spec now needs to look for \code{ocpi.core.file\_read}. There is a similar rename of \code{ocpiassets} $\Rightarrow$ \code{ocpi.assets}.\\

There is a provided utility script (\path{/opt/opencpi/cdk/scripts/upgradeApp_v1_3.py}) to assist in this migration. This script will modify the package information for the specs required. There are three ways it can be called:
\begin{itemize}
\setlength\itemsep{0em} %tighten
\item If given a single argument (the Application XML file name), it will write the same name with \code{updated\_} prepended.
\item If given a second argument, the modified file will be written to that file name.
\item If the second argument is \code{same}, the original file will be overwritten.
\end{itemize}

This change also removes the \path{/opt/opencpi/base_project_source/new_base_project.sh} script found in earlier releases; its equivalent is now \path{/opt/opencpi/projects/new_project_source}, which uses the same arguments as noted in the \textit{Getting Started Guide}.

\subsection{Upgrade Notes} % AV-3240
% The RPMs are designed to allow direct upgrading to newer versions. However, if previous versions of some of the prerequisite RPMs are \textit{uninstalled}, some empty directories may remain, blocking the installation of the current RPMs.
If you have previous versions of the RPM-based OpenCPI RPMs installed, they must all be manually removed, including the prerequisites. \textbf{There is no automatic upgrade path.} Manually performing ``\code{sudo rm -rf} \path{/opt/opencpi/prerequisities}'' after uninstalling \textbf{all} previous RPMs \textit{may} also be needed.

\subsection{Prerequisite RPMs Built With Newer Language Standards} % AV-2670, AV-2601
All prerequisites are now built with the C++11 or the C98 standard implemented. This will increase interoperability and avoid ambiguous situations, \textit{e.g.} the size of a \code{bool} variable.

\subsection{Legacy Platform Names Continue to be Deprecated} % AV-2983
The legacy suffix ``\code{\_pf}'' for simulator platforms, \textit{e.g.} \code{isim\_pf}, is not supported when running unit tests. Unit tests were introduced after the suffix was deprecated, so the effect on end users should be minimal.

\subsection{OCPI\_XILINX\_VIVADO\_DIR Variable Changed} % AV-3220
A bug in Release 1.2 required the variable to be set ``deep'', \textit{e.g.} \path{/data/Xilinx/Vivado/2017.1}. You \textit{must} now set it to the top-level value, \textit{e.g.} \code{/data/Xilinx}. If a specific version of Vivado is required, \code{OCPI\_XILINX\_VIVADO\_VERSION} should be set, \textit{e.g.} \code{2017.01}. As a reminder, these variables only apply if you have both ISE and Vivado installed in different base directories, \textit{e.g.} ISE in \path{/opt/Xilinx} vs. Vivado in \path{/data/Xilinx}.

\subsection{\ocpidev and Requesting RCC Platform To Match HDL Platform} % AV-3457
When building Projects with \ocpidev, the user can tell the build system to automatically select the proper RCC Platform when given an HDL Platform. This option is \code{--rcc-hdl-platform} with a mnemonic of ``build \textit{this} RCC Platform for \textit{that} HDL Platform.'' Previous Releases had the flags backwards (``\code{--build-hdl-rcc-platform}''). This is incorrect and has been deprecated.

\subsection{zero\_padding Component in \texttt{ocpi.assets} deprecated}
In the FSK reference application, \path{zero_padding.hdl} was replaced by two new Workers, \path{zero_pad.hdl} and \path{mfsk_mapper.hdl}. The change was made because \path{zero_padding.hdl} performed two functions: binary FSK mapping and inserting zeros between symbols. Whenever possible, functions should be separated into their own Components for increased flexibility and reuse. The \path{zero_padding} Component will be removed in Release 2.0.

\section{Major Known Deficiencies}
\label{sec:13_bugs}

\subsection{Previously Documented Deficiencies}
The following deficiencies are still present in 1.3:
\begin{itemize}
\setlength\itemsep{0em} %tighten
\item \bugref{693}
\item \bugref{1035}
\item \bugref{1385}
\item \bugref{1392}
\item \bugref{1585}
\item \bugref{2241}
\item \bugref{2400}
\item \bugref{2477}
\item \bugref{3193}
\end{itemize}

The following previously-documented deficiencies have been fixed in this release:
\begin{itemize}
\setlength\itemsep{0em} %tighten
\item \bugref{1645}
\item \bugref{3031}
\item \bugref{3099}
\item \bugref{3107}
\item \bugref{3109}
\end{itemize}

The following previously-documented deficiencies will \textit{not} be fixed:
\begin{itemize}
\setlength\itemsep{0em} %tighten
\item \bugref{3170}: It was determined that this is not a bug. For primitive cores, if a user sets the \code{SourceFiles} variable, they must explicitly list all files, including \path{*_pkg.vhd} files. This is true for \textit{all} platforms.
\end{itemize}

% === End of 1.3

\newpage
\origsection{Release 1.2}
\def\ocpiversion{v1.2.0}  % Need to redefine so doc links are correct
\section{Enhancements}
\subsection{Vivado Support for Applicable Xilinx-Based Platforms} % AV-78, AV-2897, AV-3126
\label{sec:12_vivado}
By far the \#1 requested feature by OpenCPI users, the Framework now supports the use of Xilinx's Vivado on the appropriate Platforms. \textbf{This toolchain is now the default} where applicable (mostly Zynq-based), and it is highly recommended that users of Xilinx-based platforms review the provided \textit{Vivado Usage Guide}.\\

End users should be aware (see \textit{Vivado Usage Guide} for more details) that:
\begin{itemize}
\setlength\itemsep{0em} %tighten
\item If you simulate with ModelSim, you may need to upgrade. Vivado requires a minimum version of 10.5c. Testing has been done using 10.6a.
\item If your design requires the use of Xilinx CORE Generator IP (\path{coregen}) items, they must be regenerated with Vivado to be \textit{simulated} in XSIM. Your existing \texttt{ngc} files from ISE can continue to be used for \textit{synthesis}, but porting to new \textit{Vivado IP} is recommended.
\item There is a new platform, \path{zed_ise}, that is intended for testing purposes, but released with the distribution. This platform is the ZedBoard using the Xilinx ISE tool chain.
\end{itemize}

\subsection{New command option ``\code{ocpidev build}''} % AV-2584
To help improve the end-user experience, OpenCPI 1.2 requires less command-line usage of ``\texttt{make}''. The previously-available tool \ocpidev now has a ``\texttt{build}'' verb available. More information can be found in the (OSS) \textit{Component} and \textit{Application Development Guides}.

\subsection{GUI Now Delivered as RPM} % AV-2642
\label{sec:12_guirpm}
There is now an \path{opencpi-ide} RPM included in the distribution. A separate installation of Eclipse for each end user is no longer required. Once installed, any user can launch with the \path{ocpigui} command.

\subsection{Artifact Version Checking} % AV-2226, AV-2453
While backwards compatibility is a major goal of OpenCPI, binary compatibility across versions is \textit{not} guaranteed. Every artifact should always be rebuilt with the latest framework. To enforce this requirement, the framework will check all artifact metadata at deployment time to verify the version used to build. Version 1.1 inserted the proper metadata, but the comparison is new in 1.2, allowing 1.2 to recognize and reject 1.1 artifacts. Artifacts rejected for no other reason will issue a warning message at all debugging levels. This behavior can be overridden by setting the environment variable \path{OCPI_ALLOW_VERSION_MISMATCH} to ``1''; \textit{this is not recommended}.

\subsection{Miscellaneous Improvements}
A quick list of improvements not documented above include:
\begin{itemize}
\setlength\itemsep{0em} %tighten
\item Cross-platform ACI builds using \texttt{ocpidev}-generated applications previously failed % AV-2645
\item Picoflexor T6A Software updated to vendor's Drop 5.5.2 % AV-2549
\item \texttt{ocpiassets} project can now be imported into GUI % AV-2775
\item Proxies can now use string properties\footnote{This is noted here because it is one of the first user reported bugs.} % AV-2649
\end{itemize}

\section{Changes and Notes}
This section describes items that may cause users of previous versions to modify their code, build system, etc.

\subsection{rx-spec and tx-spec Support Property Interdependence} % AV-2679
Certain front-ends have different ranges based other properties, \textit{e.g.} the current sample rate, requiring some properties that were previously ``Initial'' (immutable) to have their restrictions relaxed. \textit{This compatibility break should only affect platform developers,} unless applications were incorrectly caching these values. All interfaces above that level should be unaffected.

\subsection{Vivado Support}
Please see \ref{sec:12_vivado} for modifications that \textit{may} need to be performed.

\section{Major Known Deficiencies}
\subsection{Driver Failing to Allocate Memory on Zynq-Based Platforms} % AV-1645, AV-3040
\label{bug:1645}
In some situations after repeated multi-model (RCC and HDL) application runs on Zynq-based platforms (e.g. ZedBoard), the kernel driver will fail to allocate contiguous memory for DMA data transfers. On x86-based platforms, memory for this use is allocated at boot time before memory fragmentation. Currently, no memory is being allocated at boot time for the Zynq-based platforms. Single ocpirun or ACI application runs from the command line do not present any errors. When running an app in a long loop, such as in the unit test framework, or an application that writes a large amount of data (approx. 1GB) to file, this error \textit{may} occur.

\subsection{HDL Workers Cannot Send SOM Without Valid Data} % AV-3099
\label{bug:3099}
Although the HDL Component documentation claims the Framework's internal protocols support a separate Start-of-Message independent of valid data designations, this sequence causes the Component's output port to ignore any remaining data. This was found late within the 1.2 release cycle and should be addressed with the next release.

\subsection{SDP Cannot Handle More Than One ZLM Per Application Run} % AV-3109
\label{bug:3109}
The SDP transport will not propagate a second ZLM, so at this time the \textit{only} ZLM should be an implied end-of-application transmission. This problem does not exist when communicating between RCC-only Workers. Related to, but independent of \ref{bug:3107}. (See also \ref{sec:101_zlm}.)

\subsection{File\_Read and File\_Write Cannot Handle ZLM Mid-file} % AV-3107
\label{bug:3107}
\path{file_read} (HDL implementation) and \path{file_write} (RCC and HDL implementations) will stop if a Zero-Length-Message (ZLM) is found when operating in ``message mode'' regardless of the location within the file. Related to, but independent of \ref{bug:3109}. (See also \ref{sec:101_zlm}.)

\subsection{PCI-Based Platforms Not Always Detected in Remote Tests} % AV-2477
\label{bug:2477}
Using \path{OCPI_REMOTE_TEST_SYSTEMS}, JTAG connection problems have been observed, possibly related to system reboots. They seem to be resolved after disconnecting and reconnecting the USB cable.

\subsection{Built Projects Cannot Be Moved} % AV-3031
\label{bug:3031}
When a Project is built, the dependencies of each artifact and other support files are captured. Some of these contain absolute paths pointing to where the Project is currently located. The distribution includes a pair of \textit{unsupported} scripts that \textit{may} allow movement of Projects. They can be found in \path{/opt/opencpi/cdk/scripts/} and are named \path{freeze_project.sh} and \path{thaw_project.sh}.

\subsection{Properties Before Raw Properties Cannot Have Parameterized Lengths} % AV-2241
\label{bug:2241}
``Raw properties'' start at a certain property with the properties before that being ``non-raw'' properties. Currently, none of these ``before'' properties can have their length be set by an expression dependent on another parameter property.

\subsection{XML Parser Mixed-Case Issue} % AV-1385
\label{bug:1385}
The XML parser does not always recognize tags if differently-cased versions of the same tag are in the same XML file, \textit{e.g.} an OAS having both \texttt{<Instance .../>} and \texttt{<instance .../>} XML tags will fail. Users of the GUI should not be affected.

\subsection{Simulation of Primitive Cores Needs \texttt{Makefile} Modified} % AV-3170
\label{bug:3170}
When designing a Primitive vendor-specific core that is intended for simulation, the required \path{*_pkg} file containing the core's stub must be explicitly listed first in the \path{Makefile}'s \texttt{SourceFiles} variable.

\subsection{Lime RX/TX Proxy Tests on CentOS6} % AV-3193
\label{bug:3193}
The proxy tests for the Lime transceiver use a feature of C++11 that is not supported by the compiler in CentOS 6. The workaround is to use similar code to the following in the various places \verb+to_string()+ was used:
\begin{lstlisting}[language=diff]
-      std::string ClkInStr;
-      ClkInStr = to_string(2 * sample_rate * 1e6).c_str();
+      std::ostringstream ostr_clkin;
+      ostr_clkin << (2 * sample_rate * 1e6);
+      std::string ClkInStr(ostr_clkin.str());
\end{lstlisting}

\subsection{Previously Documented Deficiencies}
The following deficiencies are still present in 1.2:
\begin{itemize}
\setlength\itemsep{0em} %tighten
\item \bugref{693}
\item \bugref{1035}
\item \bugref{2400}
\item \bugref{1392}
\item \bugref{1585}
\end{itemize}

\section{Addenda to Previous Release Notes}
% Keep these in order of section
\begin{itemize}
\setlength\itemsep{0em} %tighten
\item The default \texttt{CWD\_MAX\_LENGTH} noted in \ref{sec:11_cwd} is now set to 256. % AV-3119
\item The Liquid RPMs referenced in \ref{sec:11_prereq} are now \textbf{required} to build the \texttt{ocpiassets} project (\path{complex_mixer.rcc}). They are still considered optional when installing.
\end{itemize}

% === End of 1.2

\newpage
\origsection{Release 1.1}
\def\ocpiversion{v1.1.0}  % Need to redefine so doc links are correct
\section{Enhancements}
A quick list of improvements include:
\begin{itemize}
\setlength\itemsep{0em} %tighten
\item Simulatable Data Plane: Allows HW and SW co-simulation to test
integration between heterogeneous Workers
\item Scalable Data Plane: Allows Platform Workers to more efficiently use wider data paths on future platforms, e.g. a 128-bit bus instead of 32-bit\footnote{Currently limited to some Zynq-based platforms.}
\item New automatic test harness creation, including limited remote platform support\footnote{Most \texttt{ocpiassets} have been moved to the new test system to provide examples.}
\item Automatic bus width adaption between HDL Workers
\item Additional Assets components to help design and debug Applications
\item HDL Simulator on-the-fly launching\footnote{See Section~\ref{sec:11_simulators} for more information.}
\item Extended GUI capabilities
\item Official CentOS~7 driver support
\item Split platform names more explicitly between hardware and software platform types
\item Many fields in XML that require numerical values can now have mathematical calculations % AV-1641
\item Added platform support (Picoflexor RCC-Only)
\end{itemize}

\subsection{Debug Symbols for Framework Now Available}
% AV-2101
An RPM containing most debug symbols for the Framework (\code{opencpi-debuginfo-*.x86\_64.rpm}) is now provided. This greatly enhances the debugging of RCC Workers using industry-standard debuggers such as \texttt{gdb} and \texttt{ddd}.

\subsection{Kernel Driver Memory Arguments}
In previous versions, the ``\texttt{memmap}'' argument was given to the Linux kernel command line. This can conflict with other software that may also require reserved memory. If the user requires the reservation of more than one memory area using the \texttt{memmap} option, the OpenCPI driver will:
\begin{itemize}
\setlength\itemsep{0pt} %tighten
\item Assume the first \texttt{memmap} is for its use
\item Explicitly use the range/subrange marked with an additional \texttt{opencpi\_memmap}. \textit{The original \texttt{memmap} must still be provided} for the kernel to make the reservation.
\end{itemize}
% AV-268
See \path{/opt/opencpi/driver/README} for more information, including usage examples and configuration.

\subsection{HDL File\_Read and File\_Write CWD}
\label{sec:11_cwd}
% AV-977
The HDL Workers implementing the \texttt{File\_Read} and \texttt{File\_Write} specs distributed in 1.0 failed if used in a directory that exceeded 100 characters deep. There is an additional parameter \texttt{CWD\_MAX\_LENGTH} on these Workers that can be increased to allow deeper directories when needed.

\section{Changes and Notes}
This section describes items that may cause users of previous versions to modify their code, build system, etc.

\subsection{Simulators Renamed and Work Out-of-the-Box}
\label{sec:11_simulators}
% AV-1889, AV-2279
The simulator platform names have been renamed to remove the ``\_pf'' suffix, \textit{e.g.} \texttt{isim}. The \texttt{isim}\footnote{Only version 14.7 without rebuilding the Base Project.} and \texttt{modelsim} simulation platforms can now be targeted once the appropriate environment variables are set, \textit{e.g.} \texttt{OCPI\_MODELSIM\_DIR}. With \texttt{ocpirun} able to launch simulations, the usage of ``\texttt{ocpihdl simulate}'' is now deprecated and does nothing.\\
~\\
\begin{minipage}{\linewidth}
An example:
\begin{verbatim}
$ ocpirun -C
Available containers:
 #  Model Platform       OS     OS-Version  Arch     Name
 0  hdl   isim                                       lsim:isim
 1  hdl   modelsim                                   lsim:modelsim
 2  rcc   centos7        linux  c7          x86_64   rcc0
\end{verbatim}
\end{minipage}

\subsection{HDL Width Adapters Not Required}
% AV-1230 et al
One of the advantages of the new \textit{Scalable Data Plane} is the Framework's automatic insertion of ``width adapters'' whenever needed between Workers in an Assembly. This means the user can remove any \path{wsi_16_to_32}, \path{wsi_32_to_16}, or \path{wsi_width_adapter} Components that are instantiated in their Assemblies or Applications. It is harmless to leave them in existing designs, but future Applications should not instantiate them.

\subsection{Platform Name Changes}
% AV-2270
\label{sec:11_platform_names}
To allow for more hardware and software separation in the future, there is now more distinction used in platform naming. Previously, the keyword ``zed'' was used to describe both software (the Xilinx-based Linux kernel) and hardware (the ZedBoard). This ambiguity led to confusion for some users and implied a nonexistent reliance on the ZedBoard. Starting with OpenCPI 1.1, the software platform for most Zynq-based hardware is labeled ``\verb+xilinx13_3+'', analogous to ``\verb+centos7+''. The ``13\_3'' is shorthand for Xilinx's Linux release from the Third Quarter (Q3) of 2013. This means that previous code that used an \texttt{OCPI\_TARGET\_PLATFORM} of \texttt{zed} must now be changed to \texttt{xilinx13\_3}.

\subsection{RCC Cross-compilation No Longer Uses \texttt{OCPI\_CROSS\_HOST}}
% AV-816, AV-1998, AV-2143
Previous OpenCPI releases used \texttt{OCPI\_CROSS\_HOST} to define RCC cross-compilation. This required the usage of less-than-memorable values such as \texttt{arm-xilinx-linux-gnueabi}. The new manner is to use \texttt{OCPI\_TARGET\_PLATFORM}, \texttt{RccPlatforms}, or \texttt{RccHdlPlatforms}, which allow more intuitive and consistent values (See Section~\ref{sec:11_platform_names}). For example, the example above could be replaced with ``\texttt{OCPI\_TARGET\_PLATFORM=xilinx13\_3}'', ``\texttt{RccPlatforms=xilinx13\_3}'', or ``\texttt{RccHdlPlatforms=zed}''.\\

The \texttt{RccPlatforms} and \texttt{RccHdlPlatforms} variables allow the targeting of multiple platforms with a single \verb+make+ call.
% AV-2363
While either format can be used for Workers, ACI Applications can only be built for a single target platform using the \texttt{OCPI\_TARGET\_PLATFORM} variable.

\subsection{Updating a 1.0.x Unit Test for the 1.1 Framework}
% AV-1869
Some unit tests for Components were released with the 1.0.x version of \texttt{ocpiassets} that relied upon simulator availability or certain platform names reported by \texttt{ocpirun} (see Sections~\ref{sec:11_simulators} and \ref{sec:11_platform_names}). If any users have developed their own unit tests based on these, some updates may be required for them to work using the new release.\\

\begin{minipage}{\linewidth}
All of the provided unit tests have been updated to work with the new release and can be used for reference. If the previous unit test is using \texttt{ocpirun}, the \texttt{Makefile} needs to be updated to add the following to any lines that are forming the execution string:\\

\forceindent\code{-P \$@=\$P}\\

This is forcing the platform of your unit test to be set explicitly with \texttt{ocpirun}'s \texttt{-P} option. \\
\end{minipage}

If the unit test is using an ACI Application to run the unit test, the platform needs to be set similarly within the C++ source. The Platform will be passed from the \texttt{Makefile} to the ACI Application as a command-line argument by adding \code{\$P} to the end of any execution strings. The source code needs to be updated to use this new argument by adding the following to the C++ application, while changing ``\texttt{XXX}'' to your Worker's name and ``\texttt{2}'' to the correct argument number based on your current inputs:\\
\begin{minipage}{\linewidth}
\lstset{language=C++,
  basicstyle=\color{Blue}\ttfamily, % Blue (real blue) not blue (AV header blue)
  stringstyle=\color{Green},
}
\begin{lstlisting}[language=c++]
  std::string pf("XXX=");
  pf += argv[2];
  OA::PValue params[] = {
  ...
  OA::PVString("platform", pf.c_str()),
  ...
  OA::PVEnd};
  ...
  OA::Application app(appNameXml, params);
\end{lstlisting}
\end{minipage}
~\\
This patch is adding the platform that is passed in (via \texttt{argv[2]}) to the \texttt{params} array that is used to constrain the application's search space.\\

The user could do a full conversion to the new testing framework released with 1.1, but this is expected to be more work.

\subsection{Prerequisite RPM Changes}
\label{sec:11_prereq}
% AV-1117
The Open Source \href{http://tukaani.org/xz/}{XZ Utils} has replaced the LZMA Utils. This has caused the provided RPM to change names. Additionally, new RPMs are now provided for other prerequisite packages; consult the \textit{Installation Guide} for a list. An upgrade to the new RPMs \textit{should} cause previous versions to be removed, but the recommended procedure is to uninstall all 1.0.x RPMs before installing 1.1.\\

% AV-1788
For the first time, OpenCPI is providing a pre-packaged third-party library that is not directly required by the Framework: \href{http://liquidsdr.org/}{liquid-dsp}. This is provided to assist end users in the creation of DSP-heavy RCC Workers that execute on all currently-supported platforms without requiring any additional configuration for cross-compilation. It is treated like any other prerequisite library; usage information can be found in the \textit{OpenCPI RCC Development Guide}.

\subsection{Deprecated RCC controlOperations}
% AV-1711, AV-1674
The RCC \texttt{controlOperations} \texttt{afterConfigure} and \texttt{beforeQuery} have been deprecated and removed from the IDE. They were never called by the Framework and the C++ interface provides the finer-granularity \texttt{XXX\_read()} and \texttt{XXX\_written()} notification methods.

\subsection{64-Bit Build Host Issues (``Value too large for defined data type'')}
% AV-1838
Some 32-bit cross-compilers exhibit somewhat-rare problems on 64-bit host machines using file systems that allow 64-bit inodes, \textit{e.g.} XFS. A new RPM, \path{ocpi-rereq-build_support-inode64}, provides a workaround. Additional information can be found in the Picoflexor T6A documentation.

\section{Major Known Deficiencies}
This is a list of major known deficiencies at the release of 1.1 that were not previously documented in Section~\ref{sec:101}. This is \textit{not} an exhaustive list.

\subsection{Maximum Message Length in PCI-Based Platforms}
% AV-1392, AV-2105
\label{bug:1392}
PCI-based platforms, \textit{e.g.} ML605 and ALST4, are limited to a 32KB buffer. By default, that buffer is split into two, resulting in two 16KB buffers. The maximum message length, in bytes, is then 16KB-16\footnote{16 bytes required for metadata}. RCC Workers will see any data beyond the limit as zero-filled.

\subsection{MAC Address on ZedBoard when Using the xilinx13\_3 Software Platform (use xilinx13\_4 to avoid the issue)}
% AV-2400, AV-2403
\label{bug:2400}
The currently used Linux release (``\texttt{xilinx13\_3}'') cannot properly set the MAC address on the ZedBoard. This should only affect users who have \textit{more than one ZedBoard} on a single network. Consult the \textit{ZedBoard Getting Started Guide} for a workaround.

\subsection{Platform Development Guide}
% AV-1585
\label{bug:1585}
While all documentation is constantly under improvement, the \textit{Platform Development Guide} in particular is currently undergoing major changes, in part due to the SDP improvements. If an end user intends to create a Board Support Package (BSP) for a new target platform, they should contact the OpenCPI Team to ensure the latest Guide is used.

% === End of 1.1

\newpage
\origsection{Release 1.0.1}
\def\ocpiversion{v1.0.0}  % Need to redefine so doc links are correct
\label{sec:101}
These are ``Release Notes'' from Version 1.0.1 that are still relevant as of Version 1.1.
\section{OpenCPI HDL Assembly Filename Constraint}
\label{bug:1035}
% AV-1035
Due to a limitation with the ISE Simulator (isim), the filename of any HDL Assembly must be all lowercase letters. A capital letter anywhere in the filename will result in an error.

\section{32-bit Architecture File Size Limit}
\label{bug:693}
% AV-693
On some software platforms, there will be an error when writing files greater than 2\textsuperscript{31} bytes (about 2.2 GB), especially if using NFS. This includes the ARM 32-bit architecture on Zynq-based platforms.

\section{Eclipse Project Description File}
A necessary file known as the project description file (\verb+.project+) is generated when creating a Project in the AV GUI. This file is required by Eclipse and is used to describe the project in its workspace. Removal of this file will cause an error.

\section{Refreshing the AV GUI}
Whenever files are being created or removed via command-line for an Project, the Project within the IDE needs to be refreshed. Examples include executing \verb+make clean+, \verb+make tests+, \verb+make rcc+, etc. Many of the \verb+make+ commands will create or remove files in the Project, so it is important to refresh the Project within the IDE to reflect the changes.

\section{Non-default Xilinx Installation Locations}
OpenCPI assumes Xilinx's installation location is \verb+/opt/+. If the Xilinx tools were installed in another location, the cross compiling environment variable can not be inferred correctly. To resolve this issue, refer to the \path{/opt/opencpi/cdk/env/xilinx.sh.example} file and the \textit{Installation Guide}.

\section{Zero-Length Message Finite State Machines}
\label{sec:101_zlm}
Some workers make use of a finite state machine to monitor a zero-length message (\textit{ZLM}) from an upstream worker. This implementation was designed specifically with unit tests in mind so that simulations could be ended with an end-of-file (EOF) condition from the File Read Worker rather than waiting for a fixed amount of time. Simulation times vary across machines and Workers, so predicting how much time a Worker might need on various machines is not deterministic. In the future, the handling of zero-length message may change, but the current finite state machines for handling them are provided to complete the unit tests of the workers.
\end{appendices}
\end{document}<|MERGE_RESOLUTION|>--- conflicted
+++ resolved
@@ -82,14 +82,6 @@
 			\hline
 			v1.6.0 & Updates for 1.6.0 release & 01/2020 \\
 			\hline
-<<<<<<< HEAD
-			v1.7.0 & Updates for 1.7.0 release & 6/2020 \\
-			\hline
-			\end{tabularx}
-		\end{table}
-	\end{center}
-
-=======
 			v1.7.0 & Updates for 1.7.0 release & 06/2020 \\
 			\hline
 			v2.0.0 & Updates for 2.0.0 release & 10/2020 \\
@@ -97,7 +89,6 @@
 		\end{tabularx}
 	\end{table}
 \end{center}
->>>>>>> ed84dedd
 \newpage
 
 \tableofcontents
@@ -126,10 +117,6 @@
 % === End of XXX
 \fi
 
-<<<<<<< HEAD
-%\origsection{Release 1.7.0}
-\def\ocpiversion{latest}
-=======
 %\origsection{Release XXX}
 \def\ocpiversion{latest}  % Need to redefine so doc links are correct
 \section{Enhancements}
@@ -261,7 +248,6 @@
 \beginoldnotes
 \origsection{Release 1.7.0}
 \def\ocpiversion{v1.7.0}
->>>>>>> ed84dedd
 \section{Enhancements}
 \subsection{ADC/DAC Clocking Architecture}
 \label{sec:17_adc_dac}
@@ -273,11 +259,7 @@
 
 \subsection{CIC Decimator RCC work-a-like}
 \label{sec17_cic_dec}
-<<<<<<< HEAD
-An RCC work-a-like of the \code{CIC\_{}Dec.hdl} worker has been added to the built-in project ``assets".
-=======
 An RCC work-a-like of the \code{CIC\_{}Dec.hdl} worker has been added to the built-in project ``assets''.
->>>>>>> ed84dedd
 
 \subsection{Clock Generator Primitive}
 \label{sec:17_clocking}
@@ -285,11 +267,7 @@
 
 \subsection{Man Pages}
 \label{sec:17_man_pages}
-<<<<<<< HEAD
-Man pages are available for the ocpidev command and its subcommands. When the OpenCPI environment is setup using \code{opencpi-setup.sh}, the man pages can be viewed using the man command, e.g. "man ocpidev".
-=======
 Man pages are available for the \code{ocpidev} command and its subcommands. When the OpenCPI environment is setup using \code{opencpi-setup.sh}, the man pages can be viewed using the man command, e.g. \code{man ocpidev}.
->>>>>>> ed84dedd
 
 \subsection{\code{ocpiremote}}
 \label{sec:17_ocpiremote}
@@ -311,11 +289,7 @@
 
 \subsection{zcu104 HDL Platform Support}
 \label{sec:17_zcu104}
-<<<<<<< HEAD
-Support for the zcu104 platform based on xilinx19.2 aarch64 RCC platform has been added. The zcu104 platform is like the zed platform: the cheapest "reference" platform for the zynq-ultrascale processor line, that
-=======
 Support for the zcu104 platform based on xilinx19.2 aarch64 RCC platform has been added. The zcu104 platform is like the zed platform: the cheapest ``reference'' platform for the zynq-ultrascale processor line, that
->>>>>>> ed84dedd
 also can support the ad9361.\\
 
 \textit{\textbf{Note:}} Vivado 2019.2 is required to build artifacts for the zcu104 platform. Vivado 2019.2 is not supported on CentOS 6.
@@ -382,10 +356,6 @@
 
 % === End of 1.7
 
-<<<<<<< HEAD
-\beginoldnotes
-=======
->>>>>>> ed84dedd
 \origsection{Release 1.6.0}
 \def\ocpiversion{v1.6.2}  % Need to redefine so doc links are correct
 \section{Enhancements}
