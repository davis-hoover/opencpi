--- conflicted
+++ resolved
@@ -22,8 +22,6 @@
 
 Tutorial 4: Using Third-party Libraries in RCC Workers. This tutorial
 demonstrates how to integrate a third-party library into an RCC worker.
-<<<<<<< HEAD
-=======
 
 Tutorial 5: Using Multiple Opcodes in RCC Workers.  This tutorial
 demonstrates how to use multiple opcodes in an RCC worker by creating,
@@ -58,6 +56,5 @@
 
 Tutorial 10: Introduction to OpenCPI Application Development.  This
 tutorial demonstrates the design process for an OpenCPI application.
->>>>>>> 15346588
 
 These tutorials are meant to be run in sequence.
