# #####
#
#  Copyright (c) Mercury Federal Systems, Inc., Arlington VA., 2009-2010
#
#    Mercury Federal Systems, Incorporated
#    1901 South Bell Street
#    Suite 402
#    Arlington, Virginia 22202
#    United States of America
#    Telephone 703-413-0781
#    FAX 703-413-0784
#
#  This file is part of OpenCPI (www.opencpi.org).
#     ____                   __________   ____
#    / __ \____  ___  ____  / ____/ __ \ /  _/ ____  _________ _
#   / / / / __ \/ _ \/ __ \/ /   / /_/ / / /  / __ \/ ___/ __ `/
#  / /_/ / /_/ /  __/ / / / /___/ ____/_/ / _/ /_/ / /  / /_/ /
#  \____/ .___/\___/_/ /_/\____/_/    /___/(_)____/_/   \__, /
#      /_/                                             /____/
#
#  OpenCPI is free software: you can redistribute it and/or modify
#  it under the terms of the GNU Lesser General Public License as published
#  by the Free Software Foundation, either version 3 of the License, or
#  (at your option) any later version.
#
#  OpenCPI is distributed in the hope that it will be useful,
#  but WITHOUT ANY WARRANTY; without even the implied warranty of
#  MERCHANTABILITY or FITNESS FOR A PARTICULAR PURPOSE.  See the
#  GNU Lesser General Public License for more details.
#
#  You should have received a copy of the GNU Lesser General Public License
#  along with OpenCPI.  If not, see <http://www.gnu.org/licenses/>.
#
########################################################################### #


ALLDEFS += NEED_MAIN

TRANSFER_DRIVERS +=  $(TX_TRANSFER_LIBS)

ALLINC += $(OCPIOS_EXPORTS) \
<<<<<<< HEAD
       $(UTIL_EXPORTS) \
       $(DATA_TRANSFER_EXPORTS) $(DATA_TRANSPORT_EXPORTS) \
       $(CONTAINER_EXPORTS) /opt/mercury/include/

=======
 $(UTIL_EXPORTS) \
 $(DATA_TRANSFER_EXPORTS) $(DATA_TRANSPORT_EXPORTS) \
 $(CONTAINER_EXPORTS)
>>>>>>> 54ed34ba

DYNOBJS += \
	../../../../../runtime/dataplane/rdma_drivers/pio/$(OCPI_OUT_DIR)/DtPioXfer.obj \
	../../../../../runtime/dataplane/rdma_drivers/dma/$(OCPI_OUT_DIR)/DtDmaXfer.obj \
	../../../../../runtime/dataplane/rdma_drivers/sockets/$(OCPI_OUT_DIR)/DtSocketsXfer.obj 

ifeq ($(OCPI_BUILD_SHARED_LIBRARIES),1)
     SYSLIBS += dl
endif

ifeq ($(OCPI_HAVE_IBVERBS),1)
<<<<<<< HEAD
  DYNOBJS += ../../../../../runtime/dataplane/rdma_drivers/$(OCPI_OUT_DIR)/DtOfedXfer.obj 
  SYSLIBS += ibverbs	
  ifeq ($(OCPI_HAVE_TILERA),1)
     DYNOBJS += ../../../../../runtime/dataplane/rdma_drivers/$(OCPI_OUT_DIR)/DtTileraDmaXfer.obj
     #SYSLIBS += $(TILERA_ROOT)/tile/lib/gxpci gxio tmc
  endif
=======
DYNOBJS += ../../../../../runtime/dataplane/rdma_drivers/ofed/$(OCPI_OUT_DIR)/DtOfedXfer.obj 
SYSLIBS += ibverbs	
>>>>>>> 54ed34ba
endif

//SYSLIBS += scif
EXTRA_LDFLAGS=$(LD_ALLOW_UNDEFINED)

ALLLIBS +=  $(DATA_TRANSPORT_LIBS) $(TX_DRIVER_SUPPORT_LIBS) \
 $(DATA_TRANSFER_LIBS)  \
 $(UTIL_LIBS) $(LOGGER_LIBS) $(OCPIOS_LIBS)<|MERGE_RESOLUTION|>--- conflicted
+++ resolved
@@ -39,16 +39,9 @@
 TRANSFER_DRIVERS +=  $(TX_TRANSFER_LIBS)
 
 ALLINC += $(OCPIOS_EXPORTS) \
-<<<<<<< HEAD
-       $(UTIL_EXPORTS) \
-       $(DATA_TRANSFER_EXPORTS) $(DATA_TRANSPORT_EXPORTS) \
-       $(CONTAINER_EXPORTS) /opt/mercury/include/
-
-=======
  $(UTIL_EXPORTS) \
  $(DATA_TRANSFER_EXPORTS) $(DATA_TRANSPORT_EXPORTS) \
  $(CONTAINER_EXPORTS)
->>>>>>> 54ed34ba
 
 DYNOBJS += \
 	../../../../../runtime/dataplane/rdma_drivers/pio/$(OCPI_OUT_DIR)/DtPioXfer.obj \
@@ -60,17 +53,10 @@
 endif
 
 ifeq ($(OCPI_HAVE_IBVERBS),1)
-<<<<<<< HEAD
-  DYNOBJS += ../../../../../runtime/dataplane/rdma_drivers/$(OCPI_OUT_DIR)/DtOfedXfer.obj 
   SYSLIBS += ibverbs	
   ifeq ($(OCPI_HAVE_TILERA),1)
-     DYNOBJS += ../../../../../runtime/dataplane/rdma_drivers/$(OCPI_OUT_DIR)/DtTileraDmaXfer.obj
      #SYSLIBS += $(TILERA_ROOT)/tile/lib/gxpci gxio tmc
   endif
-=======
-DYNOBJS += ../../../../../runtime/dataplane/rdma_drivers/ofed/$(OCPI_OUT_DIR)/DtOfedXfer.obj 
-SYSLIBS += ibverbs	
->>>>>>> 54ed34ba
 endif
 
 //SYSLIBS += scif
