/*
 * This file is protected by Copyright. Please refer to the COPYRIGHT file
 * distributed with this source distribution.
 *
 * This file is part of OpenCPI <http://www.opencpi.org>
 *
 * OpenCPI is free software: you can redistribute it and/or modify it under the
 * terms of the GNU Lesser General Public License as published by the Free
 * Software Foundation, either version 3 of the License, or (at your option) any
 * later version.
 *
 * OpenCPI is distributed in the hope that it will be useful, but WITHOUT ANY
 * WARRANTY; without even the implied warranty of MERCHANTABILITY or FITNESS FOR
 * A PARTICULAR PURPOSE. See the GNU Lesser General Public License for more
 * details.
 *
 * You should have received a copy of the GNU Lesser General Public License
 * along with this program. If not, see <http://www.gnu.org/licenses/>.
 */

#include <inttypes.h>
#include <unistd.h>  // FIXME for gethostname - use OS::
#include <deque>
#include "OcpiOsSocket.h"
#include "OcpiOsMisc.h"
#include "OcpiOsAssert.h"
#include "OcpiOsServerSocket.h"
#include "OcpiOsEther.h"
#include "OcpiUtilMisc.h"
#include "OcpiThread.h"
#include "XferDriver.h"
#include "XferEndPoint.h"
#include "XferPio.h"

namespace DataTransfer {
  namespace Socket {
    namespace OU = OCPI::Util;
    namespace OS = OCPI::OS;
    namespace OE = OCPI::OS::Ether;
    namespace XF = DataTransfer;

struct __attribute__ ((__packed__)) FlagHeader {
  DtOsDataTypes::Offset dataOffset;
  DtOsDataTypes::Offset flagOffset;
  uint32_t flagValue;
};
const size_t TCP_BUFSIZE = 33*1024;

class XferFactory;
class EndPoint: public XF::EndPoint {
  friend class ServerT;
  friend class XferServices;
  friend class SmemServices;
  friend class ServerSocketHandler;
protected:
  std::string m_ipAddress;
  uint16_t    m_portNum;
public:
  EndPoint(XF::XferFactory &a_factory, const char *protoInfo, const char *eps, const char *other,
	   bool a_local, size_t a_size, const OU::PValue *params)
    : XF::EndPoint(a_factory, eps, other, a_local, a_size, params),
      m_portNum(0) {
    if (protoInfo) {
      m_protoInfo = protoInfo;
      // Note that IPv6 addresses may have colons, even though colons are commonly used to
      // separate addresses from ports.  Since there must be a port, it will be after the last
      // colon.  There is also a convention that IPV6 addresses embedded in URLs are in fact
      // enclosed in square brackets, like [ipv6-addr-with-colons]:port
      // So this scheme will work whether the square bracket convention is used or not
      const char *colon = strrchr(protoInfo, ':');  // before the port
      if (!colon || sscanf(colon+1, "%hu;", &m_portNum) != 1)
	throw OU::Error("Invalid socket endpoint format in \"%s\"", protoInfo);
      // FIXME: we could do more parsing/checking on the ipaddress
      m_ipAddress.assign(protoInfo, OCPI_SIZE_T_DIFF(colon, protoInfo));
    } else {
      const char *env = getenv("OCPI_TRANSFER_IP_ADDRESS");
      if (env && env[0])
	m_ipAddress = env;
      else {
	ocpiDebug("Set OCPI_TRANSFER_IP_ADDRESS environment variable to set socket IP address");
	static std::string myAddr;
	if (myAddr.empty()) {
	  std::string error;
	  if (OE::IfScanner::findIpAddr(getenv("OCPI_SOCKET_INTERFACE"), myAddr, error))
	    throw OU::Error("Cannot obtain a local IP address:  %s", error.c_str());
	  ocpiInfo("Socket endpoint address determined to be: %s", myAddr.c_str());
	}
	m_ipAddress = myAddr;
      }
      env = getenv("OCPI_TRANSFER_PORT");
      if (env && env[0]) {
	static uint16_t s_port = 0;
	if (!s_port)
	  s_port = (uint16_t)atoi(env);
	m_portNum = s_port++;
      } else {
	m_portNum = 0;
	ocpiDebug("Set the OCPI_TRANSFER_PORT environment variable to set socket IP port");
      }
      setProtoInfo();
    }
    // Socket endpoints need an address space too in come cases, so we provide one by
    // simply using the mailbox number as the high order bits.
    m_address = (uint64_t)mailBox() << 32;
  }
private:
  void
  setProtoInfo() {
      OU::format(m_protoInfo, "%s:%u", m_ipAddress.c_str(), m_portNum);
  }
  void
  updatePortNum(uint16_t portNum) {
    if (portNum != m_portNum) {
      m_portNum = portNum;
      setProtoInfo();
      setName();
    }
  }
  XF::SmemServices &createSmemServices();
};
class XferServices;
class Device;
const char *socket = "socket"; // name passed to inherited template class
class XferFactory : public DriverBase<XferFactory, Device, XferServices, socket> {
public:
  // Get our protocol string
  const char* getProtocol() { return "ocpi-socket-rdma"; }
  XF::XferServices &createXferServices(XF::EndPoint &source, XF::EndPoint &target);
protected:
  XF::EndPoint &
  createEndPoint(const char *protoInfo, const char *eps, const char *other, bool local,
		 size_t size, const OCPI::Util::PValue *params) {
    ocpiDebug("In Socket::XferFactory::createEndPoint(): %zu", m_SMBSize);
    return *new EndPoint(*this, protoInfo, eps, other, local, size, params);
  }
};

// Thread per peer writing to this endpoint
class ServerSocketHandler : public OU::Thread {
  EndPoint     &m_sep;
  SmemServices &m_smem;
  bool          m_run;
  bool          m_closed;
  OS::Socket    m_socket;
  FlagHeader    m_header;
public:
  ServerSocketHandler(OS::ServerSocket &server, EndPoint &sep, SmemServices &smem)
    : m_sep(sep), m_smem(smem), m_run(true), m_closed(false) {
    ocpiDebug("ServerSockletHandler accepting %u", sep.m_portNum);
    server.accept(m_socket);
    m_socket.linger(true); // give some time for data to the client FIXME timeout param?
    ocpiDebug("In ServerSocketHandler() %p", this);
    start();
  }
  bool closed() const { return m_closed; }

  virtual ~ServerSocketHandler() {
    ocpiDebug("Into ~ServerSocketHandler() %p", this);
    stop();
    join();
    ocpiDebug("Exit ~ServerSocketHandler() %p", this);
  }

  void stop() {
    m_run = false;
  }

  void doFlag() {
    assert(!(m_header.flagOffset & (sizeof(uint32_t)-1)));
    if (m_sep.receiver())
      m_sep.receiver()->receive(m_header.flagOffset, (uint8_t*)&m_header.flagValue,
				sizeof(uint32_t));
    else
      *(uint32_t *)m_smem.map(m_header.flagOffset, sizeof(uint32_t)) = m_header.flagValue;
  }

  void doHeader() {
  }

  void run() {
    try {
      size_t     n;
      uint8_t    buf[TCP_BUFSIZE];
      uint8_t   *current_ptr = (uint8_t*)&m_header;
      size_t     bytes_left = sizeof(m_header);
      bool       in_header = true;;
      while (m_run && (n = m_socket.recv((char*)buf, TCP_BUFSIZE, 500))) {
	if (n == SIZE_MAX)
	  continue; // allow timeout so m_run can go away and shut us down
	size_t copy_len;
	for (uint8_t *bp = buf; n; n -= copy_len, bp += copy_len) {
	  copy_len = std::min(n, bytes_left);
	  ocpiDebug("Copying socket data to %p, size = %zu, in header %d, left %zu, first %x",
		    current_ptr, copy_len, in_header, bytes_left, *(uint32_t *)bp);
	  if (current_ptr) {
	    memcpy(current_ptr, bp, copy_len );
	    current_ptr += copy_len;
	  } else {
	    m_sep.receiver()->receive(m_header.dataOffset, bp, copy_len);
	    m_header.dataOffset += OCPI_UTRUNCATE(DtOsDataTypes::Offset, copy_len);
	  }
	  if (!(bytes_left -= copy_len)) { // finishing header or data
	    if (in_header) {
	      size_t dataLength = XF::FlagMeta::getLengthInFlag(m_header.flagValue);
	      ocpiDebug("Received Header: len %zu dataOff 0x%" PRIx32 " flagOff 0x%" PRIx32
			"flag 0x%" PRIx32,
			dataLength, m_header.dataOffset, m_header.flagOffset, m_header.flagValue);
	      if (dataLength) {
		bytes_left = dataLength;
		current_ptr =
		  m_sep.receiver() ? NULL : (uint8_t *)m_smem.map(m_header.dataOffset, dataLength);
		in_header = false;
		continue;
	      }
	    }
	    // end of data or a zlm header
	    if (m_header.flagOffset)
	      doFlag();
	    current_ptr = (uint8_t*)&m_header;
	    bytes_left = sizeof(m_header); // packed
	    in_header = true;
	  }
	}
      }
      if (n == 0)
	ocpiInfo("Got a socket EOF for endpoint, terminating connection");
    } catch (std::string &s) {
      ocpiBad("Exception in endpoint socket receiver background thread: %s", s.c_str());
    } catch (...) {
      ocpiBad("Unknown exception in endpoint socket receiver background thread");
    }
    m_socket.close();
    m_closed = true;
  }
};

// Master listener thread per endpoint to receive connection requests from peers
class ServerT : public OU::Thread {
  EndPoint                         &m_sep;
  SmemServices                     &m_smem;
  bool                              m_stop;
  bool                              m_started;
  bool                              m_error;
  OS::ServerSocket                  m_server;
  std::deque<ServerSocketHandler *> m_sockets;
public:  
  ServerT(EndPoint &sep, SmemServices &smem)
    : m_sep(sep), m_smem(smem), m_stop(false), m_started(false), m_error(false) {
    // This server socket setup must happen in the constructor because the port
    // must be determined before this returns.
    try {
      m_server.bind(m_sep.m_portNum, false);
    } catch(std::string & err) {
      m_error = true;
      ocpiBad("Socket bind error. %s", err.c_str() );
      ocpiAssert("Unable to bind to socket"==0);
      return;
    } catch( ... ) {
      m_error = true;
      ocpiAssert("Unable to bind to socket"==0);
      return;
    }
    if (m_sep.m_portNum == 0) {
      // We now know the real port, so we need to change the endpoint string.
      m_sep.updatePortNum(m_server.getPortNo());
      ocpiInfo("Finalizing socket endpoint with port: %s", m_sep.name().c_str());
    }
    ocpiDebug("In ServerT()");
  }
  ~ServerT(){
    ocpiDebug("In ~ServerT()");
    stop();
    join();
    while (!m_sockets.empty()) {
      ServerSocketHandler *ssh = m_sockets.front();
      m_sockets.pop_front();
      delete ssh;
    }
    ocpiDebug("In ~ServerT() end");
  }

  void run() {
    m_started = true;
    while (!m_stop) {
      if (m_server.wait(500)) // give a chance to stop every 1/2 second
	m_sockets.push_back(new ServerSocketHandler(m_server, m_sep, m_smem));
      for (auto si = m_sockets.begin(); si != m_sockets.end(); )
	if ((*si)->closed()) {
	  ServerSocketHandler *ssh = *si;
	  si = m_sockets.erase(si);
	  delete ssh;
	} else
	  ++si;
    }
    m_server.close();
  }
  void stop() { m_stop=true; }
  void btr() {
    while (!m_started)
      OS::sleep(10);
  }
  bool error(){return m_error;}
};

class SmemServices : public XF::SmemServices {
  ServerT  *m_socketServerT;
  char     *m_mem;
public:
  SmemServices(EndPoint& ep, bool local)
    : XF::SmemServices(ep), m_socketServerT(NULL), m_mem(NULL) {
    if (local) {
      if (!ep.receiver()) {
	m_mem = new char[ep.size()];
	memset(m_mem, 0, ep.size());
      }
      // Create our listener socket thread so that we can respond to incoming requests  
      m_socketServerT = new ServerT(ep, *this);
      m_socketServerT->start();
      m_socketServerT->btr();  
    }
  }
  ~SmemServices () {
    delete m_socketServerT;
    delete [] m_mem;
  }

  int32_t attach(XF::EndPoint* /*loc*/) { return 0; }
  int32_t detach() { return 0; }
  void *map(DtOsDataTypes::Offset offset, size_t/* size */)
  {
    //    assert(m_mem);
    return &m_mem[offset];
  }
  int32_t unMap () { return 0; }
};

XF::SmemServices &EndPoint::createSmemServices() {
  return *new SmemServices(*this, local());
}

class XferRequest;
class XferServices
  : public ConnectionBase<XferFactory,XferServices,XferRequest> {
  // So the destructor can invoke "remove"
  friend class XferRequest;
  // The handle returned by xfer_create
  XF_template        m_xftemplate;
  OS::Socket         m_socket;
public:
  XferServices(XF::EndPoint &source, XF::EndPoint &target)
    : ConnectionBase<XferFactory,XferServices,XferRequest>
      (*this, source, target) {
    xfer_create (source, target, 0, &m_xftemplate);
    EndPoint &rsep = *static_cast<EndPoint *>(&target);
    m_socket.connect(rsep.m_ipAddress, rsep.m_portNum);
    m_socket.linger(false);
  }
  ~XferServices() {
    // Invoke destroy without flags.
    xfer_destroy(m_xftemplate, 0);
    m_socket.close();
  }
  XF::XferRequest *createXferRequest();
protected:
  OS::Socket& socket(){ return m_socket; }
  // Short circuit call to send for SDP slave simulators
  void send(DtOsDataTypes::Offset offset, uint8_t *data, size_t nbytes) {
    struct FlagHeader header;
    header.dataOffset = offset;
    header.flagOffset = 0;
    header.flagValue = XF::FlagMeta::packFlag(nbytes, 0, 0);
    ocpiDebug("Sending IP header %zu %" DTOSDATATYPES_OFFSET_PRIx" %" PRIx32,
	      sizeof(header), header.dataOffset, header.flagValue);
    OS::IOVec sendVec[2]; // this may be modified in the send call
    sendVec[0].iov_base = &header;
    sendVec[0].iov_len = sizeof(header); // packed
    sendVec[1].iov_base = data;
    sendVec[1].iov_len = nbytes;
    m_socket.send(&sendVec[0], 2);
  }
};

XF::XferServices &XferFactory::
createXferServices(XF::EndPoint &source, XF::EndPoint &target)
{
  return *new XferServices(source, target);
}

class XferRequest : public TransferBase<XferServices,XferRequest> {
  struct FlagHeader m_sendHeader;
  void *m_dataAddr;
  uint32_t *m_flagAddr;
public:
  XferRequest(XferServices &a_parent, XF_template temp)
    : TransferBase<XferServices,XferRequest>(a_parent, *this, temp),
      m_dataAddr(NULL), m_flagAddr(NULL) {
  }
  // Data members accessible from this/derived class
private:
  XF::XferRequest *
  copy(Offset srcOff, Offset dstOff, size_t nBytes, XferRequest::Flags flags) {
    EndPoint &sep = *static_cast<EndPoint*>(&parent().m_from);
    switch (flags) {
    case XF::XferRequest::FlagTransfer:
      assert(nBytes == sizeof(uint32_t));
      m_flagAddr = (uint32_t *)sep.sMemServices().map(srcOff, nBytes);
      m_sendHeader.flagOffset = dstOff;
      break;
    case XF::XferRequest::DataTransfer:
      m_dataAddr = sep.sMemServices().map(srcOff, nBytes);
      m_sendHeader.dataOffset = dstOff;
      break;
    default:
      throw OU::Error("Unexpected transfer flags: soff 0x%x doff 0x%x bytes %zu, flags 0x%x",
		      srcOff, dstOff, nBytes, flags);
    }
    return NULL;  // this should really be void
  }
  void post() {
    assert(m_flagAddr);
    m_sendHeader.flagValue = *m_flagAddr;
    size_t dataLength = XF::FlagMeta::getLengthInFlag(m_sendHeader.flagValue);
    assert(!dataLength || m_dataAddr);
    OS::IOVec sendVec[2]; // this may be modified in the send call
    sendVec[0].iov_base = &m_sendHeader;
    sendVec[0].iov_len = sizeof(m_sendHeader); // packed
    sendVec[1].iov_base = m_dataAddr;
    sendVec[1].iov_len = dataLength;
    parent().m_socket.send(&sendVec[0], dataLength ? 2 : 1);
<<<<<<< HEAD
=======
  }

#if 0
  void action_transfer(PIO_transfer transfer, bool /*last*/) {
    //#define TRACE_PIO_XFERS  
#ifdef TRACE_PIO_XFERS
    ocpiDebug("Socket: copying %d bytes from 0x%llx to 0x%llx", transfer->nbytes,transfer->src_off,transfer->dst_off);
    ocpiDebug("source wrd 1 = %d", src1[0] );
#endif
    parent().send(transfer->dst_off, (uint8_t *)transfer->src_va, transfer->nbytes);
>>>>>>> 7f582137
  }
#endif
};

XF::XferRequest* XferServices::
createXferRequest() {
  return new XferRequest(*this, m_xftemplate);
}

class Device : public XF::DeviceBase<XferFactory,Device> {
  Device(const char *a_name)
    : XF::DeviceBase<XferFactory,Device>(a_name, *this) {}
};

// Used to register with the data transfer system;
RegisterTransferDriver<XferFactory> driver;
}
}<|MERGE_RESOLUTION|>--- conflicted
+++ resolved
@@ -427,19 +427,6 @@
     sendVec[1].iov_base = m_dataAddr;
     sendVec[1].iov_len = dataLength;
     parent().m_socket.send(&sendVec[0], dataLength ? 2 : 1);
-<<<<<<< HEAD
-=======
-  }
-
-#if 0
-  void action_transfer(PIO_transfer transfer, bool /*last*/) {
-    //#define TRACE_PIO_XFERS  
-#ifdef TRACE_PIO_XFERS
-    ocpiDebug("Socket: copying %d bytes from 0x%llx to 0x%llx", transfer->nbytes,transfer->src_off,transfer->dst_off);
-    ocpiDebug("source wrd 1 = %d", src1[0] );
-#endif
-    parent().send(transfer->dst_off, (uint8_t *)transfer->src_va, transfer->nbytes);
->>>>>>> 7f582137
   }
 #endif
 };
