# #####
#
#  Copyright (c) Mercury Federal Systems, Inc., Arlington VA., 2009-2010
#
#    Mercury Federal Systems, Incorporated
#    1901 South Bell Street
#    Suite 402
#    Arlington, Virginia 22202
#    United States of America
#    Telephone 703-413-0781
#    FAX 703-413-0784
#
#  This file is part of OpenCPI (www.opencpi.org).
#     ____                   __________   ____
#    / __ \____  ___  ____  / ____/ __ \ /  _/ ____  _________ _
#   / / / / __ \/ _ \/ __ \/ /   / /_/ / / /  / __ \/ ___/ __ `/
#  / /_/ / /_/ /  __/ / / / /___/ ____/_/ / _/ /_/ / /  / /_/ /
#  \____/ .___/\___/_/ /_/\____/_/    /___/(_)____/_/   \__, /
#      /_/                                             /____/
#
#  OpenCPI is free software: you can redistribute it and/or modify
#  it under the terms of the GNU Lesser General Public License as published
#  by the Free Software Foundation, either version 3 of the License, or
#  (at your option) any later version.
#
#  OpenCPI is distributed in the hope that it will be useful,
#  but WITHOUT ANY WARRANTY; without even the implied warranty of
#  MERCHANTABILITY or FITNESS FOR A PARTICULAR PURPOSE.  See the
#  GNU Lesser General Public License for more details.
#
#  You should have received a copy of the GNU Lesser General Public License
#  along with OpenCPI.  If not, see <http://www.gnu.org/licenses/>.
#
########################################################################### #




ALLINC += $(OCPIOS_EXPORTS) \
       $(UTIL_EXPORTS)  $(DATA_TRANSFER_EXPORTS) 

<<<<<<< HEAD
ALLLIBS += $(OCPIOS_LIBS) \
	$(UTIL_LIBS)  $(DATA_TRANSFER_LIBS) $(TX_DRIVER_SUPPORT_LIBS)

CXXFLAGS += -DTILEPCI_HOST
=======
#ALLLIBS += $(OCPIOS_LIBS) \
 $(UTIL_LIBS)  $(DATA_TRANSFER_LIBS) $(TX_DRIVER_SUPPORT_LIBS)
>>>>>>> 54ed34ba

ifeq ($(OCPI_HAVE_IBVERBS),1)
CXXFLAGS+= -DOFED_RDMA_SUPPORT
endif

ifeq ($(OCPI_HAVE_TILERA),1)
ALLINC += $(TILERA_ROOT)/include
CXXFLAGS+= -DTILERA_RDMA_SUPPORT
endif

ifeq ($(OCPI_HAVE_SCIF),1)
ALLINC += $(SCIF_ROOT)/include
CXXFLAGS+= -DSCIF_RDMA_SUPPORT
else
EXTRA_LDFLAGS=$(LD_ALLOW_UNDEFINED)
endif


SHARED=$(SHARED_ALLOW_UNDEFINED)
#EXCLUDE_OBJECTS=DtOfedXfer
$(eval $(ForceDynamic))<|MERGE_RESOLUTION|>--- conflicted
+++ resolved
@@ -39,15 +39,7 @@
 ALLINC += $(OCPIOS_EXPORTS) \
        $(UTIL_EXPORTS)  $(DATA_TRANSFER_EXPORTS) 
 
-<<<<<<< HEAD
-ALLLIBS += $(OCPIOS_LIBS) \
-	$(UTIL_LIBS)  $(DATA_TRANSFER_LIBS) $(TX_DRIVER_SUPPORT_LIBS)
-
 CXXFLAGS += -DTILEPCI_HOST
-=======
-#ALLLIBS += $(OCPIOS_LIBS) \
- $(UTIL_LIBS)  $(DATA_TRANSFER_LIBS) $(TX_DRIVER_SUPPORT_LIBS)
->>>>>>> 54ed34ba
 
 ifeq ($(OCPI_HAVE_IBVERBS),1)
 CXXFLAGS+= -DOFED_RDMA_SUPPORT
