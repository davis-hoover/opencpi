/*
 *  Copyright (c) Mercury Federal Systems, Inc., Arlington VA., 2009-2010
 *
 *    Mercury Federal Systems, Incorporated
 *    1901 South Bell Street
 *    Suite 402
 *    Arlington, Virginia 22202
 *    United States of America
 *    Telephone 703-413-0781
 *    FAX 703-413-0784
 *
 *  This file is part of OpenCPI (www.opencpi.org).
 *     ____                   __________   ____
 *    / __ \____  ___  ____  / ____/ __ \ /  _/ ____  _________ _
 *   / / / / __ \/ _ \/ __ \/ /   / /_/ / / /  / __ \/ ___/ __ `/
 *  / /_/ / /_/ /  __/ / / / /___/ ____/_/ / _/ /_/ / /  / /_/ /
 *  \____/ .___/\___/_/ /_/\____/_/    /___/(_)____/_/   \__, /
 *      /_/                                             /____/
 *
 *  OpenCPI is free software: you can redistribute it and/or modify
 *  it under the terms of the GNU Lesser General Public License as published
 *  by the Free Software Foundation, either version 3 of the License, or
 *  (at your option) any later version.
 *
 *  OpenCPI is distributed in the hope that it will be useful,
 *  but WITHOUT ANY WARRANTY; without even the implied warranty of
 *  MERCHANTABILITY or FITNESS FOR A PARTICULAR PURPOSE.  See the
 *  GNU Lesser General Public License for more details.
 *
 *  You should have received a copy of the GNU Lesser General Public License
 *  along with OpenCPI.  If not, see <http://www.gnu.org/licenses/>.
 */

/*
 * Abstact:
 *   This file contains the implementation for the base class for SMB transfers.
 *
 * Revision History:

   06/24/09 - John Miller
   Removed printf's from destructor.

   02/15/09 - John Miller
   Added auto mutex protection.
   Removed exception monitor.

   07/20/04 - John Miller
   Initial version.
 */
#include <stdlib.h>
#include <inttypes.h>
#include <string.h>
#include <stdio.h>
#include <ezxml.h>
#include <OcpiOsAssert.h>
#include <OcpiOsMisc.h>
#include <OcpiUtilHash.h>
#include <OcpiUtilAutoMutex.h>
#include <OcpiUtilEzxml.h>
#include <OcpiUtilMisc.h>
#include <OcpiPValue.h>
#include <xfer_internal.h>
#include <DtTransferInternal.h>

namespace OX = OCPI::Util::EzXml;
namespace OU = OCPI::Util;
namespace OS = OCPI::OS;
namespace OD = OCPI::Driver;
namespace DDT = DtOsDataTypes;
namespace DataTransfer {

DDT::MailBox 
XferFactory::
getNextMailBox()
{
  static DDT::MailBox mailbox = 1;
  static bool mb_once = false;
  if ( ! mb_once ) {
    const char* env = getenv("OCPI_TRANSFER_MAILBOX");
    if( !env || (env[0] == 0)) {
      ocpiDebug("Set ""OCPI_TRANSFER_MAILBOX"" environment variable to control mailbox");
    }
    else {
      mailbox = (DDT::MailBox)atoi(env);
    }
    mb_once = true;
  }
  ocpiDebug("Transfer factory %p returning mailbox %u", this, mailbox);
  return mailbox++;
}



DDT::MailBox 
XferFactory::
getMaxMailBox()
{
  static bool mmb_once = false;
  static DDT::MailBox max_mb = DDT::MAX_SYSTEM_SMBS;
  if ( ! mmb_once ) {
    const char* env = getenv("OCPI_MAX_MAILBOX");
    if( !env || (env[0] == 0)) {
      ocpiDebug("Set ""OCPI_MAX_MAILBOX"" environment variable to control max mailbox");
    }
    else {
      max_mb = (DDT::MailBox)atoi(env);
    }
    mmb_once = true;
  }
  return max_mb;
}

// Default implementation for drivers that have no devices.
void
XferFactory::
allocateEndpoints(std::vector<std::string> &l) {
  l.push_back(allocateEndpoint(NULL, getNextMailBox(), getMaxMailBox()));
}

#if 0
// Allocate a set of endpoints, one per driver, for the caller
void XferFactoryManager::
allocateSupportedEndpoints(EndPoints &endpoints) {
  parent().configure();
  for (XferFactory *f = firstDriver(); f; f = f->nextDriver()) {
    std::string eps = f->allocateEndpoint(NULL, f->getNextMailBox(), f->getMaxMailBox());
    ocpiDebug("Allocating supported local endpoint: %s", eps.c_str());
    endpoints.insert(f->addEndPoint(eps.c_str(), true));
  }
}
#endif

// This method is used to retreive all of the available endpoints that have been registered
// in the system.  Note that some of the endpoints may not be finalized.
std::vector<std::string> 
XferFactoryManager::
getListOfSupportedEndpoints()
{
  parent().configure();
  std::vector<std::string> l;

  // Loop over transfer drivers
    for (XferFactory *factory = firstDriver(); factory;
	 factory = factory->nextDriver()) {
      try {
	factory->allocateEndpoints(l);
      }
      catch( OU::EmbeddedException & ex ) {
	ocpiBad("Could not allocate endpoint for %s, error = %s",
		factory->getProtocol(), ex.getAuxInfo() );
      }
      catch( ... ) {
	ocpiBad("Caught an unknown exception while allocating an endpoint from %s",
		factory->getProtocol() );
      }
    }
  return l;
}



ezxml_t 
XferFactory::
getNode( ezxml_t tn, const char* name )
{
  ezxml_t node = tn;
  while ( node ) {
    if ( node->name ) ocpiDebug("node %s", node->name );
    if ( node->name && (strcmp( node->name, name) == 0 ) ) {
      return node;
    }
    node = ezxml_next( node );
  }
  if ( tn ) {
    if(tn->child)if((node=getNode(tn->child,name)))return node;
    if(tn->sibling)if((node=getNode(tn->sibling,name)))return node;	 
  }
  return NULL;
}

// These defaults are pre-configuration
FactoryConfig::
FactoryConfig(size_t smbSize, size_t retryCount)
  : m_SMBSize(3*1024*1024), m_retryCount(128)
{
  if (smbSize)
    m_SMBSize = smbSize;
  if (retryCount)
    m_retryCount = retryCount;
}

// Parse and default from parent
void FactoryConfig::
parse(FactoryConfig *parent, ezxml_t x) {
  if (parent)
    *this = *parent;
  m_xml = x;
  if (x) {
    const char *err;
    // Note we are not writing defaults here because they are set
    // in the constructor, and they need to be set even when there is no xml
<<<<<<< HEAD
    if ((err = OX::checkAttrs(x, "SMBSize", "TxRetryCount", "load", NULL)) ||
=======
    if ((err = OX::checkAttrs(x, "load", "SMBSize", "TxRetryCount", NULL)) ||
>>>>>>> 54ed34ba
	(err = OX::getNumber(x, "SMBSize", &m_SMBSize, NULL, 0, false)) ||
	(err = OX::getNumber(x, "TxRetryCount", &m_retryCount, NULL, 0, false)))
      throw std::string(err); // FIXME configuration api error exception class
  }
}


// Configure this manager.  The drivers will be configured by the base class
void 
XferFactoryManager::
configure( ezxml_t x)
{
  if (!m_configured) {
    m_configured = true;
    ocpiDebug("Before configuration, SMB size is %zu", m_SMBSize);
    parse(NULL, x); // this is the actual local manager configuration
    // Allow the environment to override config files here
    ocpiDebug("After configuration, SMB size is %zu", m_SMBSize);
    const char *env = getenv("OCPI_SMB_SIZE");
    if (env && OX::getUNum(env, &m_SMBSize))
      throw OU::Error("Invalid OCPI_SMB_SIZE value: %s", env);
    ocpiDebug("After environment, SMB size is %zu", m_SMBSize);
    // Now configure the drivers
    OD::Manager::configure(x);
    startup();
  }
}



// This method is used to retreive all of the available endpoints that have
// been registered in the system.  Note that some of the endpoints may not
// be finalized.
std::vector<std::string> 
XferFactoryManager::
getListOfSupportedProtocols()
{
  parent().configure();
  std::vector<std::string> l;
  for (XferFactory* d = firstDriver(); d; d = d->nextDriver())
    l.push_back(d->getProtocol());
  return l;
}



bool 
XferFactory::
supportsEndPoints(
		  std::string& end_point1,
		  std::string& end_point2 )
{

  ocpiDebug("In  XferFactory::supportsEndPoints, (%s) (%s)",
         end_point1.c_str(), end_point2.c_str() );

  size_t len = strlen( getProtocol() );
  if ( end_point1.length() && end_point2.length() ) {

    if ( (strncmp( end_point1.c_str(), getProtocol(), strlen(getProtocol())) == 0 ) &&
         strncmp( end_point2.c_str(), getProtocol(), strlen(getProtocol())) == 0 ) {
      if ( (end_point1[len] != ':') ||  (end_point2[len] != ':') ) {
        return false;
      }
      return true;
    }
  }
  else if ( end_point1.length() ) {
    if ( (strncmp( end_point1.c_str(), getProtocol(), strlen(getProtocol())) == 0) ) {
      if ( (len<end_point1.length()) && (end_point1[len] != ':')  ) {
        return false;
      }
      return true;
    }
  }
  else if ( end_point2.length() ) {
    if ( (strncmp( end_point2.c_str(), getProtocol(), strlen(getProtocol())) == 0 ) ) {
      if ( (len<end_point2.length()) && (end_point2[len] != ':')  ) {
        return false;
      }
      return true;
    }
  }

  return false;
}

std::string XferFactoryManager::null;

// Find the Data transfer class
XferFactory* 
XferFactoryManager::
find( const char* ep1, const char* ep2 )
{
  std::string sep1, sep2;
  if ( ep1 && ep2 ) {
    sep1 = ep1;
    sep2 = ep2;
  }
  else if ( ep1 && !ep2 ) {
    sep1 = ep1;
  }
  else {
    sep2 = ep2;
  }
  return XferFactoryManager::find( sep1 , sep2);
}


XferFactory* 
XferFactoryManager::
find( std::string& ep1, std::string& ep2 )
{
  parent().configure();
  OU::AutoMutex guard ( m_mutex, true );
  for (XferFactory* d = firstDriver(); d; d = d->nextDriver())
    if (d->supportsEndPoints(ep1, ep2))
      return d;
  return NULL;
}


const char *transfer = "transfer";
static OCPI::Driver::Registration<XferFactoryManager> xfm;
XferFactoryManager::
XferFactoryManager()
  : m_refCount(0),m_init(false),m_mutex(true),
    m_configured(false)
{

}

XferFactoryManager::
~XferFactoryManager()
{
  shutdown();
}


void 
XferFactoryManager::
startup()
{
  OU::AutoMutex guard ( m_mutex, true );

  ocpiDebug("++++++++ In void XferFactoryManager::startup(), ref count = %d", m_refCount);


  for (XferFactory* d = firstDriver(); d; d = d->nextDriver()) {
    printf(" @@@@@@@@@@  protocol = %s\n", d->getProtocol() );
  }



  m_refCount++;
}

// Shuts down the transfer sub-system
void XferFactoryManager::shutdown()
{
  OU::AutoMutex guard ( m_mutex, true );
  m_refCount--;
  if ( m_refCount == 0 ) {
    clearCache();
    //    m_resources.destroyList();
    m_init = false;
  }
}

// We need to create an endpoint for some other (hardware) container.
// The string should not include the last two fields.
  EndPoint& XferFactoryManager::
  allocateProxyEndPoint(const char *loc, size_t size) {
    XferFactory* tfactory = find(loc);
    if (!tfactory)
      throw OU::Error("No driver/factory for endpoint string: '%s'", loc);
    std::string complete;
    OU::formatString(complete, "%s;%zu.%u.%u",
		     loc, size, tfactory->getNextMailBox(), tfactory->getMaxMailBox());
    return *tfactory->getEndPoint(complete.c_str(), false, true);
  }

XferFactory::
XferFactory(const char *name)
  : OD::DriverType<XferFactoryManager,XferFactory>(name, *this)
{
}

// Destructor
XferFactory::~XferFactory()
{
  this->lock();
  
  while (!m_endPoints.empty())
    delete *m_endPoints.begin(); // this will call back and remove even though we don't need it.
}

// This default implementation is just to parse generic properties,
// defaulting from our parent
void XferFactory::
configure(ezxml_t x) {
  // parse generic attributes and default from parent
  parse(&XferFactoryManager::getFactoryManager(), x);
  // base class does device config if present
  OD::Driver::configure(x); 
}

EndPoint* XferFactory::
addEndPoint(const char *end_point, bool local) {
  std::string eps(end_point);
  EndPoint *loc = createEndPoint(eps, local);
  loc->factory = this;
  ocpiAssert(m_endPoints.find(loc) == m_endPoints.end());
  m_endPoints.insert(loc);
  if (local) {
    if (m_locations.size() <= loc->mailbox)
      m_locations.resize(loc->mailbox + 1, NULL);
    m_locations[loc->mailbox] = loc;
  }
  ocpiDebug("Creating ep %p %s %u", loc, loc->end_point.c_str(), local);
  loc->refCount = 1;
  return loc;
}
void XferFactory::
removeEndPoint(EndPoint &ep) {
  if (ep.local) {
    m_locations[ep.mailbox] = NULL; // note this might already be done.
  }
  m_endPoints.erase(&ep);
}

// Get the location via the endpoint.  This is only called if the endpoint already
// matches the factory.
EndPoint* XferFactory::
getEndPoint(const char *end_point, bool local, bool cantExist)
{ 
  OU::SelfAutoMutex guard (this); 
  for (EndPoints::iterator i = m_endPoints.begin(); i != m_endPoints.end(); i++)
    if (*i && (*i)->end_point == end_point) {
      if (cantExist)
	throw OU::Error("Local explicit endpoint already exists: '%s'", end_point);
      else {
	(*i)->refCount++; // FIXME:: this likely happens too often and thus will leak.
	ocpiDebug("Incrementing refcount on ep %p to %u", *i, (*i)->refCount);
#if 0
	OCPI::OS::dumpStack(std::cerr);
#endif
	return *i;
      }
    }
  return addEndPoint(end_point, local);
}

// The default is that the remote one doesn't matter to this allocation
std::string XferFactory::
allocateCompatibleEndpoint(const OU::PValue*params,
			   const char *,
			   DDT::MailBox mailBox, DDT::MailBox maxMailBoxes) {
  return allocateEndpoint(params, mailBox, maxMailBoxes);
}

EndPoint* XferFactory::
addCompatibleLocalEndPoint(const char *remote, DDT::MailBox mailBox, DDT::MailBox maxMb)
{ 
  OU::SelfAutoMutex guard (this); 
  // Find an unused slot that is different from the remote one
  // mailbox might be zero so this will find the first free slot in any case
  DDT::MailBox myMax = getMaxMailBox();
  if (maxMb && maxMb != myMax)
    throw OU::Error("Remote end point has different number of mailbox slots (%u vs. our %u)",  maxMb, myMax);
  DDT::MailBox n;
  if (!mailBox)
    n = getNextMailBox();
  else {
    for (n = 1; n < m_locations.size(); n++)
      if (n != mailBox && m_locations[n])
	break;
    if (n == DDT::MAX_SYSTEM_SMBS || n > myMax)
      throw OU::Error("Mailboxes for endpoints for protocol %s are exhausted (all %u are used)",
			      getProtocol(), myMax);
    if (n >= m_locations.size())
      n = getNextMailBox();
  }
  std::string stringEndPoint = 
    remote ? allocateCompatibleEndpoint(NULL, remote, n, myMax) :
    allocateEndpoint(NULL, n, myMax);
  return addEndPoint(stringEndPoint.c_str(), true);
}
/******
 *  TEMPLATE MANAGEMENT
 ******/

// Constant declarations
#define TLIST_INITIAL_SIZE  64
#define TLIST_INCREMENT     8


// Transfer Template List data entity
struct template_list_item_
{
  XferServices* xf_template;
  EndPoint *src;
  EndPoint *dst;
  //  char* src;
  // char* dst;
  int rcount;
  ~template_list_item_()
  {
    //delete []src;
    //delete []dst;
    delete xf_template;
  }
};

typedef struct template_list_item_ TList_Item;

void XferFactoryManager::clearCache()
{
    // These are children of the factory and the factory will delete them !!
  for (OS::int32_t i=0; i<get_nentries(&m_templatelist); i++) {
    TList_Item *item = static_cast<TList_Item*>(get_entry(&m_templatelist, i));
    delete item;
  }
  destroy_list(&m_templatelist);
#if 0
  for ( OS::uint32_t n=0; n<m_resources.getElementCount(); n++ ) {
    SMBResources* res = static_cast<SMBResources*>(m_resources.getEntry(n));
    delete res;
  }
  m_resources.destroyList();
#endif


}

int
XferFactoryManager::get_template(EndPoint *src, EndPoint *dst, XferServices* &xfer_template)
{
  /* Check to see if the list has any items */
  if (get_nentries(&m_templatelist) == 0) {
    /* There are no entries in the list */
    return 1;
  }

  /* Check for a match in the list */
  for (int i=0; i < get_nentries(&m_templatelist); i++) {
    TList_Item *item = (TList_Item *)get_entry(&m_templatelist, i);
    /* Check for a complete match */
    if (item->src == src && item->dst == dst) {
      /* We have a match, return the template */
      xfer_template = item->xf_template;
      /* Increment the ref count */
      item->rcount++;
      return 0;
    }
  }

  /* Return to caller */
  return 1;
}

int
XferFactoryManager::add_template(EndPoint *src, EndPoint *dst, XferServices* xf_template)
{

  /* Local Variables */
  TList_Item *item;

  /* allocate memory for the template item */
  item = new TList_Item;

  /* Set the reference count */
  item->rcount = 1;

#if 0
  /* Initialize the TList_Item */
  if ( src.length() ) {
    item->src = new char[src.length()+1];
    strcpy(item->src, src.c_str() );
  }
  if ( dst.length() ) {
    item->dst = new char[dst.length()+1];
    strcpy(item->dst, dst.c_str() );
  }
#else
  item->src = src;
  item->dst = dst;
#endif
  item->xf_template = xf_template;

  /* Add the template to the list */
  if (insert_to_list(&m_templatelist,
                     (void *)item,
                     TLIST_INITIAL_SIZE,
                     TLIST_INCREMENT)) {
    return 1;
  }

  /* Return to caller */
  return 0;
}

#if 0
SMBResources* 
XferFactoryManager::
findResource(const char* ep)
{
  parent().configure();
  OU::AutoMutex guard ( m_mutex, true );
  for ( OS::uint32_t n=0; n<m_resources.getElementCount(); n++ ) {
    SMBResources* res = static_cast<SMBResources*>(m_resources.getEntry(n));
    if ( res->sMemServices->endpoint()->end_point == ep ) {
      return res;
    }
  }
  return NULL;
}

void 
XferFactoryManager::
deleteSMBResources( EndPoint* loc)
{
  OU::AutoMutex guard ( m_mutex, true );
  SMBResources* sr;
xxx  sr = findResource( loc->end_point.c_str() );
  ocpiAssert( sr );
  m_resources.remove(sr);
  delete sr;
}

// create a transfer compatible SMB
SMBResources* 
XferFactoryManager::
createSMBResources(
		   EndPoint* loc)

{
  parent().configure();
  ocpiAssert(loc->factory);
  OU::AutoMutex guard ( m_mutex, true );

  if (loc->resources)
    return loc->resources;
#if 0
  SMBResources* sr;
  sr = findResource( loc->end_point.c_str() );
  if ( sr ) {
    return sr;
  }
  else {
    ocpiAssert( loc->size );
    sr = new SMBResources;
  }

  std::string nuls;
  XferFactory* factory = find( loc->end_point, nuls );
  if ( ! factory ) {
    throw OU::EmbeddedException( UNSUPPORTED_ENDPOINT, loc->end_point.c_str());
  }

  sr->sMemServices = loc->getSmemServices();
  if ( !sr->sMemServices ) {
    throw OU::EmbeddedException( UNSUPPORTED_ENDPOINT, loc->end_point.c_str());
  }
#else
  SMBResources* sr = new SMBResources;
  sr->sMemServices = loc->getSmemServices();
#endif

  sr->sMemResourceMgr = CreateResourceServices();
  sr->sMemResourceMgr->createLocal( loc->size );
  uint32_t offset;
  uint32_t size = sizeof(ContainerComms); // variable some day?
  if ( sr->sMemResourceMgr->alloc( size, 0, &offset) != 0 ) {
    throw OU::EmbeddedException(  NO_MORE_SMB, loc->end_point.c_str() );
  }

  sr->m_comms = static_cast<DataTransfer::ContainerComms*>
    (sr->sMemServices->map(offset,size));

  if ( ! sr->m_comms ) {
    throw OU::EmbeddedException(  SMB_MAP_ERROR, loc->end_point.c_str());
  }

  memset( sr->m_comms, 0, size);
  sr->m_comms->upAndRunning = UpAndRunningMarker;
  m_resources.insert(sr);
  loc->resources = sr;
  return sr;
}
#endif

// create a transfer compatible SMB
SMBResources* 
XferFactoryManager::
getSMBResources(
		EndPoint* ep )
{
  OU::AutoMutex guard ( m_mutex, true );
  return &ep->getSMBResources();
}

// create a transfer compatible SMB
SMBResources* 
XferFactoryManager::
getSMBResources(
		std::string& ep)
{
  parent().configure();
  // Find the factory that knows how to create the shared memory block for
  // this address
  std::string nuls;
  XferFactory* factory = find( ep, nuls );
  if ( ! factory ) {
    throw OU::EmbeddedException( UNSUPPORTED_ENDPOINT, ep.c_str());
  }
  EndPoint* loc = factory->getEndPoint( ep.c_str());
  return getSMBResources(loc);
}


// Statically available allocation routine
std::string 
XferFactoryManager::
allocateEndpoint(std::string& protocol, const OU::PValue * props )
{
  parent().configure();
  OU::AutoMutex guard ( m_mutex, true );

  XferFactory* factory;
  if ( protocol.length() == 0 ) {

    // We will simply ask the first factory for an address
    factory = firstDriver();
  }
  else {
    std::string nuls;
    factory = find(protocol,nuls);
  }
  if ( ! factory ) {
    return NULL;
  }
  return factory->allocateEndpoint( props, factory-> getNextMailBox(), factory->getMaxMailBox());
}

XferServices* XferFactoryManager::getService(
                                             EndPoint *s_endpoint,
                                             EndPoint *t_endpoint)
{

  SMBResources* source_info;
  SMBResources* target_info;
  XferServices* pxfer;

  OU::AutoMutex guard ( m_mutex, true );

  /* Check to see if we already have a transfer template */
  if (get_template(s_endpoint, t_endpoint, pxfer)) {

    // Find the factory that supports the endpoints
    XferFactory* factory = find( s_endpoint->end_point,
                                                     t_endpoint->end_point);
    if ( factory == NULL ) {
      ocpiBad("Enpoint connection, %s to %s not supported", s_endpoint->end_point.c_str(),
             t_endpoint->end_point.c_str() );
      throw -1;
    }

    source_info = getSMBResources( s_endpoint );
    target_info = getSMBResources( t_endpoint );

    /* We couldn't find a template, create one */
    /* create the transfer template, source->target */
    ocpiDebug("new template from %s to %s", s_endpoint->end_point.c_str(), t_endpoint->end_point.c_str());
    pxfer = factory->getXferServices(source_info->sMemServices, target_info->sMemServices);

    /* Insert the template into the template list */
    if (add_template(s_endpoint, t_endpoint, pxfer)) {
      return NULL;
    }
  }

  return pxfer;

}

#if 0
XferServices* XferFactoryManager::getService( std::string& source_sname, std::string& target_sname)
{
  SMBResources* source_info;
  SMBResources* target_info;
  XferServices* pxfer;

  OU::AutoMutex guard ( m_mutex, true );

  /* Check to see if we already have a transfer template */
  if (get_template(source_sname.c_str(), target_sname.c_str(), pxfer)) {
    ocpiDebug("Getting new service !!");

    // Find the factory that supports the endpoints
    XferFactory* factory = find( source_sname, target_sname);

    source_info = getSMBResources( source_sname );
    target_info = getSMBResources( target_sname );

    /* We couldn't find a template, create one */
    /* create the transfer template, source->target */
    ocpiDebug("new template from %s to %s", source_sname.c_str(), target_sname.c_str());
    pxfer = factory->getXferServices(source_info->sMemServices, target_info->sMemServices);

    /* Insert the template into the template list */
    if (add_template(source_sname, target_sname, pxfer)) {
      return NULL;
    }
  }

  return pxfer;
}
#endif

  void Device::
  configure(ezxml_t x)
  {
    OD::Device::configure(x); // give the base class a chance to do generic configuration
    parse(&driverBase(), x);
  }

// Create a transfer request
XferRequest* XferRequest::copy (DtOsDataTypes::Offset srcoffs, 
				DtOsDataTypes::Offset dstoffs, 
				size_t nbytes, 
				XferRequest::Flags flags
				)
{
  long retVal = 0;
  int32_t newflags = 0;
  if (flags & XferRequest::DataTransfer) newflags |= XFER_FIRST;
  if (flags & XferRequest::FlagTransfer) newflags |= XFER_LAST;
  if ( m_thandle == NULL ) {
    retVal = xfer_copy (m_xftemplate, srcoffs, dstoffs, nbytes, newflags, &m_thandle);
    if (retVal){
      return NULL;
    }
  }
  else {
    XF_transfer handle;
    retVal = xfer_copy (m_xftemplate, srcoffs, dstoffs, nbytes, newflags, &handle);
    if (retVal){
      return NULL;
    }
    XF_transfer handles[3];
    handles[0] = handle;
    handles[1] = m_thandle;
    handles[2] = 0;
    retVal = xfer_group ( handles, 0, &m_thandle);
    if (retVal) {
      return NULL;
    }
    xfer_release(handles[0], 0);
    xfer_release(handles[1], 0);
  }
  return this;
}


// Group data transfer requests
XferRequest & XferRequest::group (XferRequest* lhs )
{
  XF_transfer handles[3];
  handles[0] = lhs->m_thandle;
  handles[1] = m_thandle;
  handles[2] = 0;
  xfer_group ( handles, 0, &m_thandle);
  return *this;
}

void XferRequest::modify( DtOsDataTypes::Offset new_offsets[], DtOsDataTypes::Offset old_offsets[] )
{
  int n=0;
  while ( new_offsets[n] ) {
    xfer_modify( m_thandle, &new_offsets[n], &old_offsets[n] );
    n++;
  }
}
void XferRequest::action_transfer(PIO_transfer pio_transfer, bool ) {
  xfer_pio_action_transfer(pio_transfer);
}
void XferRequest::start_pio(PIO_transfer pio_transfer, bool last) {
  for (PIO_transfer transfer = pio_transfer; transfer; transfer = transfer->next)
    action_transfer(transfer, last);
}
void XferRequest::post() {
  
  struct xf_transfer_ *xf_transfer = (struct xf_transfer_ *)m_thandle;
  
  /* Process the first transfers */

  int c=0;
  if (xf_transfer->first_pio_transfer) {
    start_pio(xf_transfer->first_pio_transfer);
    c++;
  }

  /* Get the type of transfer */
  if (xf_transfer->pio_transfer) {
    /* Start the pio transfer */
    start_pio(xf_transfer->pio_transfer);
    c++;
  }

  /* Process the last transfers */
  if (xf_transfer->last_pio_transfer) {

    /* Start the last pio transfer */
    start_pio(xf_transfer->last_pio_transfer, c == 0 ? false : true);
  }
}

XferRequest::CompletionStatus XferRequest::
getStatus() {
  return xfer_get_status (m_thandle) == 0 ? CompleteSuccess : Pending;
}

XferRequest::XferRequest(XF_template temp) : m_thandle(NULL), m_xftemplate(temp) {
}
XferRequest::~XferRequest() {
  if (m_thandle)
    {
      (void)xfer_release (m_thandle, 0);
    }
}
}<|MERGE_RESOLUTION|>--- conflicted
+++ resolved
@@ -199,11 +199,7 @@
     const char *err;
     // Note we are not writing defaults here because they are set
     // in the constructor, and they need to be set even when there is no xml
-<<<<<<< HEAD
-    if ((err = OX::checkAttrs(x, "SMBSize", "TxRetryCount", "load", NULL)) ||
-=======
     if ((err = OX::checkAttrs(x, "load", "SMBSize", "TxRetryCount", NULL)) ||
->>>>>>> 54ed34ba
 	(err = OX::getNumber(x, "SMBSize", &m_SMBSize, NULL, 0, false)) ||
 	(err = OX::getNumber(x, "TxRetryCount", &m_retryCount, NULL, 0, false)))
       throw std::string(err); // FIXME configuration api error exception class
