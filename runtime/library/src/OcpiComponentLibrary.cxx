--- conflicted
+++ resolved
@@ -28,10 +28,6 @@
 	: public OL::ArtifactBase<Library, Artifact>, OU::EzXml::Doc {
 	friend class Library;
       public:
-<<<<<<< HEAD
-	Artifact(Library &lib, const char *name, const OA::PValue *);
-	~Artifact() {}
-=======
 	Artifact(Library &lib, const char *name, char *metadata, std::time_t mtime,
 		 uint64_t length, const OA::PValue *);
 	~Artifact() {
@@ -39,7 +35,6 @@
 	  // char * string passed to the "parse" method, and uses deletep[] on it!
 	  // delete [] m_metadata;
 	}
->>>>>>> 0f48641f
       };
 	  
       class Driver;
@@ -147,11 +142,6 @@
 	}
       };
       Artifact::
-<<<<<<< HEAD
-      Artifact(Library &lib, const char *name, const OA::PValue *)
-	: ArtifactBase<Library,Artifact>(lib, *this, name) {
-	getFileMetaData(name);
-=======
       Artifact(Library &lib, const char *name, char *metadata, std::time_t mtime,
 	       uint64_t length, const OA::PValue *)
 	: ArtifactBase<Library,Artifact>(lib, *this, name),
@@ -167,7 +157,6 @@
 	  throw OU::Error("no uuid in binary/artifact file \"%s\"", name);
 	lib.registerUuid(uuid, this);
 	ocpiDebug("Artifact file %s has artifact metadata", name);
->>>>>>> 0f48641f
       }
       RegisterLibraryDriver<Driver> driver;
     }
