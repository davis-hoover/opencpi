#include <stdlib.h>
#include <string.h>
#include <unistd.h>
#include <set>
#include "OcpiOsAssert.h"
#include "OcpiOsFileIterator.h"
#include "OcpiOsFileSystem.h"
#include "OcpiUtilException.h"
#include "OcpiUtilEzxml.h"
#include "OcpiLibraryManager.h"
#include "OcpiComponentLibrary.h"

// This file is the (loadable) driver for ocpi component libraries.

namespace OL = OCPI::Library;
namespace OA = OCPI::API;
namespace OU = OCPI::Util;
namespace OS = OCPI::OS;
namespace OX = OCPI::Util::EzXml;
namespace OCPI {
  namespace Library {
    namespace CompLib {
      using OCPI::Util::ApiError;
      class Library;

      // Our concrete artifact class
      class Artifact
	: public OL::ArtifactBase<Library, Artifact>, OU::EzXml::Doc {
	friend class Library;
	char *m_metadata;
      public:
	Artifact(Library &lib, const char *name, char *metadata, std::time_t mtime,
		 uint64_t length, const OA::PValue *);
	~Artifact() {
	  // NO!!!  The inherited class in fact takes responsibility for the
	  // char * string passed to the "parse" method, and uses deletep[] on it!
	  // delete [] m_metadata;
	}
      };
	  
      class Driver;

      Library *g_firstLibrary;
      // Our concrete library class
      class Library : public OL::LibraryBase<Driver, Library, Artifact> {
	std::set<OS::FileSystem::FileId> m_file_ids; // unordered set cxx11 is better
	friend class Driver;
	Library(const char *name)
	  : OL::LibraryBase<Driver,Library,Artifact>(*this, name) {
	}

	public:
	// Do a recursive directory search for all files.
	void configure(ezxml_t) {
	  doPath(name());
	}
	OCPI::Library::Artifact *
	addArtifact(const char *url, const OCPI::API::PValue *params) {
	  std::time_t mtime;
	  uint64_t length;
	  char *metadata = OCPI::Library::Artifact::getMetadata(url, mtime, length);
	  if (!metadata)
	    throw OU::Error(OCPI_LOG_DEBUG,
			    "Cannot open or retrieve metadata from file \"%s\"", url);
	  Artifact *a = new Artifact(*this, url, metadata, mtime, length, params);
	  a->configure(); // FIXME: there could be config info in the platform.xml
	  // FIXME: return NULL if this doesn't look like an artifact we can support?
	  return a;
	}
      private:
	void doPath(const std::string &libName) {
	  //	  ocpiDebug("Processing library path: %s", libName.c_str());
	  bool isDir;
	  OS::FileSystem::FileId file_id; 
	  if (!OS::FileSystem::exists(libName, &isDir, NULL, NULL, &file_id))
	    ocpiInfo("Component library path name in OCPI_LIBRARY_PATH, \"%s\", "
		     "is nonexistent.  It will be ignored", libName.c_str());
	  else if (m_file_ids.insert(file_id).second)
	    // New id was inserted, and thus was not already there
	    if (isDir) {
	      OS::FileIterator dir(libName, "*");
	      for (; !dir.end(); dir.next())
		doPath(OS::FileSystem::joinNames(libName, dir.relativeName()));
	    } else {
	      const char *name = libName.c_str();
	      size_t len = strlen(name), xlen = strlen(".xml");
	  
	      if (len < xlen || strcasecmp(name + len - xlen, ".xml")) {
		// FIXME: supply library level xml for the artifact
		// The log will show which files are not any good.
		try {
		  addArtifact(name, NULL);
		} catch (...) {}
	      }
	    }
	}
      };

      // Our concrete driver class
      const char *component = "component";
      class Driver
	: public OCPI::Library::DriverBase<Driver, Library, component> {
      public:
	void configure(ezxml_t x) {
	  // First we call the base class, which loads explicit libraries.
	  OL::Driver::configure(x);
	}
	unsigned search(const PValue* /*props*/, const char **/*exclude*/,
			bool /* discoveryOnly */) {
	  unsigned n = 0;
	  // Now we look in the path environment variable
	  // FIXME: canonicalize the names before dup matching? (i.e. realpath)??
	  const char *path = getenv("OCPI_LIBRARY_PATH");
	  if (path) {
	    ocpiDebug("OCPI_LIBRARY_PATH is %s", path);
	    char *cp = strdup(path), *last;
	    try {
	      for (char *lp = strtok_r(cp, ":", &last); lp;
		   lp = strtok_r(NULL, ":", &last)) {
		ocpiInfo("Searching directory %s recursively, from OCPI_LIBRARY_PATH", lp);
		// We have a library in the path.
		(new Library(lp))->configure(NULL);
		n++;
	      }
	    } catch (...) {
	      free(cp);
	      throw;
	    }
	    free(cp);
	  }
	  return n;
	}
	
	// Telling the driver to add an artifact is a forced load that does not
	// come from any other library, but the library can return NULL
	// if the file is not the type of file supported by this driver.
	OL::Artifact *addArtifact(const char *url, const OA::PValue *props) {
	  Library *l = firstChild();
	  if (!l)
	    l = new Library(".");
	  return l->addArtifact(url, props);
	}
      };
      Artifact::
      Artifact(Library &lib, const char *name, char *metadata, std::time_t mtime,
	       uint64_t length, const OA::PValue *)
	: ArtifactBase<Library,Artifact>(lib, *this, name),
<<<<<<< HEAD
	  m_metadata(0) {
	// The returned value must be deleted with delete[];
	if (!(m_metadata = getMetadata(name, m_mtime, m_length, m_metadataLength)))
	  throw OU::Error(OCPI_LOG_DEBUG, "Cannot open or retrieve metadata from file \"%s\"", name);
=======
	  m_metadata(metadata) {
	m_mtime = mtime;
	m_length = length;
>>>>>>> 54ed34ba
	m_xml = OX::Doc::parse(m_metadata);
	char *xname = ezxml_name(m_xml);
	if (!xname || strcmp("artifact", xname))
	  throw OU::Error("invalid metadata in binary/artifact file \"%s\": no <artifact/>", name);
	const char *uuid = ezxml_cattr(m_xml, "uuid");
	if (!uuid)
	  throw OU::Error("no uuid in binary/artifact file \"%s\"", name);
	lib.registerUuid(uuid, this);
	ocpiDebug("Artifact file %s has artifact metadata", name);
      }
      RegisterLibraryDriver<Driver> driver;
    }
  }
}<|MERGE_RESOLUTION|>--- conflicted
+++ resolved
@@ -30,7 +30,7 @@
 	char *m_metadata;
       public:
 	Artifact(Library &lib, const char *name, char *metadata, std::time_t mtime,
-		 uint64_t length, const OA::PValue *);
+		 uint64_t length, size_t metaLength, const OA::PValue *);
 	~Artifact() {
 	  // NO!!!  The inherited class in fact takes responsibility for the
 	  // char * string passed to the "parse" method, and uses deletep[] on it!
@@ -58,11 +58,12 @@
 	addArtifact(const char *url, const OCPI::API::PValue *params) {
 	  std::time_t mtime;
 	  uint64_t length;
-	  char *metadata = OCPI::Library::Artifact::getMetadata(url, mtime, length);
+	  size_t metaLength;
+	  char *metadata = OCPI::Library::Artifact::getMetadata(url, mtime, length, metaLength);
 	  if (!metadata)
 	    throw OU::Error(OCPI_LOG_DEBUG,
 			    "Cannot open or retrieve metadata from file \"%s\"", url);
-	  Artifact *a = new Artifact(*this, url, metadata, mtime, length, params);
+	  Artifact *a = new Artifact(*this, url, metadata, mtime, length, metaLength, params);
 	  a->configure(); // FIXME: there could be config info in the platform.xml
 	  // FIXME: return NULL if this doesn't look like an artifact we can support?
 	  return a;
@@ -143,18 +144,12 @@
       };
       Artifact::
       Artifact(Library &lib, const char *name, char *metadata, std::time_t mtime,
-	       uint64_t length, const OA::PValue *)
+	       uint64_t length, size_t metaLength, const OA::PValue *)
 	: ArtifactBase<Library,Artifact>(lib, *this, name),
-<<<<<<< HEAD
-	  m_metadata(0) {
-	// The returned value must be deleted with delete[];
-	if (!(m_metadata = getMetadata(name, m_mtime, m_length, m_metadataLength)))
-	  throw OU::Error(OCPI_LOG_DEBUG, "Cannot open or retrieve metadata from file \"%s\"", name);
-=======
 	  m_metadata(metadata) {
 	m_mtime = mtime;
 	m_length = length;
->>>>>>> 54ed34ba
+	m_metadataLength = metaLength;
 	m_xml = OX::Doc::parse(m_metadata);
 	char *xname = ezxml_name(m_xml);
 	if (!xname || strcmp("artifact", xname))
