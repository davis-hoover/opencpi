--- conflicted
+++ resolved
@@ -480,11 +480,7 @@
 	const char
 	  *apName = aProps[ap].m_name.c_str(),
 	  *apValue = aProps[ap].m_value.c_str();
-<<<<<<< HEAD
-	
-=======
-
->>>>>>> 2c15f070
+
 	OU::Property *up = impl.m_metadataImpl.getProperty(apName);
 	if (!up) {
 	  ocpiInfo("Rejected: initial property \"%s\" not found", apName);
