/*
 * This file is protected by Copyright. Please refer to the COPYRIGHT file
 * distributed with this source distribution.
 *
 * This file is part of OpenCPI <http://www.opencpi.org>
 *
 * OpenCPI is free software: you can redistribute it and/or modify it under the
 * terms of the GNU Lesser General Public License as published by the Free
 * Software Foundation, either version 3 of the License, or (at your option) any
 * later version.
 *
 * OpenCPI is distributed in the hope that it will be useful, but WITHOUT ANY
 * WARRANTY; without even the implied warranty of MERCHANTABILITY or FITNESS FOR
 * A PARTICULAR PURPOSE. See the GNU Lesser General Public License for more
 * details.
 *
 * You should have received a copy of the GNU Lesser General Public License
 * along with this program. If not, see <http://www.gnu.org/licenses/>.
 */

#include <signal.h>
#include <stdlib.h>
#include <errno.h>
#include "OcpiContainerApi.h"
#include "OcpiComponentLibrary.h"
#include "Container.h"
#include "ContainerManager.h"
#include "RemoteServer.h"
#include "OcpiServer.h"

namespace OU =  OCPI::Util;
namespace OC = OCPI::Container;
namespace OA = OCPI::API;
namespace OS = OCPI::OS;
namespace OT = OCPI::RDT;
namespace OR = OCPI::Remote;


#define OCPI_OPTIONS_HELP \
  "Usage syntax is: ocpiserve [options]\n" \
  "This command acts as a server allowing other systems to use this system's containers.\n" \
  "Some option must be provided, e.g. -v, or -d, or -p.\n"
#define OCPI_OPTIONS \
  CMD_OPTION(directory,  D,    String, "artifacts", "The directory used for caching artifact/executable files") \
  CMD_OPTION(verbose,    v,    Bool,    0,   "Provide verbose output during operation") \
  CMD_OPTION(loglevel,   l,    UChar,   "0", "The logging level to be used during operation") \
  CMD_OPTION(processors, n,    UShort,  "1", "The number of software (rcc) containers to create") \
  CMD_OPTION(remove,     r,    Bool,    0,   "Remove cached artifacts after execution or control-C") \
  CMD_OPTION(port,       p,    UShort,  0,   "Explicit TCP port for server; default is dynamic") \
  CMD_OPTION(discoverable, d,  Bool,    0,   "Make this server discoverable, via UDP multicast") \
  CMD_OPTION(addresses , a,    String,  0,   "Write server's TCP addresses to this file, one per line") \
  CMD_OPTION(loopback  , L,    Bool,    0,   "Allow discovery on the local/loopback subnet") \
  CMD_OPTION(onlyloopback, O,  Bool,    0,   "Allow discovery ONLY on local/loopback subnet") \
  CMD_OPTION(list,       C,    Bool,    0,   "Show available containers") \
<<<<<<< HEAD
  CMD_OPTION(only_platforms,,  Bool,    0,   "modifies the list command to show only platforms")\
=======
  CMD_OPTION(only_platforms,,  Bool,    0,   "Modifies the list command to show only platforms")\
  CMD_OPTION(max_callers,m,    ULong,   0,   "Quits server after connection count (probes included)")\
>>>>>>> 2c15f070

// FIXME: local-only like ocpihdl simulate?
#include "CmdOption.h"

static void
rmdir() {
  if (options.verbose())
    fprintf(stderr, "Removing the artifacts directory and contents in \"%s\".\n",
	    options.directory());
  std::string cmd, err;
  OU::format(cmd, "rm -r -f %s", options.directory());
  int rc = system(cmd.c_str());
  switch(rc) {
  case 127:
    OU::format(err, "Couldn't start execution of command: %s", cmd.c_str());
    break;
  case -1:
    OU::format(err, "System error (%s, errno %d) while executing command: %s",
	       strerror(errno), errno, cmd.c_str());
    break;
  default:
    OU::format(err, "Error return %u while executing command: %s", rc, cmd.c_str());
    break;
  case 0:
    ocpiInfo("Successfully removed artifact directory: \"%s\"", options.directory());
  }
}
static void
sigint(int /* signal */) {
  signal(SIGINT, SIG_DFL);
  signal(SIGTERM, SIG_DFL);
  if (options.remove())
    rmdir();
  // We can't throw here to we just exit...
  options.exitbad("interrupted");
}

namespace {
class RemoteContainerServer : public OU::Server {
  OCPI::Library::Library &m_library;
  bool m_remove;
  std::string m_directory;
  std::vector<bool> m_needsBridging; // per container, does it need bridging to sockets
public:
  RemoteContainerServer(const char *addrFile) :
    OU::Server(options.verbose(), options.discoverable(), options.loopback(),
		 options.onlyloopback(), options.port(), "container", addrFile, options.error()),
    m_library(*OCPI::Library::Library::s_firstLibrary),
    m_remove(options.remove()) {
    if (!options.error().empty())
      return;
    if (options.verbose()) {
      fprintf(stderr,
	      "Artifacts stored/cached in the directory \"%s\", which will be %s on exit.\n",
	      m_library.libName().c_str(), m_remove ? "removed" : "retained");
      fprintf(stderr, "Containers offered to clients are:\n");
    }
    m_needsBridging.resize(OC::Manager::s_nContainers, true); // initially false
    OA::Container *ac;
    for (unsigned n = 0; (ac = OA::ContainerManager::get(n)); n++) {
      OC::Container &c = *static_cast<OC::Container *>(ac);
      if (options.verbose())
	fprintf(stderr, "  %2d: %s, model: %s, os: %s, osVersion: %s, platform: %s\n",
		n, c.name().c_str(), c.model().c_str(), c.os().c_str(),
		c.osVersion().c_str(), c.platform().c_str());
      OU::formatAdd(discoveryInfo(), "%s|%s|%s|%s|%s|%s|%c|", c.name().c_str(),
		    c.model().c_str(), c.os().c_str(), c.osVersion().c_str(),
		    c.arch().c_str(), c.platform().c_str(), c.dynamic() ? '1' : '0');
      for (unsigned nn = 0;  nn < c.transports().size(); nn++) {
	const OC::Transport &t = c.transports()[nn];
	OU::formatAdd(discoveryInfo(), "%s,%s,%u,%u,0x%x,0x%x|",
		      t.transport.c_str(), t.id.c_str()[0] ? t.id.c_str() : " ", t.roleIn,
		      t.roleOut, t.optionsIn, t.optionsOut);
	if (t.transport == "ocpi-socket-rdma")
	  m_needsBridging[n] = false;
      }
      if (m_needsBridging[n])
	OU::formatAdd(discoveryInfo(), "%s,%s,%u,%u,0x%x,0x%x|",
		      "ocpi-socket-rdma", " ", OT::ActiveFlowControl, OT::ActiveMessage,
		      (1 << OT::ActiveFlowControl), (1 << OT::ActiveMessage));
      discoveryInfo() += "\n";
    }
  }
  // callback from derived server class
protected:
  OU::Client *newClient(OS::ServerSocket &server, std::string &error) {
    return new OR::Server(m_library, server, discoveryInfo(), m_needsBridging, error);
  }
};
}
static int mymain(const char **) {
  // Cause the normal library discovery process to only use the one directory
  // that will also act as a cache.
  // The directory is not created until it is needed.
  OCPI::OS::logSetLevel(options.loglevel());
  setenv("OCPI_LIBRARY_PATH", options.directory(), 1);
  // Catch signals in order to delete the artifact cache
  // Catch SIGINT all the time to make valgrind happe
  ocpiCheck(signal(SIGINT, sigint) != SIG_ERR);
  if (options.remove())
    ocpiCheck(signal(SIGTERM, sigint) != SIG_ERR);
  OCPI::Driver::ManagerManager::configure();
  if (options.list()) {
    OA::ContainerManager::list(options.only_platforms());
    return 0;
<<<<<<< HEAD
=======
  } else if (options.only_platforms()) {
    options.exitbad("--only-platforms given without --list/-C");
>>>>>>> 2c15f070
  }
  assert(OCPI::Library::Library::s_firstLibrary);
  for (unsigned n = 1; n < options.processors(); n++) {
    std::string name;
    OU::formatString(name, "rcc%d", n);
    OA::ContainerManager::find("rcc", name.c_str());
  }
  const char *addrFile = options.addresses();
  if (!addrFile)
    addrFile = getenv("OCPI_SERVER_ADDRESSES_FILE");
  RemoteContainerServer server(addrFile);
  if (options.max_callers())
    server.set_maxCallers(options.max_callers());
  if (options.error().length() || server.run(options.error()))
    options.bad("Container server error");
  if (options.remove())
    rmdir();
  return 0;
}<|MERGE_RESOLUTION|>--- conflicted
+++ resolved
@@ -52,12 +52,8 @@
   CMD_OPTION(loopback  , L,    Bool,    0,   "Allow discovery on the local/loopback subnet") \
   CMD_OPTION(onlyloopback, O,  Bool,    0,   "Allow discovery ONLY on local/loopback subnet") \
   CMD_OPTION(list,       C,    Bool,    0,   "Show available containers") \
-<<<<<<< HEAD
-  CMD_OPTION(only_platforms,,  Bool,    0,   "modifies the list command to show only platforms")\
-=======
   CMD_OPTION(only_platforms,,  Bool,    0,   "Modifies the list command to show only platforms")\
   CMD_OPTION(max_callers,m,    ULong,   0,   "Quits server after connection count (probes included)")\
->>>>>>> 2c15f070
 
 // FIXME: local-only like ocpihdl simulate?
 #include "CmdOption.h"
@@ -163,11 +159,8 @@
   if (options.list()) {
     OA::ContainerManager::list(options.only_platforms());
     return 0;
-<<<<<<< HEAD
-=======
   } else if (options.only_platforms()) {
     options.exitbad("--only-platforms given without --list/-C");
->>>>>>> 2c15f070
   }
   assert(OCPI::Library::Library::s_firstLibrary);
   for (unsigned n = 1; n < options.processors(); n++) {
