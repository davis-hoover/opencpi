--- conflicted
+++ resolved
@@ -162,10 +162,6 @@
     echo No ocpiserve appears to be running \(pid $pid\). Process does not exist. >&2
     exit 1
   fi
-<<<<<<< HEAD
-  echo Server is running with port: $(<port) and pid: $pid
-=======
-  echo Server is running with port: $(cat port) and pid: $pid >&2
->>>>>>> dbfd3f17
+  echo Server is running with port: $(cat port) and pid: $pid
   ;;
 esac