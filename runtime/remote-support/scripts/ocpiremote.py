#!/usr/bin/env python3.4
# This file is protected by Copyright. Please refer to the COPYRIGHT file
# distributed with this source distribution.
#
# This file is part of OpenCPI <http://www.opencpi.org>
#
# OpenCPI is free software: you can redistribute it and/or modify it under the
# terms of the GNU Lesser General Public License as published by the Free
# Software Foundation, either version 3 of the License, or (at your option) any
# later version.
#
# OpenCPI is distributed in the hope that it will be useful, but WITHOUT ANY
# WARRANTY; without even the implied warranty of MERCHANTABILITY or FITNESS FOR
# A PARTICULAR PURPOSE. See the GNU Lesser General Public License for more
# details.
#
# You should have received a copy of the GNU Lesser General Public License along
# with this program. If not, see <http://www.gnu.org/licenses/>.

from argparse import ArgumentParser
import sys
import collections
import os
import glob
import tarfile
import tempfile
import subprocess
import datetime
import _opencpi.util as ocpiutil

Option = collections.namedtuple('Option', 'short long help default required action')
Subcommand = collections.namedtuple('Subcommand', 'name func help options')
Command = collections.namedtuple('Command', 'cmd rc stderr')


def main():
    """Creates ArgumentParser and parse user args.

    Create options and commands for an argparse ArgumentParser, parse the
    user's arguments, and call the function specified by the user, passing
    the parsed arguments.
    """
    ocpi_server_addresses = os.environ.get('OCPI_SERVER_ADDRESSES')
    ip = None
    port = None
    
    if ocpi_server_addresses and ':' in ocpi_server_addresses:
        ip = ocpi_server_addresses.split(':')[0]
        port = ocpi_server_addresses.split(':')[1]

    option_ip = make_option(
        '-i', '--ip_addr', 
        'remote server IP address; first address in OCPI_SERVER_ADDRESSES',
        default=ip,
        required=True)
    option_port = make_option(
        '-r', '--port', 
        'remote server port; first port in OCPI_SERVER_ADDRESSES',
        default=port,
        required=True)
    option_user = make_option(
        '-u', '--user', 
        'user name for login on remote device',
        default='root')
    option_password = make_option(
        '-p', '--password', 
        'user password for login on remote device',
        default='root')
    option_ssh_opts = make_option(
        '-o', '--ssh_opts', 
        'ssh options for connecting to remote device; \
            default: -q -o StrictHostKeyChecking=no -o UserKnownHostsFile=/dev/null',
        default='-q -o StrictHostKeyChecking=no -o UserKnownHostsFile=/dev/null')
    option_scp_opts = make_option(
        '-c', '--scp_opts', 
        'scp options for copying files to remote device; \
            default: -q -o StrictHostKeyChecking=no -o UserKnownHostsFile=/dev/null',
        default='-q -o StrictHostKeyChecking=no -o UserKnownHostsFile=/dev/null')
    option_remote_dir = make_option(
        '-d', '--remote_dir', 
        'directory on remote device to create/use as the server sandbox',
        default='sandbox')
    option_sw_platform = make_option(
        '-s', '--sw_platform', 
        'software platform for server environment; default: xilinx13_4', 
        default='xilinx13_4')
    option_hw_platform = make_option(
        '-w', '--hw_platform', 
        'hardware platform for server environment; default: zed', 
        default='zed')
    option_valgrind = make_option(
        '-v', '--valgrind', 
        'load/use Valgrind',
        action='store_true')
    option_log_level = make_option(
        '-l', '--log_level', 
        'specify log level',
        default=0)
    option_no_compress = make_option(
        '-z', '--no_compress',
        'Disable tar gzip compression',
        default=False,
        action='store_true')

    common_options = [option_user, option_password, option_ip, 
                      option_remote_dir, option_ssh_opts, option_scp_opts]

    commands = []
    commands.append(make_subcommand(
        'load', load, 
        'Create and send the server package to the remote sandbox directory', 
        common_options + [option_port, option_valgrind, option_hw_platform, option_sw_platform, option_no_compress]))
    commands.append(make_subcommand(
        'unload', unload, 
        'delete a server sandbox directory', 
        common_options))
    commands.append(make_subcommand(
        'reload', reload_, 
        'delete a server sandbox directory and then reload it', 
        common_options + [option_port, option_valgrind, option_hw_platform, option_sw_platform]))
    commands.append(make_subcommand(
        'start', start, 
        'start server on remote device',
        common_options + [option_log_level, option_valgrind]))
    commands.append(make_subcommand(
        'restart', restart, 
        'stop and then start server on remote device',
        common_options + [option_log_level, option_valgrind]))
    commands.append(make_subcommand(
        'status', status, 
        'get status of server on remote device',
        common_options))
    commands.append(make_subcommand(
        'stop', stop, 
        'stop server on remote device',
        common_options))
    commands.append(make_subcommand(
        'test', test, 
        'test basic connectivity', 
        common_options))
    commands.append(make_subcommand(
        'log', log, 
        'watch server log in realtime', 
        common_options))
    commands.append(make_subcommand(
        'reboot', reboot, 
        'reboot the remote device', 
        common_options))
    commands.append(make_subcommand(
        'deploy', deploy, 
        'Deploy Opencpi boot files onto the remote device and reboot', 
        common_options + [option_hw_platform, option_sw_platform]))
   
    parser = make_parser(commands)
    args = parser.parse_args()

    # If a subcommand was passed, call it. Else print help message
    if 'func' in args:
        args.func(args)
    else:
        parser.print_help()


def make_option(short, long, help, default=None, required=False, action='store'):
    """ Returns an Option NamedTuple.

    Args:
        short: short form of option flag
        long: long form of option flag
        help: message to display when -h is passed
        default: default value for option (default None)
        required: whether an option is required (default False)
        action: the action that an option performs (default 'store')

    Returns:
        Otion NamedTuple with all args set as its members
    """
    option = Option(short, long, help, default, required, action)

    return option


def make_subcommand(name, func, help, options):
    """ Returns a Subcommand NamedTuple.

    Args:
        name: what user passes to invoke subcommand
        func: function to be invoked by subcommand
        help: help message to display when -h is passed
        options: list of Option NamedTuples that correspond to subcommand

    Returns:
        Subcommand NamedTuple with all args set as its members
    """
    command = Subcommand(name, func, help, options)

    return command


def make_command(cmd, args, ocpiserver=False, ssh=True, rc=0, stderr=True):
    """ Returns a string containing a command formatted to be executed on 
        remote device.

    Args:
        cmd: string containing command before formatted to execute 
            on remote server
        args: parsed user arguments
        ocpiserver: if True, will format cmd to be passed to ocpiserver.sh 
            (default True)
        ssh: if True, will format cmd to be passed through ssh command to
            remote device (default True)
    """
    rc = [rc] if not isinstance(rc, list) else rc
 
    if ocpiserver:
        cmd = 'cd "{}" && ./ocpiserver.sh "{}"'.format(args.remote_dir, cmd)
    if ssh:
        cmd = 'ssh {} {}@{} sh -c \'{}\''.format(
            args.ssh_opts, args.user, args.ip_addr, cmd)

    command = Command(cmd, rc, stderr)

    return command


def make_parser(commands):
    """ Returns an argparse ArgumentParser.

    Args:
        commands: list of Command NamedTuples to add to the parser
    """
    parser = ArgumentParser()
    subparsers = parser.add_subparsers()

    for command in commands:
        subparser = subparsers.add_parser(name=command.name, help=command.help)
        subparser.set_defaults(func=command.func)

        for option in command.options:
            if option.default is not None:
                subparser.add_argument(option.short, option.long, default=option.default, 
                                       action=option.action, help=option.help)
            else:
                subparser.add_argument(option.short, option.long, required=option.required, 
                                       action=option.action, help=option.help)

    return parser


def make_tar(tar_files, arcnames, tempdir, no_compress):
    """ Creates a tar file and returns the path.

    Args:
        tar_files: list of files to add to the tar
        arcnames: list of file paths to achive tar_files to
        tempdir: staging directory for the tar
    """
    tar_path = os.path.join(tempdir, 'tar.tgz')

    mode = "w:gz"
    
    if no_compress :
        mode = "w"  

    with tarfile.open(tar_path, mode, 
                      format=tarfile.PAX_FORMAT, dereference=True) as tar:
        for tar_file,arcname in zip(tar_files,arcnames):
            tar.add(tar_file, arcname=arcname)

    return tar_path


def execute_commands(commands, args):
    """ Calls execute_command for each command in commands

    Args:
        commands: list of Command NamedTuples
        args: parsed user arguments
    """
    for command in commands:
        if execute_command(command, args) not in command.rc:
            sys.exit()

    return 0


def execute_command(command, args):
    """ Executes a command using subprocess.

    Args:
        command: Command NamedTuple containing data for the command to execute
        args: parsed user arguments

    Returns:
        The subprocess's return code, stdout, and stderr
    """
    with tempfile.TemporaryDirectory() as tmpdir:
        with tempfile.NamedTemporaryFile(dir=tmpdir, mode='w+b', 
                                         buffering=0, delete=False) as passwd_file:
            passwd_file_path = passwd_file.name
            passwd_file.write(bytes('echo ' + args.password, 'utf-8'))
            os.chmod(passwd_file_path, 0o700)
        try:
            stderr=''
            with subprocess.Popen(
                    command.cmd.split(), 
                    env={'SSH_ASKPASS': passwd_file_path, 'DISPLAY': 'DUMMY'},
                    start_new_session=True, 
                    stdin=subprocess.PIPE, 
                    stdout=subprocess.PIPE, 
                    stderr=subprocess.PIPE,
                    universal_newlines=True) as process:
                for stdout in process.stdout:
                    print(stdout, end='')
                if process.stderr:
                    stderr = process.stderr.read().strip()

        except Exception as e:
            raise ocpiutil.OCPIException(
                'SSH/SCP call failed in a way we cannot handle; quitting. {}'.format(e))

        if stderr and command.stderr:
            print(stderr)

        return process.returncode


def load(args):
    """ Gather files for ocpiserver package and send to remote device.

    Args:
        args: parsed user arguments
    """
    cdk = os.environ['OCPI_CDK_DIR']

    driver_list = os.path.join(cdk,args.sw_platform,'lib','driver-list')
    with open(driver_list) as driver_file:
        drivers = ['libocpi_{}_s.so'.format(driver) for line in driver_file
                   for driver in line.strip().split()]
        drivers = [os.path.join(cdk, args.sw_platform, 'lib', driver) for driver in drivers]

    localtime = os.path.join('/etc', 'localtime')
    os_driver = os.path.join(cdk, 'scripts', 'ocpi_linux_driver')
    ocpiserver = os.path.join(cdk, 'scripts', 'ocpiserver.sh')
    kernel_objects = glob.glob(os.path.join(cdk, args.sw_platform, 'lib', '*.ko'))
    rules = glob.glob(os.path.join(cdk, args.sw_platform, 'lib', '*.rules'))
    bin_files = ['ocpidriver', 'ocpiserve', 'ocpihdl', 'ocpizynq']
    bin_files = [os.path.join(cdk, args.sw_platform, 'bin', bin_file) for bin_file in bin_files]
<<<<<<< HEAD
    sdk = glob.glob(os.path.join(cdk, args.sw_platform, 'sdk', 'lib', '*'))
=======
    sdk = glob.glob(os.path.join(cdk, args.sw_platform, 'lib', 'sdk', 'lib', '*'))
    no_compress = args.no_compress
>>>>>>> dbfd3f17

    # List of files to add to tar
    tar_files = (drivers 
             + kernel_objects
             + rules 
             + bin_files
             + sdk
             + [localtime, ocpiserver, os_driver])

    # Where to extract files to on remote device
    arcnames = [os.path.join(args.remote_dir, *tar_file[len(cdk):].split('/')) 
                if tar_file.startswith(cdk) else tar_file 
                for tar_file in tar_files]

    # Check for hw system.xml. If it doesn't exist, get sw system.xml
    hw_system_xml = os.path.join(cdk, 'deploy', args.hw_platform, 'opencpi', 'system.xml')
    sw_system_xml = os.path.join(cdk, args.sw_platform, 'system.xml')
    system_xml = hw_system_xml if os.path.isfile(hw_system_xml) else sw_system_xml
    
    tar_files.append(system_xml)
    system_xml_arc = os.path.join(args.remote_dir, *system_xml[len(cdk):].split('/'))
    arcnames.append(system_xml_arc)

    if args.valgrind:
        tar_files.append(
            os.path.join(cdk, '..', 'prerequisites', 'valgrind', args.sw_platform))
        arcnames.append(
            os.path.join(args.remote_dir, 'prerequisites', 'valgrind', args.sw_platform))

    with tempfile.TemporaryDirectory() as tempdir:
        # Prepare sandbox
        commands = []
        commands.append(make_command(
            'mkdir {}'.format(args.remote_dir), 
            args))
        commands.append(make_command(
            'date -s "{}"'.format(datetime.datetime.now().strftime("%Y-%m-%d %H:%M:%S")), 
            args))
        commands.append(make_command(
            'echo {} > {}/swplatform'.format(args.sw_platform, args.remote_dir), 
            args))
        commands.append(make_command(
            'echo {} > {}/port'.format(args.port, args.remote_dir), 
            args))
        commands.append(make_command(
            'ln -s scripts/ocpiserver.sh {}'.format(args.remote_dir), 
            args))
        commands.append( make_command(
            'ln -s ../{} {}'.format(system_xml_arc, args.remote_dir), 
            args))

        print('Preparing remote sandbox...')
        rc = execute_commands(commands, args)

        # Create server package
        print('Creating server package...')
        tar_commands = []
        tar_path = make_tar(tar_files, arcnames, tempdir,no_compress)
        tar_commands.append(make_command(
            'scp {} {} {}@{}:./{}'.format(
                args.scp_opts, tar_path, args.user, args.ip_addr, args.remote_dir), 
            args, 
            ssh=False))
        tar_commands.append(make_command(
            'tar -xf {}/tar.tgz'.format(args.remote_dir), 
            args))

        print('Sending server package...')
        rc = execute_commands(tar_commands, args)

        if rc == 0:
            print('Server package sent successfully.')

    return rc
    

def reboot(args):
    if status(args, stderr=False) == 0:
        if stop(args) != 0:
            return 1

    command = make_command('/sbin/reboot', args)
    rc = execute_command(command, args)

    if rc in command.rc:
        print("Rebooting remote device...")
               
    return rc


def deploy(args):
    local_dir = 'cdk/{}/sdcard-{}'.format(args.hw_platform, args.sw_platform)
    print('Deploying Opencpi boot files to remote device from {}...'.format(local_dir))

    cmd = 'scp {} -r {}/. {}@{}:/mnt/card'.format(
        args.scp_opts, local_dir, args.user, args.ip_addr)
    command = make_command(cmd, args, ssh=False)
    rc = execute_command(command, args)

    if rc in command.rc:
        rc = reboot(args)

    return rc


def unload(args):
    """ Unload ocpiserver package from remote device.

    First attempts to stop server in case it's still running.

    Args:
        args: parsed user arguments
    """
    if status(args, stderr=False) == 0:
        if stop(args) != 0:
            return 1

    command = 'rm -r {}'.format(args.remote_dir)
    command = make_command(command, args)
    rc = execute_command(command, args)

    if rc in command.rc:
        print("Server unloaded successfully.")

    return rc


def reload_(args):
    rc = unload(args)

    if rc == 0:
        rc = load(args)

    return rc


def start(args):
    """ Start ocpiserver on remote device.

    Args:
        args: parsed user arguments
    """
    command = 'start'
    if args.valgrind:
        command += ' -V '
    if int(args.log_level) > 0:
        command += ' -l {} '.format(args.log_level)
    command = make_command(command, args, ocpiserver=True)
    
    rc = execute_command(command, args)

    return rc


def stop(args):
    """ Stop ocpiserver on remote device.

    Args:
        args: parsed user arguments
    """
    command = make_command('stop', args, ocpiserver=True)
    rc = execute_command(command, args)

    return rc


def restart(args):
    rc = stop(args)

    if rc == 0:
        rc = start(args)

    return rc

    
def status(args, stderr=True):
    """ Get the status of the ocpiserver running on remote device.

    Args:
        args: parsed user arguments
    """
    command = make_command('status', args, ocpiserver=True, stderr=stderr)
    rc = execute_command(command, args)

    return rc


def test(args):
    """ Test basic connectivity to remote device.

    Args:
        args: parsed user arguments
    """
    command = make_command('pwd', args)
    rc = execute_command(command, args)

    return rc


def log(args):
    """ Get the status of the ocpiserver running on remote device.

    Args:
        args: parsed user arguments
    """
    command = make_command('log', args, ocpiserver=True)
    rc = execute_command(command, args)

    return rc


if __name__ == '__main__':
    main()<|MERGE_RESOLUTION|>--- conflicted
+++ resolved
@@ -109,7 +109,9 @@
     commands.append(make_subcommand(
         'load', load, 
         'Create and send the server package to the remote sandbox directory', 
-        common_options + [option_port, option_valgrind, option_hw_platform, option_sw_platform, option_no_compress]))
+        common_options 
+        + [option_port, option_valgrind, option_hw_platform, 
+           option_sw_platform, option_no_compress]))
     commands.append(make_subcommand(
         'unload', unload, 
         'delete a server sandbox directory', 
@@ -346,12 +348,7 @@
     rules = glob.glob(os.path.join(cdk, args.sw_platform, 'lib', '*.rules'))
     bin_files = ['ocpidriver', 'ocpiserve', 'ocpihdl', 'ocpizynq']
     bin_files = [os.path.join(cdk, args.sw_platform, 'bin', bin_file) for bin_file in bin_files]
-<<<<<<< HEAD
     sdk = glob.glob(os.path.join(cdk, args.sw_platform, 'sdk', 'lib', '*'))
-=======
-    sdk = glob.glob(os.path.join(cdk, args.sw_platform, 'lib', 'sdk', 'lib', '*'))
-    no_compress = args.no_compress
->>>>>>> dbfd3f17
 
     # List of files to add to tar
     tar_files = (drivers 
@@ -409,7 +406,7 @@
         # Create server package
         print('Creating server package...')
         tar_commands = []
-        tar_path = make_tar(tar_files, arcnames, tempdir,no_compress)
+        tar_path = make_tar(tar_files, arcnames, tempdir, args.no_compress)
         tar_commands.append(make_command(
             'scp {} {} {}@{}:./{}'.format(
                 args.scp_opts, tar_path, args.user, args.ip_addr, args.remote_dir), 
