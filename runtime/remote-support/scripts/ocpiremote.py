--- conflicted
+++ resolved
@@ -481,16 +481,6 @@
     if args.optimize:
         rcc += "-o"
     hdl = args.hw_platform or args.hdl_platform
-<<<<<<< HEAD
-    driver_list = os.path.join(cdk, rcc, 'lib', 'driver-list')
-    if not os.path.exists(driver_list):
-       sys.exit('Error:  RCC/software platform "{}" not found or not built:'\
-                ' did not find: {}'.format(rcc, driver_list))
-    with open(driver_list) as driver_file:
-        drivers = ['libocpi_{}_s.so'.format(driver) for line in driver_file
-                   for driver in line.strip().split()]
-        drivers = [os.path.join(cdk, rcc, 'lib', driver) for driver in drivers]
-=======
     plugin_list = os.path.join(cdk, rcc, 'lib', 'plugin-list')
     if not os.path.exists(plugin_list):
        sys.exit('Error:  RCC/software platform "{}" not found or not built:'\
@@ -499,7 +489,6 @@
         plugins = ['libocpi_{}_s.so'.format(plugin) for line in plugin_file
                    for plugin in line.strip().split()]
         plugins = [os.path.join(cdk, rcc, 'lib', plugin) for plugin in plugins]
->>>>>>> 15346588
 
     localtime = os.path.join('/etc', 'localtime')
     os_driver = os.path.join(cdk, 'scripts', 'ocpi_linux_driver')
