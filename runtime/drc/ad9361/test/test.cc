/*
 * This file is protected by Copyright. Please refer to the COPYRIGHT file
 * distributed with this source distribution.
 *
 * This file is part of OpenCPI <http://www.opencpi.org>
 *
 * OpenCPI is free software: you can redistribute it and/or modify it under the
 * terms of the GNU Lesser General Public License as published by the Free
 * Software Foundation, either version 3 of the License, or (at your option) any
 * later version.
 *
 * OpenCPI is distributed in the hope that it will be useful, but WITHOUT ANY
 * WARRANTY; without even the implied warranty of MERCHANTABILITY or FITNESS FOR
 * A PARTICULAR PURPOSE. See the GNU Lesser General Public License for more
 * details.
 *
 * You should have received a copy of the GNU Lesser General Public License
 * along with this program. If not, see <http://www.gnu.org/licenses/>.
 */

#define IS_LOCKING // this is still experimental

#include <iostream>
#include "AD9361DRC.hh"
using namespace DRC;
config_key_t di = config_key_direction;
config_key_t fc = config_key_tuning_freq_MHz;
config_key_t bw = config_key_bandwidth_3dB_MHz;
config_key_t fs = config_key_sampling_rate_Msps;
config_key_t sc = config_key_samples_are_complex;
config_key_t gm = config_key_gain_mode;
config_key_t gn = config_key_gain_dB;

bool res;
//cfg = config key
//val = value to lock to
//dot = do_include_tolerance
//tol = tolerance value
//exp = boolean expected lock success for given config key, value, and tolerance
#define TEST(data_stream,cfg,val,dot,tol,expected) \
  res = dot ? uut.lock_config(data_stream,cfg,val,tol) : uut.lock_config(data_stream,cfg,val); \
  std::cout << (res == expected ? "[INFO] PASS" : "[ERROR] FAIL"); \
  std::cout << " data_stream,cfg,val,dot,tol,expected="; \
  std::cout << data_stream << "," << cfg << "," << val << "," << dot << "," << tol << "," << expected << "\n"; \
  if(res != expected) { \
    throw std::string("[ERROR] FAIL\n"); \
  }

int test_AD9361Configurator() {
  // RX CHANNEL
  int ret = 0;
  AD9361Configurator uut;
  try {
    std::vector<const char*> data_stream_rx;
    data_stream_rx.push_back("rx1");
    data_stream_rx.push_back("rx2");
    for(auto it=data_stream_rx.begin (); it!=data_stream_rx.end(); ++it) {
      // direction
      // ================================================
      TEST(*it, di, (int32_t)data_stream_direction_t::rx, false, 0., true);
      uut.unlock_all();
      TEST(*it, di, (int32_t)data_stream_direction_t::tx, false, 0., false);
      uut.unlock_all();
<<<<<<< HEAD
      // Tuning Freq [70  - 6000 MHz]
=======
      // Tuning Freq [70  - 6000 GHz]
>>>>>>> 876ac0d3
      // ================================================
      // LOWER BOUNDS
      TEST(*it, fc, 69.99   , true, 0.000001, false)
      uut.unlock_all();
      TEST(*it, fc, 70.     , true, 0.000001, true )
      uut.unlock_all();
      // MEDIAN BOUND
      TEST(*it, fc, 3000.   , true, 0.000001, true )
      uut.unlock_all();
      // UPPER BOUNDS
      TEST(*it, fc, 6000.   , true, 0.000001, true )
      uut.unlock_all();
      TEST(*it, fc, 6001.01 , true, 0.000001, false)
      uut.unlock_all();
      // Bandwidth [0.2 - 56 MHz]
      // @TODO Check Values
      // ================================================
      //  LOWER BOUNDS
      TEST(*it, bw, 0.19    , true, 0.000001, false)
      uut.unlock_all();
      TEST(*it, bw, 0.2     , true, 0.000001, true )
      uut.unlock_all();
      // MEDIAN BOUND
      TEST(*it, bw, 30.     , true, 0.000001, true )
      uut.unlock_all();
      // UPPER BOUNDS
      TEST(*it, bw, 56.     , true, 0.000001, true )
      uut.unlock_all();
      TEST(*it, bw, 56.01   , true, 0.000001, false)
      uut.unlock_all();
      // Sampling rate [2.083334 - 61.44 Msps]
      // @TODO Check Values
      // ================================================
      // LOWER BOUNDS
      TEST(*it, fs, 2.08    , true, 0.000001, false)
      uut.unlock_all();
      TEST(*it, fs, 2.083334, true, 0.000001, true )
      uut.unlock_all();
      // MEDIAN BOUND
      TEST(*it, fs, 32.     , true, 0.000001, true )
      uut.unlock_all();
      // UPPER BOUND
      TEST(*it, fs, 61.44   , true, 0.000001, true )
      uut.unlock_all();
      TEST(*it, fs, 61.45   , true, 0.000001, false)
      uut.unlock_all();
      // Samples are complex
      // ================================================
      TEST(*it, sc, 0       , false,0.000001, false)
      uut.unlock_all();
      TEST(*it, sc, 1       , false,0.000001, true )
      uut.unlock_all();
      TEST(*it, sc, 2       , false,0.000001, false)
      uut.unlock_all();
      // Gain Mode
      // ================================================
      TEST(*it, gm, -1      , false,0.000001, false)
      uut.unlock_all();
      TEST(*it, gm, 0       , false,0.000001, true )
      uut.unlock_all();
      TEST(*it, gm, 1       , false,0.000001, true )
      uut.unlock_all();
      TEST(*it, gm, 2       , false,0.000001, false)
      uut.unlock_all();
      // Gain dB [-10 - 73 dB]
      // ================================================
      // Unconditional Constraints
      // ------------------------------------------------
      TEST(*it, gn, -11.    , true ,0.000001, false)
      uut.unlock_all();
      TEST(*it, gn, -10.    , true ,0.000001, true )
      uut.unlock_all();
      TEST(*it, gn, -3.     , true ,0.000001, true )
      uut.unlock_all();
      TEST(*it, gn, -1.     , true ,0.000001, true )
      uut.unlock_all();
      TEST(*it, gn, 0.      , true ,0.000001, true )
      uut.unlock_all();
      TEST(*it, gn, 62.     , true ,0.000001, true )
      uut.unlock_all();
      TEST(*it, gn, 71.     , true ,0.000001, true )
      uut.unlock_all();
      TEST(*it, gn, 73.     , true ,0.000001, true )
      uut.unlock_all();
      TEST(*it, gn, 74.     , true ,0.000001, false)
      uut.unlock_all();
      // Conditional Constraints
<<<<<<< HEAD
=======
      // ================================================
>>>>>>> 876ac0d3
      // If fc [70 - 1300 MHz]; Possible Gain: -1 - 73 dB
      // LOWER BOUNDS
      // ------------------------------------------------
      TEST(*it, fc, 70.01   , true, 0.000001, true )
      TEST(*it, gn, -2.     , true ,0.000001, false)
      uut.unlock_all();
      TEST(*it, fc, 1299.01 , true, 0.000001, true )
      TEST(*it, gn, -2.     , true ,0.000001, false)
      uut.unlock_all();
      TEST(*it, fc, 70.01   , true, 0.000001, true )
      TEST(*it, gn, -1.     , true ,0.000001, true )
      uut.unlock_all();
      TEST(*it, fc, 1299.01 , true, 0.000001, true )
      TEST(*it, gn, -1.     , true ,0.000001, true )
      uut.unlock_all();
      // MEDIAN BOUND
      // ------------------------------------------------
      TEST(*it, fc, 70.01   , true, 0.000001, true )
      TEST(*it, gn, 50.     , true ,0.000001, true )
      uut.unlock_all();
      TEST(*it, fc, 1299.01 , true, 0.000001, true )
      TEST(*it, gn, 50.     , true ,0.000001, true )
      uut.unlock_all();
      // UPPER BOUNDS
      // ------------------------------------------------
      TEST(*it, fc, 70.01   , true, 0.000001, true )
      TEST(*it, gn, 73.     , true ,0.000001, true )
      uut.unlock_all();
      TEST(*it, fc, 1299.01 , true, 0.000001, true )
      TEST(*it, gn, 73.     , true ,0.000001, true )
      uut.unlock_all();
      TEST(*it, fc, 70.01   , true, 0.000001, true )
      TEST(*it, gn, 74.     , true ,0.000001, false)
      uut.unlock_all();
      TEST(*it, fc, 1299.01 , true, 0.000001, true )
      TEST(*it, gn, 74.     , true ,0.000001, false)
      uut.unlock_all();
      // If fc [1300 - 4000 MHz); Possible Gain: -3 - 71 dB
      // LOWER BOUNDS
      // ------------------------------------------------
      TEST(*it, fc, 1300.01 , true, 0.000001, true )
      TEST(*it, gn, -4      , true ,0.000001, false)
      uut.unlock_all();
      TEST(*it, fc, 3999.01 , true, 0.000001, true )
      TEST(*it, gn, -4      , true ,0.000001, false)
      uut.unlock_all();
      TEST(*it, fc, 1300.01 , true, 0.000001, true )
      TEST(*it, gn, -3.     , true ,0.000001, true )
      uut.unlock_all();
      TEST(*it, fc, 3999.01 , true, 0.000001, true )
      TEST(*it, gn, -3.     , true ,0.000001, true )
      uut.unlock_all();
      // MEDIAN BOUND
      // ------------------------------------------------
      TEST(*it, fc, 1300.01 , true, 0.000001, true )
      TEST(*it, gn, 50.     , true ,0.000001, true )
      uut.unlock_all();
      TEST(*it, fc, 3999.01 , true, 0.000001, true )
      TEST(*it, gn, 50.     , true ,0.000001, true )
      uut.unlock_all();
      // UPPER BOUNDS
      // ------------------------------------------------
      TEST(*it, fc, 1300.01 , true, 0.000001, true )
      TEST(*it, gn, 71.     , true ,0.000001, true )
      uut.unlock_all();
      TEST(*it, fc, 3999.01 , true, 0.000001, true )
      TEST(*it, gn, 71.     , true ,0.000001, true )
      uut.unlock_all();
      TEST(*it, fc, 1300.01 , true, 0.000001, true )
      TEST(*it, gn, 72.     , true ,0.000001, false)
      uut.unlock_all();
      TEST(*it, fc, 3999.01 , true, 0.000001, true )
      TEST(*it, gn, 72.     , true ,0.000001, false)
      uut.unlock_all();
      // If fc [4000 - 6000 MHz]; Possible Gain: -10 - 62 dB
      // LOWER BOUNDS
      // ------------------------------------------------
      TEST(*it, fc, 4000.01 , true, 0.000001, true )
      TEST(*it, gn, -11.    , true ,0.000001, false)
      uut.unlock_all();
      TEST(*it, fc, 5999.01 , true, 0.000001, true )
      TEST(*it, gn, -11.    , true ,0.000001, false)
      uut.unlock_all();
      TEST(*it, fc, 4000.01 , true, 0.000001, true )
      TEST(*it, gn, -10.    , true ,0.000001, true )
      uut.unlock_all();
      TEST(*it, fc, 5999.01 , true, 0.000001, true )
      TEST(*it, gn, -10.    , true ,0.000001, true )
      uut.unlock_all();
      // MEDIAN BOUND
      // ------------------------------------------------
      TEST(*it, fc, 4000.01 , true, 0.000001, true )
      TEST(*it, gn, 50.     , true ,0.000001, true )
      uut.unlock_all();
      TEST(*it, fc, 5999.01 , true, 0.000001, true )
      TEST(*it, gn, 50.     , true ,0.000001, true )
      // UPPER BOUNDS
      // ------------------------------------------------
      TEST(*it, fc, 4000.01 , true, 0.000001, true )
      TEST(*it, gn, 62.     , true ,0.000001, true )
      uut.unlock_all();
      TEST(*it, fc, 5999.01 , true, 0.000001, true )
      TEST(*it, gn, 62.     , true ,0.000001, true )
      uut.unlock_all();
      TEST(*it, fc, 4000.01 , true, 0.000001, true )
      TEST(*it, gn, 63.     , true ,0.000001, false)
      uut.unlock_all();
      TEST(*it, fc, 5999.01 , true, 0.000001, true )
      TEST(*it, gn, 63.     , true ,0.000001, false)
      uut.unlock_all();
    }
    // TX CHANNEL
    std::vector<const char*> data_stream_tx;
    data_stream_tx.push_back("tx1");
    data_stream_tx.push_back("tx2");
    for(auto it=data_stream_tx.begin (); it!=data_stream_tx.end(); ++it) {
      // direction
      // ================================================
      TEST(*it, di, (int32_t)data_stream_direction_t::rx, false, 0., false);
      uut.unlock_all();
      TEST(*it, di, (int32_t)data_stream_direction_t::tx, false, 0., true);
      uut.unlock_all();
      // Tuning Freq [70 - 6000 MHz]
      // ================================================
      //  LOWER BOUNDS
      TEST(*it, fc, 69.99   , true, 0.000001, false)
      uut.unlock_all();
      TEST(*it, fc, 70.     , true, 0.000001, true )
      uut.unlock_all();
      // MEDIAN BOUND
      TEST(*it, fc, 3000.   , true, 0.000001, true )
      uut.unlock_all();
      // UPPER BOUNDS
      TEST(*it, fc, 6000.   , true, 0.000001, true )
      uut.unlock_all();
      TEST(*it, fc, 6001.01 , true, 0.000001, false)
      uut.unlock_all();
      // Bandwidth [1.25 - 40 MHz]
      // @TODO Check Values
      // ================================================
      //  LOWER BOUNDS
      TEST(*it, bw, 1.24    , true, 0.000001, false)
      uut.unlock_all();
      TEST(*it, bw, 1.25    , true, 0.000001, true )
      uut.unlock_all();
      // MEDIAN BOUND
      TEST(*it, bw, 30.     , true, 0.000001, true )
      uut.unlock_all();
      // UPPER BOUNDS
      TEST(*it, bw, 40.     , true, 0.000001, true )
      uut.unlock_all();
      TEST(*it, bw, 40.01   , true, 0.000001, false)
      uut.unlock_all();
      //Sampling rate [2.08334 - 61.44 Msps]
      // ================================================
      // LOWER BOUNDS
      TEST(*it, fs, 2.08    , true, 0.000001, false)
      uut.unlock_all();
      TEST(*it, fs, 2.083334, true, 0.000001, true )
      uut.unlock_all();
      // MEDIAN BOUND
      TEST(*it, fs, 32.     , true, 0.000001, true )
      uut.unlock_all();
      // UPPER BOUNDS
      TEST(*it, fs, 61.44   , true, 0.000001, true )
      uut.unlock_all();
      TEST(*it, fs, 61.45   , true, 0.000001, false)
      uut.unlock_all();
      // Samples are complex
      // ================================================
      TEST(*it, sc, 0       , false,0.000001, false)
      uut.unlock_all();
      TEST(*it, sc, 1       , false,0.000001, true )
      uut.unlock_all();
      TEST(*it, sc, 2       , false,0.000001, false)
      uut.unlock_all();
      // Gain Mode
      // ================================================
      TEST(*it, gm, 0       , false,0.000001, false)
      uut.unlock_all();
      TEST(*it, gm, 1       , false,0.000001, true )
      uut.unlock_all();
      TEST(*it, gm, 2       , false,0.000001, false)
      uut.unlock_all();
<<<<<<< HEAD
      // Gain (-89.75 - 0 dB)
=======
      // Gain (dB) (-89.75 - 0 dB)
>>>>>>> 876ac0d3
      // ================================================
      // LOWER BOUNDS
      TEST(*it, gn, -89.76  , true, 0.000001, false)
      uut.unlock_all();
      TEST(*it, gn, -89.75  , true, 0.000001, true )
      uut.unlock_all();
      // MEDIAN BOUND
      TEST(*it, gn, -40.    , true, 0.000001, true )
      uut.unlock_all();
      // UPPER BOUND
      TEST(*it, gn, 0.      , true, 0.000001, true )
      uut.unlock_all();
      TEST(*it, gn, 0.01    , true, 0.000001, false)
    }
    std::cout << "[INFO] PASS\n";
  }
  catch(std::string& err) {
    ret = 1;
    std::cout << err;
  }
  return ret;
}

int test_AD9361DDCConfigurator() {
  // RX CHANNEL
  int ret = 0;
  /// @TODO replace below line with proper functionality
  #define AD9361DDCConfigurator AD9361Configurator
  AD9361DDCConfigurator uut;
  try {
    std::vector<const char*> data_stream_rx;
    data_stream_rx.push_back("rx1");
    data_stream_rx.push_back("rx2");
    for(auto it=data_stream_rx.begin(); it!=data_stream_rx.end(); ++it) {
      // direction
      // ================================================
      TEST(*it, di, (int32_t)data_stream_direction_t::rx, false, 0., true);
      uut.unlock_all();
      TEST(*it, di, (int32_t)data_stream_direction_t::tx, false, 0., false);
      uut.unlock_all();
      // Tuning Freq [39.28 - 6030.7190625 MHz]
      // ================================================
      // LOWER BOUNDS
      TEST(*it, fc, 39.27   , true, 0.000001, false)
      uut.unlock_all();
      TEST(*it, fc, 39.28   , true, 0.000001, true )
      uut.unlock_all();
      // MEDIAN BOUND
      TEST(*it, fc, 3000.   , true, 0.000001, true )
      uut.unlock_all();
      // UPPER BOUNDS
      TEST(*it, fc, 6030.7190625 , true, 0.000001, true )
      uut.unlock_all();
      TEST(*it, fc, 6039.71907, true, 0.000001, false)
      uut.unlock_all();
      // Bandwidth [0.000024140625 - 14 MHz]
      // @TODO Check Values
      // ================================================
      //  LOWER BOUNDS
      TEST(*it, bw, 0.000023, true, 0.000001, false)
      uut.unlock_all();
      TEST(*it, bw, 0.000024140625, true, 0.000001, true )
      uut.unlock_all();
      // MEDIAN BOUND
      TEST(*it, bw, 10.     , true, 0.000001, true )
      uut.unlock_all();
      // UPPER BOUNDS
      TEST(*it, bw, 14.     , true, 0.000001, true )
      uut.unlock_all();
      TEST(*it, bw, 14.01   , true, 0.000001, false)
      uut.unlock_all();
      // Sampling rate [~0.000255 - 15.36 Msps]
      // @TODO Check Values
      // ================================================
      // LOWER BOUNDS
      TEST(*it, fs, 0.000253, true, 0.000001, false)
      uut.unlock_all();
      TEST(*it, fs, 0.000255, true, 0.000001, true )
      uut.unlock_all();
      // MEDIAN BOUND
      TEST(*it, fs, 10.     , true, 0.000001, true )
      uut.unlock_all();
      // UPPER BOUND
      TEST(*it, fs, 15.36   , true, 0.000001, true )
      uut.unlock_all();
      TEST(*it, fs, 15.37   , true, 0.000001, false)
      uut.unlock_all();
      // Samples are complex
      // ================================================
      TEST(*it, sc, 0       , false,0.000001, false)
      uut.unlock_all();
      TEST(*it, sc, 1       , false,0.000001, true )
      uut.unlock_all();
      TEST(*it, sc, 2       , false,0.000001, false)
      uut.unlock_all();
      // Gain Mode
      // ================================================
      TEST(*it, gm, -1      , false,0.000001, false)
      uut.unlock_all();
      TEST(*it, gm, 0       , false,0.000001, true )
      uut.unlock_all();
      TEST(*it, gm, 1       , false,0.000001, true )
      uut.unlock_all();
      TEST(*it, gm, 2       , false,0.000001, false)
      uut.unlock_all();
      // Gain dB [-10 - 73]
      // ================================================
      // Unconditional Constraints
      // ------------------------------------------------
      TEST(*it, gn, -11.    , true ,0.000001, false)
      uut.unlock_all();
      TEST(*it, gn, -10.    , true ,0.000001, true )
      uut.unlock_all();
      TEST(*it, gn, -3.     , true ,0.000001, true )
      uut.unlock_all();
      TEST(*it, gn, -1.     , true ,0.000001, true )
      uut.unlock_all();
      TEST(*it, gn, 0.      , true ,0.000001, true )
      uut.unlock_all();
      TEST(*it, gn, 62.     , true ,0.000001, true )
      uut.unlock_all();
      TEST(*it, gn, 71.     , true ,0.000001, true )
      uut.unlock_all();
      TEST(*it, gn, 73.     , true ,0.000001, true )
      uut.unlock_all();
      TEST(*it, gn, 74.     , true ,0.000001, false)
      uut.unlock_all();
      // Conditional Constraints
<<<<<<< HEAD
=======
      // ================================================
>>>>>>> 876ac0d3
      // If fc [70 - 1300 MHz]; Possible Gain: -1 - 73 dB
      // LOWER BOUNDS
      // ------------------------------------------------
      TEST(*it, fc, 70.01   , true, 0.000001, true )
      TEST(*it, gn, -2.     , true ,0.000001, false)
      uut.unlock_all();
      TEST(*it, fc, 1299.01 , true, 0.000001, true )
      TEST(*it, gn, -2.     , true ,0.000001, false)
      uut.unlock_all();
      TEST(*it, fc, 70.01   , true, 0.000001, true )
      TEST(*it, gn, -1.     , true ,0.000001, true )
      uut.unlock_all();
      TEST(*it, fc, 1299.01 , true, 0.000001, true )
      TEST(*it, gn, -1.     , true ,0.000001, true )
      uut.unlock_all();
      // MEDIAN BOUND
      // ------------------------------------------------
      TEST(*it, fc, 70.01   , true, 0.000001, true )
      TEST(*it, gn, 50.     , true ,0.000001, true )
      uut.unlock_all();
      TEST(*it, fc, 1299.01 , true, 0.000001, true )
      TEST(*it, gn, 50.     , true ,0.000001, true )
      uut.unlock_all();
      // UPPER BOUNDS
      // ------------------------------------------------
      TEST(*it, fc, 70.01   , true, 0.000001, true )
      TEST(*it, gn, 73.     , true ,0.000001, true )
      uut.unlock_all();
      TEST(*it, fc, 1299.01 , true, 0.000001, true )
      TEST(*it, gn, 73.     , true ,0.000001, true )
      uut.unlock_all();
      TEST(*it, fc, 70.01   , true, 0.000001, true )
      TEST(*it, gn, 74.     , true ,0.000001, false)
      uut.unlock_all();
      TEST(*it, fc, 1299.01 , true, 0.000001, true )
      TEST(*it, gn, 74.     , true ,0.000001, false)
      uut.unlock_all();
      // If fc [1300 - 4000 MHz); Possible Gain: -3 - 71 dB
      // LOWER BOUNDS
      // ------------------------------------------------
      TEST(*it, fc, 1300.01 , true, 0.000001, true )
      TEST(*it, gn, -4      , true ,0.000001, false)
      uut.unlock_all();
      TEST(*it, fc, 3999.01 , true, 0.000001, true )
      TEST(*it, gn, -4      , true ,0.000001, false)
      uut.unlock_all();
      TEST(*it, fc, 1300.01 , true, 0.000001, true )
      TEST(*it, gn, -3.     , true ,0.000001, true )
      uut.unlock_all();
      TEST(*it, fc, 3999.01 , true, 0.000001, true )
      TEST(*it, gn, -3.     , true ,0.000001, true )
      uut.unlock_all();
      // MEDIAN BOUND
      // ------------------------------------------------
      TEST(*it, fc, 1300.01 , true, 0.000001, true )
      TEST(*it, gn, 50.     , true ,0.000001, true )
      uut.unlock_all();
      TEST(*it, fc, 3999.01 , true, 0.000001, true )
      TEST(*it, gn, 50.     , true ,0.000001, true )
      uut.unlock_all();
      // UPPER BOUNDS
      // ------------------------------------------------
      TEST(*it, fc, 1300.01 , true, 0.000001, true )
      TEST(*it, gn, 71.     , true ,0.000001, true )
      uut.unlock_all();
      TEST(*it, fc, 3999.01 , true, 0.000001, true )
      TEST(*it, gn, 71.     , true ,0.000001, true )
      uut.unlock_all();
      TEST(*it, fc, 1300.01 , true, 0.000001, true )
      TEST(*it, gn, 72.     , true ,0.000001, false)
      uut.unlock_all();
      TEST(*it, fc, 3999.01 , true, 0.000001, true )
      TEST(*it, gn, 72.     , true ,0.000001, false)
      uut.unlock_all();
      // If fc [4000 - 6000 MHz]; Possible Gain: -10 - 62 dB
      // LOWER BOUNDS
      // ------------------------------------------------
      TEST(*it, fc, 4000.01 , true, 0.000001, true )
      TEST(*it, gn, -11.    , true ,0.000001, false)
      uut.unlock_all();
      TEST(*it, fc, 5999.01 , true, 0.000001, true )
      TEST(*it, gn, -11.    , true ,0.000001, false)
      uut.unlock_all();
      TEST(*it, fc, 4000.01 , true, 0.000001, true )
      TEST(*it, gn, -10.    , true ,0.000001, true )
      uut.unlock_all();
      TEST(*it, fc, 5999.01 , true, 0.000001, true )
      TEST(*it, gn, -10.    , true ,0.000001, true )
      uut.unlock_all();
      // MEDIAN BOUND
      // ------------------------------------------------
      TEST(*it, fc, 4000.01 , true, 0.000001, true )
      TEST(*it, gn, 50.     , true ,0.000001, true )
      uut.unlock_all();
      TEST(*it, fc, 5999.01 , true, 0.000001, true )
      TEST(*it, gn, 50.     , true ,0.000001, true )
      // UPPER BOUNDS
      // ------------------------------------------------
      TEST(*it, fc, 4000.01 , true, 0.000001, true )
      TEST(*it, gn, 62.     , true ,0.000001, true )
      uut.unlock_all();
      TEST(*it, fc, 5999.01 , true, 0.000001, true )
      TEST(*it, gn, 62.     , true ,0.000001, true )
      uut.unlock_all();
      TEST(*it, fc, 4000.01 , true, 0.000001, true )
      TEST(*it, gn, 63.     , true ,0.000001, false)
      uut.unlock_all();
      TEST(*it, fc, 5999.01 , true, 0.000001, true )
      TEST(*it, gn, 63.     , true ,0.000001, false)
      uut.unlock_all();
    }
    // TX CHANNEL
    std::vector<const char*> data_stream_tx;
    data_stream_tx.push_back("tx1");
    data_stream_tx.push_back("tx2");
    for(auto it=data_stream_tx.begin(); it!=data_stream_tx.end(); ++it) {
      // direction
      // ================================================
      TEST(*it, di, (int32_t)data_stream_direction_t::rx, false, 0., false);
      uut.unlock_all();
      TEST(*it, di, (int32_t)data_stream_direction_t::tx, false, 0., true);
      uut.unlock_all();
<<<<<<< HEAD
      // Tuning Freq [70 - 6000 MHz]
=======
      // Tuning Freq (70 - 6000 MHz)
>>>>>>> 876ac0d3
      // ================================================
      //  LOWER BOUNDS
      TEST(*it, fc, 69.99   , true, 0.000001, false)
      uut.unlock_all();
      TEST(*it, fc, 70.     , true, 0.000001, true )
      uut.unlock_all();
      // MEDIAN BOUND
      TEST(*it, fc, 3000.   , true, 0.000001, true )
      uut.unlock_all();
      // UPPER BOUNDS
      TEST(*it, fc, 6000.   , true, 0.000001, true )
      uut.unlock_all();
      TEST(*it, fc, 6001.01 , true, 0.000001, false)
      uut.unlock_all();
      // Bandwidth [0.000024140625 - 14 MHz]
      // @TODO Check Values
      // ================================================
      //  LOWER BOUNDS
      TEST(*it, bw, 0.000023, true, 0.000001, false)
      uut.unlock_all();
      TEST(*it, bw, 0.000024140625, true, 0.000001, true )
      uut.unlock_all();
      // MEDIAN BOUND
<<<<<<< HEAD
      TEST(*it, bw, 10.      , true, 0.000001, true )
=======
      TEST(*it, bw, 7.      , true, 0.000001, true )
>>>>>>> 876ac0d3
      uut.unlock_all();
      // UPPER BOUNDS
      TEST(*it, bw, 14.     , true, 0.000001, true )
      uut.unlock_all();
      TEST(*it, bw, 14.01   , true, 0.000001, false)
      uut.unlock_all();
      // Sampling rate [~0.000255 - 15.36 Msps]
      // @TODO Check Values
      // ================================================
      // LOWER BOUNDS
      TEST(*it, fs, 0.000253, true, 0.000001, false)
      uut.unlock_all();
      TEST(*it, fs, 0.000255, true, 0.000001, true )
      uut.unlock_all();
      // MEDIAN BOUND
      TEST(*it, fs, 10.     , true, 0.000001, true )
      uut.unlock_all();
      // UPPER BOUND
      TEST(*it, fs, 15.36   , true, 0.000001, true )
      uut.unlock_all();
      TEST(*it, fs, 15.37   , true, 0.000001, false)
      uut.unlock_all();
      // Samples are complex
      // ================================================
      TEST(*it, sc, 0       , false,0.000001, false)
      uut.unlock_all();
      TEST(*it, sc, 1       , false,0.000001, true )
      uut.unlock_all();
      TEST(*it, sc, 2       , false,0.000001, false)
      uut.unlock_all();
      // Gain Mode
      // ================================================
      TEST(*it, gm, 0       , false,0.000001, false)
      uut.unlock_all();
      TEST(*it, gm, 1       , false,0.000001, true )
      uut.unlock_all();
      TEST(*it, gm, 2       , false,0.000001, false)
      uut.unlock_all();
<<<<<<< HEAD
      // Gain [-89.75 - 0 dB]
=======
      // Gain (-89.75 - 0 dB)
>>>>>>> 876ac0d3
      // ================================================
      // LOWER BOUNDS
      TEST(*it, gn, -89.76  , true, 0.000001, false)
      uut.unlock_all();
      TEST(*it, gn, -89.75  , true, 0.000001, true )
      uut.unlock_all();
      // MEDIAN BOUND
      TEST(*it, gn, -40.    , true, 0.000001, true )
      uut.unlock_all();
      // UPPER BOUND
      TEST(*it, gn, 0.      , true, 0.000001, true )
      uut.unlock_all();
      TEST(*it, gn, 0.01    , true, 0.000001, false)
    }
    std::cout << "[INFO] PASS\n";
  }
  catch(std::string& err) {
    ret = 1;
    std::cout << err;
  }
  return ret;
}

#ifdef DISABLE_AD9361
class SlaveDummy {
  public:
  template<typename T> void getProperty(const char* name, T& val) {
  }
  template<typename T> void setProperty(const char* name, T val) {
  }
  uint8_t get_output_port_0() {
  }
  uint8_t get_output_port_1() {
  }
  uint8_t get_output_port_2() {
  }
  void set_output_port_0(uint8_t val) {
  }
  void set_output_port_1(uint8_t val) {
  }
  void set_output_port_2(uint8_t val) {
  }
  void set_force_two_r_two_t_timing(uint8_t val) {
  }
  void set_ENABLE_force_set(uint8_t val) {
  }
  void set_TXNRX_force_set(uint8_t val) {
  }
  void set_Half_Duplex_Mode(uint8_t val) {
  }
  void set_ENSM_Pin_Control(uint8_t val) {
  }
  void set_Level_Mode(uint8_t val) {
  }
  void set_FDD_External_Control_Enable(uint8_t val) {
  }
  void set_config_is_two_r(uint8_t val) {
  }
  void set_config_is_two_t(uint8_t val) {
  }
};
#endif

int main() {
  int ret0 = test_AD9361Configurator();
  if(ret0 != 0) {
    std::cout << "[ERROR]\n";
    return ret0;
  }
  int ret1 = test_AD9361DDCConfigurator();
  if(ret1 != 0) {
    std::cout << "[ERROR]\n";
    return ret1;
  }
  return ret1;
}<|MERGE_RESOLUTION|>--- conflicted
+++ resolved
@@ -61,11 +61,7 @@
       uut.unlock_all();
       TEST(*it, di, (int32_t)data_stream_direction_t::tx, false, 0., false);
       uut.unlock_all();
-<<<<<<< HEAD
       // Tuning Freq [70  - 6000 MHz]
-=======
-      // Tuning Freq [70  - 6000 GHz]
->>>>>>> 876ac0d3
       // ================================================
       // LOWER BOUNDS
       TEST(*it, fc, 69.99   , true, 0.000001, false)
@@ -153,10 +149,7 @@
       TEST(*it, gn, 74.     , true ,0.000001, false)
       uut.unlock_all();
       // Conditional Constraints
-<<<<<<< HEAD
-=======
-      // ================================================
->>>>>>> 876ac0d3
+      // ================================================
       // If fc [70 - 1300 MHz]; Possible Gain: -1 - 73 dB
       // LOWER BOUNDS
       // ------------------------------------------------
@@ -341,11 +334,7 @@
       uut.unlock_all();
       TEST(*it, gm, 2       , false,0.000001, false)
       uut.unlock_all();
-<<<<<<< HEAD
-      // Gain (-89.75 - 0 dB)
-=======
-      // Gain (dB) (-89.75 - 0 dB)
->>>>>>> 876ac0d3
+      // Gain [-89.75 - 0 dB]
       // ================================================
       // LOWER BOUNDS
       TEST(*it, gn, -89.76  , true, 0.000001, false)
@@ -474,10 +463,7 @@
       TEST(*it, gn, 74.     , true ,0.000001, false)
       uut.unlock_all();
       // Conditional Constraints
-<<<<<<< HEAD
-=======
-      // ================================================
->>>>>>> 876ac0d3
+      // ================================================
       // If fc [70 - 1300 MHz]; Possible Gain: -1 - 73 dB
       // LOWER BOUNDS
       // ------------------------------------------------
@@ -600,11 +586,7 @@
       uut.unlock_all();
       TEST(*it, di, (int32_t)data_stream_direction_t::tx, false, 0., true);
       uut.unlock_all();
-<<<<<<< HEAD
       // Tuning Freq [70 - 6000 MHz]
-=======
-      // Tuning Freq (70 - 6000 MHz)
->>>>>>> 876ac0d3
       // ================================================
       //  LOWER BOUNDS
       TEST(*it, fc, 69.99   , true, 0.000001, false)
@@ -628,11 +610,7 @@
       TEST(*it, bw, 0.000024140625, true, 0.000001, true )
       uut.unlock_all();
       // MEDIAN BOUND
-<<<<<<< HEAD
       TEST(*it, bw, 10.      , true, 0.000001, true )
-=======
-      TEST(*it, bw, 7.      , true, 0.000001, true )
->>>>>>> 876ac0d3
       uut.unlock_all();
       // UPPER BOUNDS
       TEST(*it, bw, 14.     , true, 0.000001, true )
@@ -671,11 +649,7 @@
       uut.unlock_all();
       TEST(*it, gm, 2       , false,0.000001, false)
       uut.unlock_all();
-<<<<<<< HEAD
       // Gain [-89.75 - 0 dB]
-=======
-      // Gain (-89.75 - 0 dB)
->>>>>>> 876ac0d3
       // ================================================
       // LOWER BOUNDS
       TEST(*it, gn, -89.76  , true, 0.000001, false)
