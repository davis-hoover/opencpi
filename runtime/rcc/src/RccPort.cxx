/*
 *  Copyright (c) Mercury Federal Systems, Inc., Arlington VA., 2009-2010
 *
 *    Mercury Federal Systems, Incorporated
 *    1901 South Bell Street
 *    Suite 402
 *    Arlington, Virginia 22202
 *    United States of America
 *    Telephone 703-413-0781
 *    FAX 703-413-0784
 *
 *  This file is part of OpenCPI (www.opencpi.org).
 *     ____                   __________   ____
 *    / __ \____  ___  ____  / ____/ __ \ /  _/ ____  _________ _
 *   / / / / __ \/ _ \/ __ \/ /   / /_/ / / /  / __ \/ ___/ __ `/
 *  / /_/ / /_/ /  __/ / / / /___/ ____/_/ / _/ /_/ / /  / /_/ /
 *  \____/ .___/\___/_/ /_/\____/_/    /___/(_)____/_/   \__, /
 *      /_/                                             /____/
 *
 *  OpenCPI is free software: you can redistribute it and/or modify
 *  it under the terms of the GNU Lesser General Public License as published
 *  by the Free Software Foundation, either version 3 of the License, or
 *  (at your option) any later version.
 *
 *  OpenCPI is distributed in the hope that it will be useful,
 *  but WITHOUT ANY WARRANTY; without even the implied warranty of
 *  MERCHANTABILITY or FITNESS FOR A PARTICULAR PURPOSE.  See the
 *  GNU Lesser General Public License for more details.
 *
 *  You should have received a copy of the GNU Lesser General Public License
 *  along with OpenCPI.  If not, see <http://www.gnu.org/licenses/>.
 */

/*
 * Abstact:
 *   RCC port class
 *
 * Revision History: 
 * 
 *    Author: John F. Miller
 *    Date: 3/2005
 *    Revision Detail: Created
 *
 */
#include "DtMsgDriver.h"
#include "RccWorker.h"
#include "RccPort.h"

namespace OC = OCPI::Container;
namespace OA = OCPI::API;
namespace OU = OCPI::Util;
namespace OD = OCPI::DataTransport;
namespace OR = OCPI::RDT;
namespace DTM = DataTransfer::Msg;

namespace OCPI {
  namespace RCC {

    Port::
    Port(Worker& w, const OU::Port & pmd, const OU::PValue *params, RCCPort &rp)
<<<<<<< HEAD
      :  OC::PortBase<Worker, Port, OCPI::RCC::ExternalPort>(w, *this, pmd, params),
	 m_localOther(NULL), m_rccPort(rp), m_buffer(NULL),
	 // Internal ports for non-scaled crews don't get buffers
	 m_wantsBuffer(pmd.m_isInternal && w.crewSize() <= 1 ? false : true)
    {
=======
      : OC::PortBase< Worker, Port, ExternalPort>
	(w, *this, pmd, pmd.m_provider,
	 (1 << OCPI::RDT::ActiveFlowControl) | (1 << OCPI::RDT::ActiveMessage), params),
	m_dtPort(NULL), m_localOther(NULL), //m_params(params),
	m_mode(OC::Port::CON_TYPE_NONE), m_rccPort(rp), m_buffer(NULL), m_wantsBuffer(true) {
      // FIXME: deep copy params?
>>>>>>> 15d417b7
    }

    Port::
    ~Port()
    {
      //      disconnect();
    }
    void Port::
    error(std::string &e) {
      parent().portError(e);
    }

    void Port::
    connectURL(const char */*url*/, const OU::PValue */*myParams*/, const OU::PValue */*otherProps*/)
    {
    }
#if 0
{
      setMode(OCPI::Container::Port::CON_TYPE_MESSAGE);
      
      // See if we have a message driver that is capable of handling this message type
      DTM::XferFactory *factory = 
	DataTransfer::Msg::XferFactoryManager::getFactoryManager().findFactory( url, myProps, otherProps );
      if (!factory)
	throw OU::Error("Message URL not supported: '%s'", url);
      DTM::XferServices * msgService  = factory->getXferServices(m_metaPort, url, myProps, otherProps);
      ocpiAssert ( msgService );
      m_dtPort = NULL; // msgService->getMsgChannel(url,myProps,otherProps);
      parent().portIsConnected(ordinal());
    }
    // We are being told by our local peer that they are being disconnected.
    void Port::
    disconnectInternal( ) {
      TRACE(" OCPI::RCC::RDMAPort::disconnectInternal()");
      ocpiAssert(m_localOther);
      if (!isProvider() && m_dtPort)
	// If we are output, we are going first.  We take down our dtport.
	m_dtPort->reset();
      m_dtPort = NULL;
      parent().m_context->connectedPorts &= ~(1<<ordinal());
      m_localOther = NULL;
    }

    void Port::
    disconnect( ) {
      TRACE(" OCPI::RCC::RDMAPort::disconnect()");
      OU::SelfAutoMutex guard(this); 
      
      // Always output before input
      if (!isProvider()) {
	// We are output
	if (m_dtPort)
	  m_dtPort->reset();
	if (m_localOther)
	  m_localOther->disconnectInternal();
      } else {
	if (m_localOther)
	// Input with a peer - they go first
	  m_localOther->disconnectInternal();
	if (m_dtPort)
	  m_dtPort->reset();
      }
      m_localOther = NULL;
      m_dtPort = NULL;
      parent().m_context->connectedPorts &= ~(1<<ordinal());
    }

    class ExternalPort : public OC::ExternalPortBase<Port,ExternalPort> {
    public:
      ExternalPort(Port &port, const char *name, bool isProvider,
		   const OA::PValue *extParams, const OA::PValue *connParams) :
        OC::ExternalPortBase<Port,ExternalPort>(port, *this, name, extParams, connParams, isProvider) {
      }      
      virtual ~ExternalPort() {}
    };
    OC::ExternalPort &Port::
    createExternal(const char *extName, bool isProvider,
		   const OU::PValue *extParams, const OU::PValue *connParams) {
      return *new ExternalPort(*this, extName, isProvider, extParams, connParams);
    }
#endif

#if 0
    // We use the default behavior of basic ports, but do some
    const OR::Descriptors *Port::
    startConnect(const OR::Descriptors *other, bool &done) {
      returnnconst OR::Descriptors *result = OC::Port::startConnect(other, done);
      if (done)
	parent().portIsConnected(ordinal());
      return result;
    }
    const OR::Descriptors *Port::
    finishConnect(const OR::Descriptors *other, OR::Descriptors &buf, bool &done) {
      return OC::Port::finishConnect(other, buf, done);
    }
#endif
#if 0
    void Port::
    portIsConnected() {
      OC::Port::portIsConnected();
      if (!(m_rccPort.connectedCrewSize = nOthers()))
	m_rccPort.connectedCrewSize = 1;
    }

    void Port::
    startConnect(const OR::Descriptors *other, const OU::PValue *params) {
      ocpiAssert(m_mode == CON_TYPE_NONE);
      setMode(CON_TYPE_RDMA);
      ocpiAssert(!m_dtPort);
      if (isProvider())
	m_dtPort = parent().getTransport().createInputPort(getData().data);
      else if (other)
	m_dtPort = parent().getTransport().createOutputPort(getData().data, *other);
      if (m_dtPort) {
	std::string n = parent().implTag() + "_";
	n += parent().instTag() + "_";
	n +=  m_metaPort.m_name;
	m_dtPort->setInstanceName( n.c_str() ); // FIXME: put this in the dt port constructor
	parent().portIsConnected(ordinal());
      }
    }
    // This happens AFTER startConnect 
    void Port::
    localConnect(OD::Port &input) {
      m_dtPort = parent().getTransport().createOutputPort(getData().data, input);
      std::string n = parent().implTag() + "_";
      n += parent().instTag() + "_";
      n +=  m_metaPort.m_name;
      m_dtPort->setInstanceName( n.c_str() ); // FIXME: put this in the dt port constructor
      parent().portIsConnected(ordinal());
    }
    const OR::Descriptors *Port::
    finishConnect(const OR::Descriptors *other, OR::Descriptors &feedback, bool &done) {
      const OR::Descriptors *d = m_dtPort->finalize(other, getData().data, &feedback, done);
      parent().portIsConnected(ordinal());
      m_lastBuffer.m_dtPort = m_dtPort;
      return d;
    }

    // The input/other is already started via startConnect
    void Port::
    connectInside(OC::Port &input, const OU::PValue *myParams, const OU::PValue *otherParams)
    {
      Port &myInput = *static_cast<Port *>(&input);
      ocpiAssert(!m_dtPort);
      // start up the output side with no input information - just for params
      setConnectParams(myParams);
      // We forcibly ignore mandatory transfer roles here:
      input.getData().data.options &= ~OR::MandatedRole;
      getData().data.options |= OR::MandatedRole;
      getData().data.role = OR::ActiveMessage;
      // Perform the final negotiation between the input side with all its
      determineRoles(input.getData().data);
      input.startConnect(NULL, otherParams);
      startConnect(NULL, myParams);
      // Setup the output port, providing the collocated input port info, but NOT finalizing
      localConnect(input.dtPort());
      OR::Descriptors feedback;
      const OR::Descriptors *outDesc;
      bool done;
      if ((outDesc = finishConnect(&input.getData().data, feedback, done)))
	myInput.finishConnect(outDesc, feedback, done);
      m_localOther = &myInput;
      myInput.m_localOther = this;
    }
    // These directly access the "back side" of a worker port.
    // Get a buffer that the worker member has produced
    OA::ExternalBuffer *Port::
    getBuffer(uint8_t *&data, size_t &length, uint8_t &opCode, bool &end) {
      assert(!isProvider() && !m_lastBuffer.m_dtBuffer);
      end = false;
      return (m_lastBuffer.m_dtBuffer = m_dtPort->getNextFullOutputBuffer(data, length, opCode)) ?
	&m_lastBuffer : NULL;
      return NULL;
    }
    // Get a buffer that the worker member will consume
    OA::ExternalBuffer *Port::
    getBuffer(uint8_t *&data, size_t &length) {
      assert(isProvider() && !m_lastBuffer.m_dtBuffer);
      return (m_lastBuffer.m_dtBuffer = m_dtPort->getNextEmptyInputBuffer(data, length)) ?
	&m_lastBuffer : NULL;
    }
    void Port::
    release(OCPI::API::ExternalBuffer &b) {
      assert(!isProvider() && m_lastBuffer.m_dtBuffer && &m_lastBuffer == &b);
      m_dtPort->releaseOutputBuffer(*m_lastBuffer.m_dtBuffer);
      m_lastBuffer.m_dtBuffer = NULL;
    }
    void Port::
    put(OCPI::API::ExternalBuffer &b, size_t length, uint8_t opCode, bool /*endOfData*/) {
      assert(isProvider() && m_lastBuffer.m_dtBuffer && &b == &m_lastBuffer);
      m_dtPort->sendInputBuffer(*m_lastBuffer.m_dtBuffer, length, opCode);
      m_lastBuffer.m_dtBuffer = NULL;
    }
    // Indicate EOF on worker member's input port
    void Port::
    endOfData() {
    }
    bool Port::
    tryFlush() {
      return false;
    }
#endif
  }
}<|MERGE_RESOLUTION|>--- conflicted
+++ resolved
@@ -58,20 +58,20 @@
 
     Port::
     Port(Worker& w, const OU::Port & pmd, const OU::PValue *params, RCCPort &rp)
-<<<<<<< HEAD
+#if 1
       :  OC::PortBase<Worker, Port, OCPI::RCC::ExternalPort>(w, *this, pmd, params),
 	 m_localOther(NULL), m_rccPort(rp), m_buffer(NULL),
 	 // Internal ports for non-scaled crews don't get buffers
 	 m_wantsBuffer(pmd.m_isInternal && w.crewSize() <= 1 ? false : true)
-    {
-=======
+#else
       : OC::PortBase< Worker, Port, ExternalPort>
 	(w, *this, pmd, pmd.m_provider,
 	 (1 << OCPI::RDT::ActiveFlowControl) | (1 << OCPI::RDT::ActiveMessage), params),
 	m_dtPort(NULL), m_localOther(NULL), //m_params(params),
-	m_mode(OC::Port::CON_TYPE_NONE), m_rccPort(rp), m_buffer(NULL), m_wantsBuffer(true) {
+	m_mode(OC::Port::CON_TYPE_NONE), m_rccPort(rp), m_buffer(NULL), m_wantsBuffer(true)
       // FIXME: deep copy params?
->>>>>>> 15d417b7
+#endif
+    {
     }
 
     Port::
