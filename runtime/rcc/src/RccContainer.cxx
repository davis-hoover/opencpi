/*
 *  Copyright (c) Mercury Federal Systems, Inc., Arlington VA., 2009-2010
 *
 *    Mercury Federal Systems, Incorporated
 *    1901 South Bell Street
 *    Suite 402
 *    Arlington, Virginia 22202
 *    United States of America
 *    Telephone 703-413-0781
 *    FAX 703-413-0784
 *
 *  This file is part of OpenCPI (www.opencpi.org).
 *     ____                   __________   ____
 *    / __ \____  ___  ____  / ____/ __ \ /  _/ ____  _________ _
 *   / / / / __ \/ _ \/ __ \/ /   / /_/ / / /  / __ \/ ___/ __ `/
 *  / /_/ / /_/ /  __/ / / / /___/ ____/_/ / _/ /_/ / /  / /_/ /
 *  \____/ .___/\___/_/ /_/\____/_/    /___/(_)____/_/   \__, /
 *      /_/                                             /____/
 *
 *  OpenCPI is free software: you can redistribute it and/or modify
 *  it under the terms of the GNU Lesser General Public License as published
 *  by the Free Software Foundation, either version 3 of the License, or
 *  (at your option) any later version.
 *
 *  OpenCPI is distributed in the hope that it will be useful,
 *  but WITHOUT ANY WARRANTY; without even the implied warranty of
 *  MERCHANTABILITY or FITNESS FOR A PARTICULAR PURPOSE.  See the
 *  GNU Lesser General Public License for more details.
 *
 *  You should have received a copy of the GNU Lesser General Public License
 *  along with OpenCPI.  If not, see <http://www.gnu.org/licenses/>.
 */

/*
 * Abstact:
 *   This file contains the interface for the OCPI RCC Container.  
 *
 * Revision History: 
 * 
 *  06/15/09 - John Miller
 *  Added getLastControlError method.
 *
 *  03/01/05 -  John Miller
 *  Initial Version
 *
 ************************************************************************/

#include "RccContainer.h"
#include "OcpiOsMisc.h"
#include "RCC_Worker.h"

namespace OC = OCPI::Container;
namespace OA = OCPI::API;
namespace OU = OCPI::Util;
namespace OR = OCPI::RDT;

namespace OCPI {
  namespace RCC {

    bool Container::m_wqInit = false;

DataTransfer::EventManager*  
Container::
getEventManager()
{
  return getTransport().m_transportGlobal->getEventManager();
}

class Driver;
Container::
Container(const char *name, const OA::PValue* /*params*/)
  throw ( OU::EmbeddedException )
  : OC::ContainerBase<Driver,Container,Application,Artifact>(*this, name)
{

  const char *system = OU::getSystemId().c_str();
  m_model = "rcc";
<<<<<<< HEAD
  // FIXME: somehow this should default since RCC can pretty much support them all?


  m_transports.resize(5);
  m_transports[0].transport = "ocpi-dma-pio";
  m_transports[0].id = system;
  m_transports[0].roleIn = OR::ActiveMessage;
  m_transports[0].roleOut = OR::ActiveMessage;
  m_transports[0].optionsIn =
    (1 << OR::ActiveFlowControl) | (1 << OR::ActiveMessage) | (1 << OR::Passive);
  m_transports[0].optionsOut =
    (1 << OR::ActiveFlowControl) | (1 << OR::ActiveMessage) | (1 << OR::Passive);


  m_transports[1].transport = "ocpi-smb-pio";
  m_transports[1].id = system;
  m_transports[1].roleIn = OR::ActiveMessage;
  m_transports[1].roleOut = OR::ActiveMessage;
  m_transports[1].optionsIn =
    (1 << OR::ActiveFlowControl) | (1 << OR::ActiveMessage) | (1 << OR::Passive);
  m_transports[1].optionsOut =
    (1 << OR::ActiveFlowControl) | (1 << OR::ActiveMessage) | (1 << OR::Passive);


  m_transports[2].transport = "ocpi-scif-dma";
  m_transports[2].id = "0";
  m_transports[2].roleIn = OR::ActiveMessage;
  m_transports[2].roleOut = OR::ActiveMessage;
  m_transports[2].optionsIn =
    (1 << OR::ActiveFlowControl) | (1 << OR::ActiveMessage) | (1 << OR::Passive);
  m_transports[2].optionsOut =
    (1 << OR::ActiveFlowControl) | (1 << OR::ActiveMessage) | (1 << OR::Passive);


  m_transports[3].transport = "ocpi-socket-rdma";
  m_transports[3].id = "0";
  m_transports[3].roleIn = OR::ActiveMessage;
  m_transports[3].roleOut = OR::ActiveMessage;
  m_transports[3].optionsIn =
    (1 << OR::ActiveFlowControl) | (1 << OR::ActiveMessage) | (1 << OR::Passive);
  m_transports[3].optionsOut =
    (1 << OR::ActiveFlowControl) | (1 << OR::ActiveMessage) | (1 << OR::Passive);


  m_transports[4].transport = "ocpi-udp-rdma";
  m_transports[4].id = "0"; // someday this might be root node MAC address
  m_transports[4].roleIn = OR::ActiveMessage;
  m_transports[4].roleOut = OR::ActiveMessage;
  m_transports[4].optionsIn =
    (1 << OR::ActiveFlowControl) | (1 << OR::ActiveMessage) | (1 << OR::Passive);
  m_transports[3].optionsOut =
    (1 << OR::ActiveFlowControl) | (1 << OR::ActiveMessage) | (1 << OR::Passive);

}

void Container::
initWorkQueues() {
  OU::SelfAutoMutex guard(this);
  if (m_wqInit == false ) {

     pthread_workqueue_attr_t attr;

     memset(&m_workqueues, 0, sizeof(m_workqueues));     

    // Create the worker queues
     if (pthread_workqueue_attr_init_np(&attr) != 0)
       throw  OU::Error("Worker static initialization: Could not init workqueue attributes");

     //     if (pthread_attr_setinheritsched( &attr, 0) != 0 ) 
     //       throw  OU::Error("Worker static initialization: Could not set scheduler in  workqueue attributes");

     if (pthread_workqueue_attr_setqueuepriority_np(&attr, WORKQ_HIGH_PRIOQUEUE) != 0) 
       throw  OU::Error("Worker static initialization: Could not set workqueue priorities");        
     if (pthread_workqueue_create_np(&m_workqueues[HIGH_PRI_Q], &attr) != 0)
       throw  OU::Error("Worker static initialization: Could not create workqueue ");

     if (pthread_workqueue_attr_init_np(&attr) != 0)
       throw  OU::Error("Worker static initialization: Could not init workqueue attributes");
     if (pthread_workqueue_attr_setqueuepriority_np(&attr, WORKQ_LOW_PRIOQUEUE) != 0) 
       throw  OU::Error("Worker static initialization: Could not set workqueue priorities");        
     if (pthread_workqueue_create_np(&m_workqueues[LOW_PRI_Q], &attr) != 0)
       throw  OU::Error("Worker static initialization: Could not create workqueue ");

     m_wqInit = true;
   }

=======
  m_dynamic = OC::Manager::dynamic();
>>>>>>> 54ed34ba
}



OC::Artifact & Container::
createArtifact(OCPI::Library::Artifact &lart, const OA::PValue *artifactParams) {
  return *new Artifact(*this, lart, artifactParams);
}


/**********************************
 * Destructor
 *********************************/
Container::
~Container()
  throw ()
{
  // Lock our mutex.  It will be unlocked.
  TRACE( "OCPI::RCC::Container::~Container()");
  OC::Container::shutdown();
  this->lock();
  // We need to shut down the apps and workers since they
  // depend on artifacts and transport.
  OU::Parent<Application>::deleteChildren();
}


struct Wargs {
  RCCUserTask * taskc;
  void (*task)(void *);
  void * args;
};

static volatile int task_count = 0;
void wait_join( void *  args) {
  OCPI::OS::Semaphore * sem = (OCPI::OS::Semaphore *)args;
  while( task_count > 0 ) {
    OCPI::OS::sleep( 0 );
  }
  sem->post();  
}

bool
Container::
join( bool block, OCPI::OS::Semaphore & sem ) {

  //  printf("In join \n");
  if ( task_count == 0 ) {
    return true;
  }

  if ( ! block ) {
    return false;
  }
  else {
    pthread_workqueue_additem_np(m_workqueues[LOW_PRI_Q], wait_join, (void*)&sem, NULL, NULL);    
  }


  printf("IN Con join about to wait for sem\n");
  sem.wait();
  printf("IN Con join , joined \n");
  return true;
}

static OCPI::OS::Mutex mutex;
void 
taskWrapper(  void * args ) {
  Wargs * wargs = (Wargs*)args;

  if ( wargs->taskc == NULL ) {
    wargs->task(wargs->args);
  }
  else {
    wargs->taskc->run();
    wargs->taskc->done();
  }

  mutex.lock();
  task_count--;
  mutex.unlock();

  delete wargs;
}

void
Container::
addTask( void (*task)(void *), void * args ) {
  if (!m_wqInit)
    initWorkQueues();
  mutex.lock();
  task_count++;
  mutex.unlock();

  Wargs *wargs = new Wargs();
  wargs->taskc = NULL;  
  wargs->task = task;
  wargs->args = args;
  pthread_workqueue_additem_np(m_workqueues[HIGH_PRI_Q], taskWrapper, wargs, NULL, NULL);    
}



void
Container::
addTask( OCPI::RCC::RCCUserTask * task ) {
  if (!m_wqInit)
    initWorkQueues();
  mutex.lock();
  task_count++;
  mutex.unlock();

  Wargs *wargs = new Wargs();
  wargs->taskc = task;
  wargs->args = NULL;
  pthread_workqueue_additem_np(m_workqueues[HIGH_PRI_Q], taskWrapper, wargs, NULL, NULL);    
}

volatile int ocpi_dbg_run=0;

/**********************************
 * For single threaded containers, this is the dispatch hook
 *********************************/
OC::Container::DispatchRetCode 
Container::
dispatch(DataTransfer::EventManager* event_manager)
{
  bool more_to_do = false;
  if ( ! m_enabled ) {
    return Stopped;
  }
  OU::SelfAutoMutex guard(this);

#ifndef NDEBUG
  if ( ocpi_dbg_run ) {
    printf("WORKER RUN: Entry\n");
  }
#endif
  try {
    // Give our transport some time
    getTransport().dispatch( event_manager );
  } catch(...) {
    ocpiBad("RCC Container dispatch thread encountered transport exception.  Shutting down.");
    // Release all the current workers if there is a transport failure.
    for (Application *a = OU::Parent<Application>::firstChild(); a; a = a->nextChild()) {
      a->release(true, false);
      a->release(true, true);
      a->release(false, false);
    }
    return DispatchNoMore;
  }
  //#define VECTOR_BUFFERS_FROM_EVENTS
#ifdef VECTOR_BUFFERS_FROM_EVENTS
  if ( event_manager ) {
    event_manager->consumeEvents();
  }
#endif
  // Process the workers
  for (Application *a = OU::Parent<Application>::firstChild(); a; a = a->nextChild())
    a->run(event_manager, more_to_do);

  return more_to_do ? MoreWorkNeeded : Spin;
}


/**********************************
 * Creates an application 
 *********************************/
OA::ContainerApplication * Container::
createApplication(const char *name, const OCPI::Util::PValue *props)
  throw ( OU::EmbeddedException )
{
  TRACE( "OCPI::RCC::Container::createApplication()");
  OU::SelfAutoMutex guard (this);

  Application* ca;
  try {
    ca = new Application(*this, name, props);
  }
  catch( std::bad_alloc ) {
    throw OU::EmbeddedException( OU::NO_MORE_MEMORY, "new", OU::ContainerFatal);
  }
  return ca;
}


void 
Container::
start(DataTransfer::EventManager* event_manager)
  throw()
{
 ( void ) event_manager;
  try {
    m_enabled = true;

#ifdef EM_PORT_COMPLETE
    if ( event_manager ) {
      DataTransfer::EndPoint* ep = getTransport().getEndpoint();
      event_manager->spin(ep, false);
    }
#endif

  }
  catch( ... ) {
    // Ignore
  }
}


void 
Container::
stop(DataTransfer::EventManager* event_manager)
  throw()
{
  ( void ) event_manager;
  try {
    m_enabled = false;
#ifdef EM_PORT_COMPLETE
    if ( event_manager ) {
      DataTransfer::EndPoint* ep = getTransport().getEndpoint();
      event_manager->spin(ep, true);  
    }
#endif

  }
  catch( ... ) {
    // Ignore
  }
}
  }
}<|MERGE_RESOLUTION|>--- conflicted
+++ resolved
@@ -75,10 +75,8 @@
 
   const char *system = OU::getSystemId().c_str();
   m_model = "rcc";
-<<<<<<< HEAD
+
   // FIXME: somehow this should default since RCC can pretty much support them all?
-
-
   m_transports.resize(5);
   m_transports[0].transport = "ocpi-dma-pio";
   m_transports[0].id = system;
@@ -129,6 +127,7 @@
   m_transports[3].optionsOut =
     (1 << OR::ActiveFlowControl) | (1 << OR::ActiveMessage) | (1 << OR::Passive);
 
+  m_dynamic = OC::Manager::dynamic();
 }
 
 void Container::
@@ -161,13 +160,7 @@
 
      m_wqInit = true;
    }
-
-=======
-  m_dynamic = OC::Manager::dynamic();
->>>>>>> 54ed34ba
-}
-
-
+}
 
 OC::Artifact & Container::
 createArtifact(OCPI::Library::Artifact &lart, const OA::PValue *artifactParams) {
