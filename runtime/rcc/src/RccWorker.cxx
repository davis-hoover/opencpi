 /*
  *  Copyright (c) Mercury Federal Systems, Inc., Arlington VA., 2009-2010
  *
  *    Mercury Federal Systems, Incorporated
  *    1901 South Bell Street
  *    Suite 402
  *    Arlington, Virginia 22202
  *    United States of America
  *    Telephone 703-413-0781
  *    FAX 703-413-0784
  *
  *  This file is part of OpenCPI (www.opencpi.org).
  *     ____                   __________   ____
  *    / __ \____  ___  ____  / ____/ __ \ /  _/ ____  _________ _
  *   / / / / __ \/ _ \/ __ \/ /   / /_/ / / /  / __ \/ ___/ __ `/
  *  / /_/ / /_/ /  __/ / / / /___/ ____/_/ / _/ /_/ / /  / /_/ /
  *  \____/ .___/\___/_/ /_/\____/_/    /___/(_)____/_/   \__, /
  *      /_/                                             /____/
  *
  *  OpenCPI is free software: you can redistribute it and/or modify
  *  it under the terms of the GNU Lesser General Public License as published
  *  by the Free Software Foundation, either version 3 of the License, or
  *  (at your option) any later version.
  *
  *  OpenCPI is distributed in the hope that it will be useful,
  *  but WITHOUT ANY WARRANTY; without even the implied warranty of
  *  MERCHANTABILITY or FITNESS FOR A PARTICULAR PURPOSE.  See the
  *  GNU Lesser General Public License for more details.
  *
  *  You should have received a copy of the GNU Lesser General Public License
  *  along with OpenCPI.  If not, see <http://www.gnu.org/licenses/>.
  */


 /*
  * Abstact:
  *   Container application context class.
  *
  * Revision History: 
  * 
  *    Author: John F. Miller
  *    Date: 3/2005
  *    Revision Detail: Created
  *
  */

#include <climits>
#include "OcpiTimeEmitCategories.h"
#include "RccApplication.h"
#include "RccPort.h"
#include "RccWorker.h"

namespace OC = OCPI::Container;
namespace OS = OCPI::OS;
namespace OU = OCPI::Util;
namespace OA = OCPI::API;

namespace OCPI {
  namespace RCC {

 Worker::
 Worker(Application & app, Artifact *art, const char *a_name, ezxml_t impl, ezxml_t inst,
	OC::Worker *a_slave, bool a_hasMaster, const OU::PValue *wParams)
   : OC::WorkerBase<Application,Worker,Port>(app, *this, art, a_name, impl, inst, a_slave,
					     a_hasMaster, wParams),
   OCPI::Time::Emit( &parent().parent(), "Worker", a_name), 
   m_entry(art ? art->getDispatch(ezxml_cattr(impl, "name")) : NULL), m_user(NULL),
   m_dispatch(NULL), m_portInit(0), m_context(NULL), m_mutex(app.container()),
   m_runCondition(NULL), m_errorString(NULL), enabled(false), hasRun(false),
   sourcePortCount(0), targetPortCount(0), m_nPorts(nPorts()), worker_run_count(0),
   m_transport(app.parent().getTransport())
 {
   memset(&m_info, 0, sizeof(m_info));
   if (art)
     if (!strcasecmp(m_entry->type, "c"))
       m_dispatch = m_entry->dispatch;
     else
       // Get the info, constructing the worker.
       ((RCCConstruct *)m_entry->dispatch)(NULL, m_info);
   else {
     // Note the "hack" to use "name" as dispatch when artifact is not present
     m_dispatch = (RCCDispatch *)a_name;
     uint32_t mask = 0;
     // For these test workers, initialize the control mask from the dispatch table
#define CONTROL_OP(x, c, t, s1, s2, s3, s4) \
     if (m_dispatch->x)                     \
	  mask |= 1 << OU::Worker::Op##c;
     OCPI_CONTROL_OPS
#undef CONTROL_OP
     setControlMask(mask);
   }
   if (m_dispatch) {
     m_info.memSize = m_dispatch->memSize;
     m_info.memSizes = m_dispatch->memSizes;
     m_info.portInfo = m_dispatch->portInfo;
     m_info.propertySize = m_dispatch->propertySize;
     m_info.optionallyConnectedPorts = m_dispatch->optionallyConnectedPorts;
   }
   initializeContext();
#if 0
   // If we have an event handler, we need to inform it about the timeout
   if (m_runCondition->m_timeout ) {
     runTimeout.set(m_runCondition->m_usecs / 1000000,
		    (m_runCondition->m_usecs % 1000000) * 1000);
     if ( m_transport.m_transportGlobal->getEventManager() ) {

 #ifdef EM_PORT_COMPLETE
       parent().myparent->m_transport->m_transportGlobal->getEventManager()->setMinTimeout( workerId, 
									 m_runCondition->m_usecs );
 #endif

     }
   }
#endif
 }

 void 
 Worker::
 read(size_t offset, 
      size_t nBytes, 
      void * p_data  )
 {
   OU::AutoMutex guard(m_mutex);
   if (!m_context->properties || (offset+nBytes) > m_info.propertySize)
     throw OU::EmbeddedException( OU::PROPERTY_GET_EXCEPTION, NULL, OU::ApplicationRecoverable);
   memcpy( p_data, (char*)m_context->properties+offset, nBytes );
 }

 void 
 Worker::
 write(size_t offset, 
       size_t nBytes, 
       const void * p_data  )
 {
   OU::AutoMutex guard (m_mutex);
   if (!m_context->properties || (offset+nBytes) > m_info.propertySize)
     throw OU::EmbeddedException( OU::PROPERTY_SET_EXCEPTION, NULL, OU::ApplicationRecoverable);
   memcpy( (char*)m_context->properties+offset, p_data, nBytes );
 }

 RCCResult Worker::
 setError(const char *fmt, va_list ap) {
   if (m_errorString) {
     free(m_errorString);
     m_errorString = NULL;
   }
   vasprintf(&m_errorString, fmt, ap);
   return RCC_ERROR;
 }

 OC::Worker &Worker::
 getSlave() {
   if (!slave())
     throw OU::Error("No slave has been set for this worker");
   return *slave();
 }

Worker::
~Worker()
{
  // FIXME - this sort of thing should be generic and be reused in portError
  try {
    if (enabled) {
      enabled = false;
      controlOperation(OU::Worker::OpStop);
    }
    controlOperation(OU::Worker::OpRelease);
  } catch(...) {
  }
#ifdef EM_PORT_COMPLETE
  // If we have an event handler, we need to inform it about the timeout
  if ( m_runCondition && m_runCondition->m_timeout ) {
    if ( parent().m_transport->m_transportGlobal->getEventManager() ) {
      parent().m_transport->m_transportGlobal->getEventManager()->removeMinTimeout( w->workerId );
    }
  }
#endif
  delete m_user;
  deleteChildren();
  uint32_t m = 0;
  while ( m_context->memories && m_context->memories[m] ) {
    delete [] (char*)m_context->memories[m];
    m++;
  }
  delete[] m_context->memories;
  delete[] (char*)m_context->memory;
  if (m_dispatch && m_context->properties)
    delete[] (char*)m_context->properties;
  delete[] m_context;
  if (m_errorString)
    free(m_errorString);
  while (!m_testPmds.empty()) {
    OU::Port *pmd = m_testPmds.front();
    m_testPmds.pop_front();
    delete pmd;
  }
}

 static RCCResult
   rccSetError(const char *fmt, ...);
 static void
   rccRelease(RCCBuffer *),
   cSend(RCCPort *, RCCBuffer*, RCCOpCode op, size_t length),
   rccSend(RCCPort *, RCCBuffer*),
   rccTake(RCCPort *,RCCBuffer *old_buffer, RCCBuffer *new_buffer);
 static RCCBoolean
   rccRequest(RCCPort *port, size_t maxlength),
   cAdvance(RCCPort *port, size_t maxlength),
   rccAdvance(RCCPort *port, size_t maxlength),
   rccWait(RCCPort *, size_t max, unsigned usecs);

 static RCCResult
 rccSetError(const char *fmt, ...)
 {
   va_list ap;
   va_start(ap, fmt);
   RCCResult rc = ((Worker *)pthread_getspecific(Driver::s_threadKey))->setError(fmt, ap);
   va_end(ap);
   return rc;
 }

 static void
 rccRelease(RCCBuffer* buffer)
 {
   OCPI::DataTransport::BufferUserFacet* dti_buffer = buffer->containerBuffer;
   ocpiAssert(dti_buffer);
   Port * port = static_cast<Port*>( dti_buffer->m_ud );
   ocpiAssert(port);
   // An API might be called incorrectly.
   if (port->isOutput())
     throw OU::Error("RCC release container function called on an output port, which is not supported");
   port->release(dti_buffer);    
 }
 // C language only
 static void
 cSend(RCCPort* rccPort, RCCBuffer* rccBuffer, RCCOpCode op, size_t len)
 {
   rccBuffer->length_ = len;
   rccBuffer->opCode_ = op;
   rccSend(rccPort, rccBuffer);
 }
 static void
 rccSend(RCCPort* rccPort, RCCBuffer* rccBuffer)
 {
   Port* port = rccPort->containerPort;
   ocpiAssert(port);
   if (!port->isOutput() )
     throw OU::Error("The 'send' container function cannot be called on an input port");
   OCPI::DataTransport::BufferUserFacet *buffer = rccBuffer->containerBuffer;
   Port *bufferPort = static_cast<Port*>(buffer->m_ud);
   if (bufferPort != port && bufferPort->isOutput())
     throw OU::Error("Cannot send a buffer from a different output port");
   port->send(buffer, rccBuffer->length_, rccBuffer->opCode_);
 }
 // C language only
 static RCCBoolean
 cAdvance(RCCPort* rccPort, size_t max)
 {
   // This is only useful for output buffers
   rccPort->current.length_ = rccPort->output.length;
   rccPort->current.opCode_ = rccPort->output.u.operation;
   return rccAdvance(rccPort, max);
 }
 static RCCBoolean
 rccAdvance(RCCPort* rccPort, size_t max)
 {
   Port *port = rccPort->containerPort; 
   ocpiAssert(port);
   bool ready = port->advance();
   if (ready && max && max > rccPort->current.maxLength)
     throw OU::Error("Output buffer request/advance (size %zu) greater than buffer size (%zu)",
		     max, rccPort->current.maxLength);
   return ready;
 }

 static RCCBoolean
 rccRequest(RCCPort* rccPort, size_t max )
 {
   if (rccPort->current.data )
     return true;
   Port* port = rccPort->containerPort;
   ocpiAssert(port);
   bool ready = port->request();
   if (ready && max && port->isOutput() && max < rccPort->output.length)
     throw OU::Error("Requested output buffer size is unavailable");
   return ready;
 }

 static RCCBoolean
 rccWait(RCCPort* port, size_t max, unsigned usec )
 {
   // Not implemented yet
   ( void ) port;
   ( void ) max;
   ( void ) usec;
   return false;
 }
 static void rccTake(RCCPort *rccPort, RCCBuffer *oldBuffer, RCCBuffer *newBuffer)
 {
   Port *port = rccPort->containerPort;
   if ( port->isOutput() )
     throw OU::Error("The 'take' container function cannot be used on an output port");
   if (!rccPort->current.data)
     throw OU::Error("The 'take' container function cannot be called when there is no current buffer");
   port->take(oldBuffer, newBuffer);
 }

 // FIXME:  recover memory on exceptions
 void Worker::
 initializeContext()
 {
   RCCDispatch *wd = m_dispatch;

   // check masks for bad bits
   OU::Port *l_ports = getPorts();
   if (m_nPorts) {
     if (wd && m_nPorts != wd->numInputs + wd->numOutputs)
       throw OU::Error("metadata port count (%u) and dispatch port count (in: %u + out: %u) differ",
		       m_nPorts, wd->numInputs, wd->numOutputs);
     RCCPortMask optional = 0;
     for (unsigned n = 0; n < m_nPorts; n++)
       if (l_ports[n].m_optional)
	 optional |= 1 << n;
     if (m_dispatch) {
       if (m_info.optionallyConnectedPorts != optional)
	 throw OU::Error("metadata optional ports (%x) and dispatch optional ports (%x) differ",
			 optional, m_info.optionallyConnectedPorts);
     } else
       m_info.optionallyConnectedPorts = optional;
   } else {
     if (wd && (wd->numInputs || wd->numOutputs))
       m_nPorts = wd->numInputs + wd->numOutputs;
   }

   RCCPortMask ourMask = ~(-1 << m_nPorts);
   if (~ourMask & m_info.optionallyConnectedPorts)
     throw OU::EmbeddedException( OU::PORT_COUNT_MISMATCH,
				  "optional port mask is invalid",
				  OU::ApplicationRecoverable);

   // Set up the default run condition, used when the user specifies none, either initially
   // in the RCCDispatch, or dynamically in the RCCContext
   m_defaultRunCondition.initDefault(m_nPorts);
   if (wd && wd->runCondition) {
     for (RCCPortMask *pm = wd->runCondition->portMasks; pm && *pm; pm++)
       if (~ourMask & *pm)
	 throw OU::EmbeddedException(OU::PORT_COUNT_MISMATCH, "run condition mask is invalid",
				     OU::ApplicationRecoverable);
     // Found a C-language run condition
     m_cRunCondition.setRunCondition(*wd->runCondition);
     setRunCondition(m_cRunCondition);
   } else // Use our default rundition
     setRunCondition(m_defaultRunCondition);

   // Now after error checking we start to allocate resources
   // Create our context
   size_t clen = sizeof(RCCWorker) + m_nPorts * sizeof(RCCPort);
   m_context = (RCCWorker *)new char[clen];
   memset(m_context, 0, clen);
   static RCCContainer rccContainer =
     { rccRelease, cSend, rccRequest, cAdvance, rccWait, rccTake, rccSetError};
   m_context->container = rccContainer;
   m_context->runCondition = wd ? wd->runCondition : NULL;

   // We initialize one of these structures for all of the ports that are defined in the
   // worker. However, the actual data ports may be optional at runtime and not be created.
   for (unsigned n=0;  n< m_nPorts; n++) {
     m_context->ports[n].containerPort = NULL;
     m_context->ports[n].current.data = NULL;
     m_context->ports[n].current.maxLength = 0;
     m_context->ports[n].callBack = 0;
     m_context->ports[n].userPort = NULL;
     m_context->ports[n].sequence = NULL;
   }

   // Create our memory spaces
   unsigned mcount;
   for (mcount = 0; m_info.memSizes && m_info.memSizes[mcount]; mcount++)
     ocpiDebug("Allocating %zu bytes of data for worker memory %u\n",
	       m_info.memSizes[mcount], mcount);
   if (m_info.memSize)
     ocpiDebug("Allocating %zu bytes of data for worker memory\n", m_info.memSize);
   if (m_info.memSizes || m_info.memSize) {
     try {
       if (m_info.memSizes) {
	 m_context->memories = new void*[mcount+1];
	 memset(m_context->memories, 0, sizeof(void*)*(mcount+1));
	 for (unsigned n = 0; n < mcount; n++) {
	   m_context->memories[n] = new char[m_info.memSizes[n]];
	   memset(m_context->memories[n], 0, m_info.memSizes[n]);
	 }
       }
       if (m_info.memSize) {
	 m_context->memory = new char[m_info.memSize];
	 memset(m_context->memory, 0, m_info.memSize);
       }
     } catch( std::bad_alloc ) {
       throw OU::EmbeddedException( OU::NO_MORE_MEMORY, "worker requested too much memory",
				    OU::ApplicationRecoverable);
     }
   }  
   // Now create and initialize the worker properties
   if (m_dispatch) {
     if (m_info.propertySize)
       m_context->properties = new char[m_info.propertySize + 4];
   } else
     try {
       pthread_setspecific(Driver::s_threadKey, this);
       m_user = ((RCCConstruct *)m_entry->dispatch)(m_entry, m_info);
       m_context->properties = m_user->rawProperties(m_info.propertySize);
     } catch (std::string &e) {
       throw OU::Error("Worker C++ constructor failed with an unknown exception: %s",
		       e.c_str());
     } catch (...) {
       throw OU::Error("Worker C++ constructor failed with an unknown exception");
     }
   if (m_context->properties)
     memset(m_context->properties, 0, sizeof(char)*m_info.propertySize);
 }

 // Called from the generic getPort when the port is not found.
 // Also called from createInputPort and createOutputPort locally
 OC::Port & 
 Worker::
 createPort(const OU::Port& mp, const OCPI::Util::PValue *params)
 {
   TRACE(" OCPI::RCC::Worker::createPort()");
   if ( mp.m_minBufferCount == 0)
     throw OU::EmbeddedException( OU::BAD_PORT_CONFIGURATION, "0 buffer count",
				  OU::ApplicationRecoverable);
   OU::AutoMutex guard (m_mutex);
   if (m_dispatch && mp.m_ordinal >= m_dispatch->numInputs + m_dispatch->numOutputs)
     throw OU::EmbeddedException(OU::PORT_NOT_FOUND,
				 "Port id exceeds port count", OU::ApplicationFatal);
   if (mp.m_ordinal > 32)
     throw OU::EmbeddedException(OU::PORT_NOT_FOUND,
				 "Port id exceeds max port count of 32", OU::ApplicationFatal);
   // If the worker binary has port info, check it against the metadata for consistency
   if (m_info.portInfo)
     for (RCCPortInfo* pi = m_info.portInfo; pi->port != RCC_NO_ORDINAL; pi++)
       if (pi->port == mp.m_ordinal) {
	 ocpiDebug("Worker PortInfo for port %d, bc,s: %d,%zu, metadata is %zu,%zu",
		   mp.m_ordinal, pi->minBuffers, pi->maxLength, mp.m_minBufferCount,
		   mp.m_minBufferSize);
	 if (pi->minBuffers > mp.m_minBufferCount) // bad: worker needs more than metadata   
	   throw OU::EmbeddedException(OU::PORT_NOT_FOUND,
				       "Worker metadata inconsistent with RCC PortInfo",
				       OU::ContainerFatal);
       }
   if (mp.m_provider) { // input
     if (m_dispatch && ++targetPortCount > m_dispatch->numInputs)
       throw OU::EmbeddedException(OU::PORT_NOT_FOUND,
				   "Target Port count exceeds configuration", OU::ApplicationFatal);
   } else if (m_dispatch && ++sourcePortCount > m_dispatch->numOutputs )
     throw OU::EmbeddedException(OU::PORT_NOT_FOUND,
				 "Source Port count exceeds configuration", OU::ApplicationFatal);
   Port *l_port;
   try {
     l_port = new Port(*this, mp, params, m_context->ports[mp.m_ordinal]);
   }
   catch(std::bad_alloc) {
     throw OU::EmbeddedException( OU::NO_MORE_MEMORY, "new", OU::ContainerFatal);
   }
   // We know the metadata is more contrained than port info
   // FIXME: RccPort Object should know about its C RCCPort and do this itself
   // FIXME: this can change on connections
   m_context->ports[mp.m_ordinal].current.maxLength = l_port->getData().data.desc.dataBufferSize;
   m_context->ports[mp.m_ordinal].containerPort = l_port;
   return *l_port;
 }


 // Common code for the test API to create ports by ordinal
 // We add the explicitly specified buffer count and size to the
 // list of properties.
 static  OC::Port &
 createTestPort( Worker *w, OU::PortOrdinal portId,
		 size_t bufferCount,
		 size_t bufferSize, 
		 bool isProvider,
		 const OU::PValue* props) {
   OU::Port *pmd = new OU::Port;;
   pmd->m_name = isProvider ? "unnamed input" : "unnamed output";
   pmd->m_ordinal = portId;
   pmd->m_provider = isProvider;
   pmd->m_bufferSize = bufferSize;
   pmd->m_minBufferCount = bufferCount;
   w->m_testPmds.push_back(pmd);
   return w->createPort(*pmd, props);
 }
  OC::Port &
 Worker::
 createOutputPort( 
		  OU::PortOrdinal     portId,
		  size_t    bufferCount,
		  size_t    bufferSize, 
		  const OU::PValue*              props            
		  )
   throw ( OU::EmbeddedException )
 {
   TRACE(" OCPI::RCC::Container::createOutputPort()");

   return createTestPort(this, portId, bufferCount, bufferSize, false, props);
 }




 OC::Port &
 Worker::
 createInputPort( 
		 OU::PortOrdinal    portId,   
		  size_t   bufferCount,
		  size_t   bufferSize, 
		  const OU::PValue*             props            
		  )
   throw ( OU::EmbeddedException )
 {
   TRACE("OCPI::RCC::Container::createInputPort()");

   return createTestPort(this, portId, bufferCount, bufferSize, true, props);
 }


 void 
 Worker::
 portIsConnected( unsigned ordinal )
 {
   m_context->connectedPorts |= (1<<ordinal);
 }

 void
 Worker::
 portError(std::string &error) {
   enabled = false;
   controlOperation(OU::Worker::OpStop);
   controlOperation(OU::Worker::OpRelease);
   setControlState(OU::Worker::UNUSABLE);
   ocpiBad("Worker %s received port error: %s", name().c_str(), error.c_str());
 }

void Worker::
propertyWritten(unsigned ordinal) const {
  if (m_user) {
    m_user->propertyWritten(ordinal);
    checkError();
  }
}
void Worker::
propertyRead(unsigned ordinal) const {
  if (m_user) {
    m_user->propertyRead(ordinal);
    checkError();
  }
}

void Worker::
prepareProperty(OU::Property& md , 
		volatile void *&writeVaddr,
		const volatile void *&readVaddr) {
  (void)readVaddr;
  if (md.m_baseType != OA::OCPI_Struct && !md.m_isSequence && md.m_baseType != OA::OCPI_String &&
      OU::baseTypeSizes[md.m_baseType] <= 32 &&
      !md.m_writeError) {
    if (!m_context->properties ||
	(md.m_offset+OU::baseTypeSizes[md.m_baseType]/8) > m_info.propertySize ) {
      throw OU::EmbeddedException( OU::PROPERTY_SET_EXCEPTION, NULL, OU::ApplicationRecoverable);
    }
    writeVaddr = (uint8_t*)m_context->properties + md.m_offset;
  }
}

void Worker::
checkError() const {
  char *err = m_context->errorString ? m_context->errorString : m_errorString;
  if (err) {
    std::string e;
    OU::format(e, "Worker %s produced error during execution: %s", name().c_str(), err);
    m_context->errorString = NULL;
    if (m_errorString) {
      free(m_errorString);
      m_errorString = NULL;
    }
    throw OU::Error("%s", e.c_str());
  }
}

void Worker::
run(bool &anyone_run) {
  checkControl();
  if (!enabled)
    return;
  OU::AutoMutex guard (mutex(), true);
  if (!enabled)
    return;
  // Before run condition processing happens, perform callbacks, and, if we did any,
  // skip runcondition processing
  // FIXME: have a bit mask of these
  bool didCallBack = false;
  RCCPort *rccPort = m_context->ports;
  for (unsigned n = 0; n < m_nPorts; n++, rccPort++)
    if (rccPort->callBack && m_context->connectedPorts & (1 << n) &&
	rccPort->containerPort->checkReady()) {
      if (rccPort->callBack(m_context, rccPort, RCC_OK) == RCC_OK)
	didCallBack = true;
      else {
	enabled = false;
	setControlState(OU::Worker::UNUSABLE);
	return;
      }
    }
  if (didCallBack)
    return;
  // OCPI_EMIT_REGISTER_FULL_VAR( "Worker Evaluation", OCPI::Time::Emit::DT_u, 1, OCPI::Time::Emit::State, were ); 
  // OCPI_EMIT_STATE_CAT_NR_(were, 1, OCPI_EMIT_CAT_TUNING, OCPI_EMIT_CAT_TUNING_WC);

  // Run condition processing: we break if we're going to run, and return if not
  ocpiAssert(m_runCondition);
  bool timedOut = false;
  do {
    if (!m_runCondition->m_portMasks) // no port mask array means run all the time
      break;
    if (m_runCondition->m_timeout && m_runTimer.expired()) {
      ocpiInfo("WORKER TIMED OUT, elapsed time = %u,%u", 
	       m_runTimer.getElapsed().seconds(), m_runTimer.getElapsed().nanoseconds());
      timedOut = true;
      break;
    }
    // If no port masks, then we don't run except for timeouts, checked above
    if (!m_runCondition->m_portMasks[0]) {
      if (m_runCondition->m_timeout && !hasRun) {
	hasRun = true;
	break; // run if we're in period execution and haven't run at all yet
      } else
	return;
    }
    // Start out assuming optional unconnected ports are "ready"
    RCCPortMask readyMask = m_info.optionallyConnectedPorts & ~m_context->connectedPorts;
    // Only examine connected ports that are in the run condition
    RCCPortMask relevantMask = m_context->connectedPorts & m_runCondition->m_allMasks;
    rccPort = m_context->ports;
    RCCPortMask portBit = 1;
    for (unsigned n = m_nPorts; n; n--, rccPort++, portBit <<= 1)
      if ((portBit & relevantMask) && rccPort->containerPort->checkReady())
	readyMask |= portBit;
    if (!readyMask)
      return;
    // See if any of our masks are satisfied
    RCCPortMask *pmp;
    for (pmp = m_runCondition->m_portMasks; *pmp; pmp++)
      if ((*pmp & readyMask) == *pmp)
	break;
    if (!*pmp)
      return;
  } while (0);
  assert(enabled);
  if (!m_dispatch || m_dispatch->run) {
    anyone_run = true;
    //      OCPI_EMIT_STATE_CAT_NR_(were, 0, OCPI_EMIT_CAT_TUNING, OCPI_EMIT_CAT_TUNING_WC);
    RCCBoolean newRunCondition = false;

    pthread_setspecific(Driver::s_threadKey, this);
    if (m_runCondition->m_timeout)
      m_runTimer.restart();
    OCPI_EMIT_REGISTER_FULL_VAR( "Worker Run", OCPI::Time::Emit::DT_u, 1, OCPI::Time::Emit::State, wre ); \
    OCPI_EMIT_STATE_CAT_NR_(wre, 1, OCPI_EMIT_CAT_WORKER_DEV, OCPI_EMIT_CAT_WORKER_DEV_RUN_TIME);
    RCCResult rc = m_dispatch ?
      m_dispatch->run(m_context, timedOut, &newRunCondition) : m_user->run(timedOut);
    OCPI_EMIT_STATE_CAT_NR_(wre, 0, OCPI_EMIT_CAT_WORKER_DEV, OCPI_EMIT_CAT_WORKER_DEV_RUN_TIME);
    m_context->firstRun = false;
    if (m_user)
      m_user->m_first = false;
    checkError();
    if (newRunCondition) {
      if (m_runCondition->m_timeout)
	m_runTimer.reset();
      if (m_context->runCondition) {
	m_cRunCondition.setRunCondition(*m_context->runCondition);
	setRunCondition(m_cRunCondition);
      } else
	setRunCondition(m_defaultRunCondition);
      // FIXME: cache this silly calcation using OS::Time
      if (m_runCondition->m_timeout)
	m_runTimer.restart(m_runCondition->m_usecs / 1000000,
			   (m_runCondition->m_usecs % 1000000) * 1000);
    }
    // The state might have changed behind our back: e.g. in port exceptions
    if (getState() != OU::Worker::UNUSABLE)
      switch (rc) {
      case RCC_ADVANCE:
	advanceAll();
	break;
      case RCC_ADVANCE_DONE:
	advanceAll();
      case RCC_DONE:
	// FIXME:  release all current buffers
	enabled = false;
	setControlState(OU::Worker::FINISHED);
	break;
      case RCC_OK:
	break;
      default:
	enabled = false;
	setControlState(OU::Worker::UNUSABLE);
	m_runTimer.reset();
      }
    worker_run_count++;
  }
}

void Worker::
advanceAll() {
  OCPI_EMIT_REGISTER_FULL_VAR( "Advance All", OCPI::Time::Emit::DT_u, 1, OCPI::Time::Emit::State, aare ); 
  OCPI_EMIT_STATE_CAT_NR_(aare, 1, OCPI_EMIT_CAT_TUNING, OCPI_EMIT_CAT_TUNING_WC);
  RCCPort *rccPort = m_context->ports;
  for (unsigned n = 0; n < m_nPorts; n++, rccPort++)
    if (rccPort->current.data) {
      if (m_dispatch)
	cAdvance(rccPort, 0);
      else
<<<<<<< HEAD
	rccAdvance(rccPort, 0);
    }
=======
	rccPort->userPort->advance();
>>>>>>> dc3eedb2
  OCPI_EMIT_STATE_CAT_NR_(aare, 0, OCPI_EMIT_CAT_TUNING, OCPI_EMIT_CAT_TUNING_WC);
}

// Note we are already under a mutex here
void Worker::
controlOperation(OU::Worker::ControlOperation op) {
  RCCResult rc = RCC_OK;
  OU::AutoMutex guard (mutex(), true);
  pthread_setspecific(Driver::s_threadKey, this);
  enum {
#define CONTROL_OP(x, c, t, s1, s2, s3, s4) My_##x = 1 << OU::Worker::Op##c,
OCPI_CONTROL_OPS
#undef CONTROL_OP
  };
#define DISPATCH(op) \
  (!(getControlMask() & My_##op) ? RCC_OK : \
   (m_dispatch ? (m_dispatch->op ? m_dispatch->op(m_context) : RCC_OK) : m_user->op()))
  switch (op) {
  case OU::Worker::OpInitialize:
    rc = DISPATCH(initialize);
    break;
  case OU::Worker::OpStart:
    {
      // If a worker gets started before all of its required ports are created: error
      RCCPortMask mandatory = ~(-1 << m_nPorts) & ~m_info.optionallyConnectedPorts;
      // FIXME - this should be in generic code, not RCC
      if ((mandatory & m_context->connectedPorts) != mandatory) {
	const char *inst = instTag().c_str();
	throw OU::Error("A port of%s%s%s worker '%s' is not connected",
			inst[0] ? " instance '" : "", inst, inst[0] ? "'" : "",
			implTag().c_str());
      }
    }
    if ((rc = DISPATCH(start)) == RCC_OK) {
      enabled = true;
      hasRun = false; // allow immediate execution after suspension for period execution
    }
    break;
  case OU::Worker::OpStop:
    // If the worker says that stop failed, we're not stopped.
    if ((rc = DISPATCH(stop)) != RCC_OK)
      break;
    if (enabled) {
      enabled = false;
      m_runTimer.reset(); // just in case there is overhead with running the timer
    }
    setControlState(OU::Worker::SUSPENDED);
    break;
    // like stop, except don't call stop
  case OU::Worker::OpRelease:
    if (enabled) {
      enabled = false;
      m_runTimer.reset();
    }
    rc = DISPATCH(release);
    setControlState(OU::Worker::UNUSABLE);
    break;
  case OU::Worker::OpTest:
    if (m_dispatch && !m_dispatch->test)
      throw OU::EmbeddedException( OU::TEST_NOT_IMPLEMENTED,
				   "Worker has no test implementation",
				   OU::ApplicationRecoverable);
    rc = DISPATCH(test);
    break;
  case OU::Worker::OpBeforeQuery:
    rc = DISPATCH(beforeQuery);
    break;
  case OU::Worker::OpAfterConfigure:
    rc = DISPATCH(afterConfigure);
    break;
  case OU::Worker::OpsLimit:
    break;
  }
  const char *err = m_context->errorString ? m_context->errorString : m_errorString;
  std::string serr;
  if (err) {
    OU::format(serr, "Worker '%s' produced error during the '%s' control operation: %s",
	       name().c_str(), OU::Worker::s_controlOpNames[op], err);
    m_context->errorString = NULL;
    if (m_errorString) {
      free(m_errorString);
      m_errorString = NULL;
    }
    err = serr.c_str();
  }
  switch (rc) {
  case RCC_OK:
    break;
  case RCC_ERROR:
    throw OU::EmbeddedException( OU::WORKER_ERROR, err,
				 OU::ApplicationRecoverable);
    break;
  case RCC_FATAL:
    enabled = false;
    setControlState(OU::Worker::UNUSABLE);
    throw OU::EmbeddedException( OU::WORKER_FATAL, err,
				 OU::ApplicationFatal);
    break;
  default:
    enabled = false;
    throw
      OU::Error("Control operation \"%s\" on RCC worker \"%s\" returned invalid "
		"RCCResult value: 0x%x", OU::Worker::s_controlOpNames[op],
		name().c_str(), rc);
  }    
}

      // These property access methods are called when the fast path
      // is not enabled, either due to no MMIO or that the property can
      // return errors. 
#undef OCPI_DATA_TYPE_S
      // Set a scalar property value
#define OCPI_DATA_TYPE(sca,corba,letter,bits,run,pretty,store)                \
    void Worker::set##pretty##Property(unsigned ordinal, const run val, unsigned idx) const { \
      OA::PropertyInfo &info = properties()[ordinal];	       \
    assert(info.m_baseType == OCPI::API::OCPI_##pretty);       \
    if (info.m_writeError)                                     \
      throw; /*"worker has errors before write */              \
    store *pp = (store *)(getPropertyVaddr() + info.m_offset + \
			  info.m_elementBytes * idx);          \
    if (bits > 32) {                                           \
      assert(bits == 64);                                      \
      uint32_t *p32 = (uint32_t *)pp;                          \
      p32[1] = ((const uint32_t *)&val)[1];                    \
      p32[0] = ((const uint32_t *)&val)[0];                    \
    } else						       \
      *pp = *(const store *)&val;			       \
    if (info.m_writeError)				       \
      throw; /*"worker has errors after write */	       \
    if (info.m_writeSync)                                      \
     propertyWritten(ordinal);                                 \
  }                                                            \
  void Worker::set##pretty##SequenceProperty(const OA::Property &p, const run *vals, \
					     size_t length) const {	\
    if (p.m_info.m_writeError)						\
      throw; /*"worker has errors before write */			\
    if (p.m_info.m_isSequence) {     					\
      memcpy((void *)(getPropertyVaddr() + p.m_info.m_offset + p.m_info.m_align), vals, \
	     length * sizeof(run));					\
      *(uint32_t *)(getPropertyVaddr() + p.m_info.m_offset) =           \
	(uint32_t)(length/p.m_info.m_nItems);				\
    } else								\
      memcpy((void *)(getPropertyVaddr() + p.m_info.m_offset), vals,	\
	     length * sizeof(run));					\
    if (p.m_info.m_writeError)						\
      throw; /*"worker has errors after write */			\
    if (p.m_info.m_writeSync)						\
      propertyWritten(p.m_ordinal); 				        \
  }
// Set a string property value
// ASSUMPTION:  strings always occupy at least 4 bytes, and
// are aligned on 4 byte boundaries.  The offset calculations
// and structure padding are assumed to do this.
#define OCPI_DATA_TYPE_S(sca,corba,letter,bits,run,pretty,store)      \
     void Worker::set##pretty##Property(unsigned ordinal, const run val, unsigned idx) const { \
    OA::PropertyInfo &info = properties()[ordinal];                   \
    size_t ocpi_length;                                               \
    if (!val || (ocpi_length = strlen(val)) > info.m_stringLength)    \
      throw; /*"string property too long"*/;			      \
    if (info.m_writeError)					      \
      throw; /*"worker has errors before write */		      \
    uint32_t *p32 = (uint32_t *)(getPropertyVaddr() + info.m_offset + \
				 info.m_elementBytes * idx);	      \
    /* if length to be written is more than 32 bits */		      \
    if (++ocpi_length > 32/CHAR_BIT)				      \
      memcpy(p32 + 1, val + 32/CHAR_BIT, ocpi_length - 32/CHAR_BIT);  \
    uint32_t i;							      \
    memcpy(&i, val, 32/CHAR_BIT);				      \
    p32[0] = i;							      \
    if (info.m_writeError)					      \
      throw; /*"worker has errors after write */		      \
    if (info.m_writeSync)					      \
      propertyWritten(ordinal); 				      \
  }								      \
  void Worker::set##pretty##SequenceProperty(const OA::Property &p,const run *vals,\
					     size_t length) const {	\
    if (p.m_info.m_writeError)						\
      throw; /*"worker has errors before write */			\
    char *cp = (char *)(getPropertyVaddr() + p.m_info.m_offset + 32/CHAR_BIT); \
    for (unsigned i = 0; i < length; i++) {				\
      size_t len = strlen(vals[i]);					\
      if (len > p.m_info.m_stringLength)				\
	throw; /* "string in sequence too long" */			\
      memcpy(cp, vals[i], len+1);					\
    }									\
    *(uint32_t *)(getPropertyVaddr() + p.m_info.m_offset) = (uint32_t)length; \
    if (p.m_info.m_writeError)						\
      throw; /*"worker has errors after write */			\
    if (p.m_info.m_writeSync)						\
      propertyWritten(p.m_ordinal); 				        \
  }
      OCPI_PROPERTY_DATA_TYPES
#undef OCPI_DATA_TYPE_S
#undef OCPI_DATA_TYPE
      // Get Scalar Property
#define OCPI_DATA_TYPE(sca,corba,letter,bits,run,pretty,store)		    \
      run Worker::get##pretty##Property(unsigned ordinal, unsigned idx) const { \
        OA::PropertyInfo &info = properties()[ordinal];                     \
	if (info.m_readSync)						    \
	  propertyRead(ordinal);					    \
        if (info.m_readError )					            \
          throw; /*"worker has errors before read "*/			    \
        uint32_t *pp = (uint32_t *)(getPropertyVaddr() + info.m_offset +    \
				    info.m_elementBytes * idx);		    \
        union {								    \
	  run r;							    \
	  uint32_t u32[bits/32];                                            \
        } u;								    \
        if (bits > 32)							    \
          u.u32[1] = pp[1];						    \
        u.u32[0] = pp[0];						    \
        if (info.m_readError )				        	    \
          throw; /*"worker has errors after read */			    \
        return u.r;							    \
      }									    \
      unsigned Worker::get##pretty##SequenceProperty(const OA::Property &p, \
					     run *vals,			    \
					     size_t length) const {	    \
	if (p.m_info.m_readSync)					    \
	  propertyRead(p.m_info.m_ordinal);				    \
        if (p.m_info.m_readError )					    \
          throw; /*"worker has errors before read "*/			    \
	if (p.m_info.m_isSequence) {					    \
	  uint32_t nSeq = *(uint32_t *)(getPropertyVaddr() + p.m_info.m_offset); \
	  size_t n = nSeq * p.m_info.m_nItems;				    \
	  if (n > length)						    \
	    throw "sequence longer than provided buffer";		    \
	  memcpy(vals,							    \
		 (void*)(getPropertyVaddr() + p.m_info.m_offset + p.m_info.m_align), \
		 n * sizeof(run));					    \
	  length = n;							    \
	} else								    \
	  memcpy(vals,							    \
		 (void*)(getPropertyVaddr() + p.m_info.m_offset),	    \
		 length * sizeof(run));					    \
	if (p.m_info.m_readError )					    \
	  throw; /*"worker has errors after read */			    \
	return (unsigned)length;         				    \
      }

      // ASSUMPTION:  strings always occupy at least 4 bytes, and
      // are aligned on 4 byte boundaries.  The offset calculations
      // and structure padding are assumed to do this.
#define OCPI_DATA_TYPE_S(sca,corba,letter,bits,run,pretty,store)	            \
      void Worker::get##pretty##Property(unsigned ordinal, char *cp, size_t length, \
					 unsigned idx) const {		            \
          OA::PropertyInfo &info = properties()[ordinal];                           \
	  if (info.m_readSync)	   				                    \
	    propertyRead(ordinal);				                    \
	  size_t stringLength = info.m_stringLength;                                \
	  if (length < stringLength+1)			                            \
	    throw; /*"string buffer smaller than property"*/;		            \
	  if (info.m_readError)					                    \
	    throw; /*"worker has errors before write */			            \
	  uint32_t i32, *p32 = (uint32_t *)(getPropertyVaddr() + info.m_offset +    \
					    info.m_elementBytes * idx);		    \
	  memcpy(cp + 32/CHAR_BIT, p32 + 1, stringLength + 1 - 32/CHAR_BIT);        \
	  i32 = *p32;							            \
	  memcpy(cp, &i32, 32/CHAR_BIT);				            \
	  if (info.m_readError)					                    \
	    throw; /*"worker has errors after write */			            \
	}								            \
      unsigned Worker::get##pretty##SequenceProperty			    \
	(const OA::Property &p, char **vals, size_t length, char *buf,      \
	 size_t space) const {					            \
	if (p.m_info.m_readSync)	  				    \
	    propertyRead(p.m_info.m_ordinal);				    \
        if (p.m_info.m_readError)					    \
          throw; /*"worker has errors before read */                        \
        uint32_t                                                            \
          n = *(uint32_t *)(getPropertyVaddr() + p.m_info.m_offset);	    \
	size_t wlen = p.m_info.m_stringLength + 1;			    \
        if (n > length)                                                     \
          throw; /* sequence longer than provided buffer */                 \
        char *cp = (char *)(getPropertyVaddr() + p.m_info.m_offset + 32/CHAR_BIT); \
        for (unsigned i = 0; i < n; i++) {                                  \
          if (space < wlen)                                                 \
            throw;                                                          \
          memcpy(buf, cp, wlen);                                            \
          cp += wlen;                                                       \
          vals[i] = buf;                                                    \
          size_t slen = strlen(buf) + 1;                                  \
          buf += slen;                                                      \
          space -= slen;                                                    \
        }                                                                   \
        if (p.m_info.m_readError)                                           \
          throw; /*"worker has errors after read */                         \
        return n;                                                           \
      }
      OCPI_PROPERTY_DATA_TYPES
#undef OCPI_DATA_TYPE_S
#undef OCPI_DATA_TYPE
#define OCPI_DATA_TYPE_S OCPI_DATA_TYPE
      void Worker::setPropertyBytes(const OCPI::API::PropertyInfo &info, size_t offset,
			    const uint8_t *data, size_t nBytes, unsigned idx) const {
        memcpy((void *)(getPropertyVaddr() + offset + idx * info.m_elementBytes), data, nBytes);
      }
      void Worker::setProperty8(const OCPI::API::PropertyInfo &info, uint8_t data,
				unsigned idx) const {
        ((uint8_t *)(getPropertyVaddr() + info.m_offset))[idx] = data;
      }
     void Worker::setProperty16(const OCPI::API::PropertyInfo &info, uint16_t data,
				unsigned idx) const {
       ((uint16_t *)(getPropertyVaddr() + info.m_offset))[idx] = data;
      }
     void Worker::setProperty32(const OCPI::API::PropertyInfo &info, uint32_t data,
				unsigned idx) const {
       ((uint32_t *)(getPropertyVaddr() + info.m_offset))[idx] = data;
      };
     void Worker::setProperty64(const OCPI::API::PropertyInfo &info, uint64_t data,
				unsigned idx) const {
       ((uint64_t *)(getPropertyVaddr() + info.m_offset))[idx] = data;
      }
      void Worker::getPropertyBytes(const OCPI::API::PropertyInfo &info, size_t offset,
				    uint8_t *data, size_t nBytes, unsigned idx, bool string)
	const {
	if (string)
	  strncpy((char*)data, (char *)(getPropertyVaddr() + offset + idx * info.m_elementBytes),
		  nBytes);
	else
	  memcpy(data, (void *)(getPropertyVaddr() + offset + idx * info.m_elementBytes),
		 nBytes);
      }
     uint8_t Worker::getProperty8(const OCPI::API::PropertyInfo &info, unsigned idx) const {
       return ((uint8_t *)(getPropertyVaddr() + info.m_offset))[idx];
      }
     uint16_t Worker::getProperty16(const OCPI::API::PropertyInfo &info, unsigned idx) const {
       return ((uint16_t *)(getPropertyVaddr() + info.m_offset))[idx];

      }
     uint32_t Worker::getProperty32(const OCPI::API::PropertyInfo &info, unsigned idx) const {
       return ((uint32_t *)(getPropertyVaddr() + info.m_offset))[idx];
      };
     uint64_t Worker::getProperty64(const OCPI::API::PropertyInfo &info, unsigned idx) const {
       return ((uint64_t *)(getPropertyVaddr() + info.m_offset))[idx];
      }

   RCCUserWorker::RCCUserWorker()
     : m_worker(*(Worker *)pthread_getspecific(Driver::s_threadKey)), m_first(true),
       m_rcc(m_worker.context()) {
   }
   RCCUserWorker::~RCCUserWorker() {
   }
   const RunCondition *RCCUserWorker::getRunCondition() const {
     return
       m_worker.m_runCondition == &m_worker.m_defaultRunCondition ?
       NULL : m_worker.m_runCondition;
   }
   void RCCUserWorker::setRunCondition(RunCondition *rc) {
     m_worker.setRunCondition(rc ? *rc : m_worker.m_defaultRunCondition);
   }
   OCPI::API::Application &RCCUserWorker::getApplication() {
     OCPI::API::Application *app = m_worker.parent().getApplication();
     if (!app)
       throw
	 OU::Error("Worker \"%s\" is accessing the top level application when it doesn't exist",
		   m_worker.name().c_str());
     return *app;
   }

   // Default worker methods
   RCCResult RCCUserWorker::initialize() { return RCC_OK;}
   RCCResult RCCUserWorker::start() { return RCC_OK;}
   RCCResult RCCUserWorker::stop() { return RCC_OK;}
   RCCResult RCCUserWorker::release() { return RCC_OK;}
   RCCResult RCCUserWorker::test() { return RCC_OK;}
   RCCResult RCCUserWorker::beforeQuery() { return RCC_OK;}
   RCCResult RCCUserWorker::afterConfigure() { return RCC_OK;}
   uint8_t *RCCUserWorker::rawProperties(size_t &size) const { size = 0; return NULL; }
   RCCResult RCCUserWorker::setError(const char *fmt, ...) {
     va_list ap;
     va_start(ap, fmt);
     RCCResult rc = m_worker.setError(fmt, ap);
     va_end(ap);
     return rc;
   }
   RCCTime RCCUserWorker::getTime() {
     return OS::Time::now().bits();
   }
   bool RCCUserWorker::isInitialized() const {
     return m_worker.getControlState() == OU::Worker::INITIALIZED;
   }
   bool RCCUserWorker::isOperating() const {
     return m_worker.getControlState() == OU::Worker::OPERATING;
   }
   bool RCCUserWorker::isSuspended() const {
     return m_worker.getControlState() == OU::Worker::SUSPENDED;
   }
   bool RCCUserWorker::isFinished() const {
     return m_worker.getControlState() == OU::Worker::FINISHED;
   }
   bool RCCUserWorker::isUnusable() const {
     return m_worker.getControlState() == OU::Worker::UNUSABLE;
   }
   RCCUserPort::
   RCCUserPort()
     : m_rccPort(((Worker *)pthread_getspecific(Driver::s_threadKey))->portInit()) {
     m_rccBuffer = &m_rccPort.current;
     m_rccPort.userPort = this;
   };
   // C++ specific buffer initialization.  When C is better integrated, can be common.
   // Opcode is initialized so we can both detect mismatches (opcode vs opcode-specific
   // accessors) and automatically infer opcodes from the use of opcode-specific accessors
   void RCCUserBuffer::
   initBuffer() {
     m_opCodeSet = false;
     m_lengthSet = false;
     m_resized = false;
     m_rccBuffer->isNew_ = false;
   }
   void RCCUserPort::
   checkOpCode(RCCUserBuffer &buf, unsigned op) const {
     assert(m_rccPort.containerPort);
     assert(op < m_rccPort.containerPort->metaPort().m_nOperations);
     if (buf.m_opCodeSet && op != buf.m_rccBuffer->opCode_)
       throw OU::Error("opcode accessor for %u used when port opcode set to %u",
		       op, buf.m_rccBuffer->opCode_);
     buf.m_opCodeSet = true;
     buf.m_rccBuffer->opCode_ = OCPI_UTRUNCATE(uint8_t, op);
   }
   void *RCCUserPort::
<<<<<<< HEAD
   getArgAddress(RCCUserBuffer &buf, unsigned op, unsigned arg, size_t *a_length) const {
     OU::Operation &o = m_rccPort.containerPort->metaPort().m_operations[op];
     OU::Member &m = o.m_args[arg];
     uint8_t *p = (uint8_t *)buf.m_rccBuffer->data + m.m_offset;
     if (a_length && m.m_isSequence) {
       if (o.m_nArgs == 1) {
	 assert(buf.m_rccBuffer->length_ % m.m_elementBytes == 0);
	 *a_length = buf.m_rccBuffer->length_ / m.m_elementBytes;
       } else {
	 *a_length = *(uint32_t *)p;
	 assert(!m.m_sequenceLength || *a_length <= m.m_sequenceLength);
=======
   getArgAddress(RCCUserBuffer &buf, unsigned op, unsigned arg, size_t *length,
		 size_t *capacity) const {
     if (buf.m_rccBuffer->isNew_)
       buf.initBuffer();
     checkOpCode(buf, op);
     OU::Operation &o = m_rccPort.containerPort->metaPort().m_operations[op];
     OU::Member &m = o.m_args[arg];
     uint8_t *p = (uint8_t *)buf.m_rccBuffer->data + m.m_offset;
     if (m.m_isSequence) {
       assert(length);
       if (o.m_nArgs == 1) {
	 assert(buf.m_rccBuffer->length_ % m.m_elementBytes == 0);
	 if (!buf.m_lengthSet && !m_rccPort.useDefaultLength_ && !buf.m_resized) {
	   buf.m_rccBuffer->length_ = 0;
	   buf.m_resized = true;
	 }
	 *length = buf.m_rccBuffer->length_ / m.m_elementBytes;
	 if (capacity)
	   *capacity = buf.m_rccBuffer->maxLength / m.m_elementBytes;
       } else {
	 uint32_t *p32 = (uint32_t *)p;
	 if (!buf.m_lengthSet && !m_rccPort.useDefaultLength_ && !buf.m_resized) {
	   *p32 = 0;
	   buf.m_rccBuffer->length_ = m.m_offset + m.m_align;
	   buf.m_resized = true;
	 }
	 *length = *p32;
	 assert(!m.m_sequenceLength || *length <= m.m_sequenceLength);
	 if (capacity)
	   *capacity = (buf.m_rccBuffer->maxLength - m.m_offset) / m.m_elementBytes;
>>>>>>> dc3eedb2
	 return p + m.m_align;
       }
     }
     return p;
   }
   void RCCUserPort::
   setArgSize(RCCUserBuffer &buf, unsigned op, unsigned arg, size_t size) const {
     assert(m_rccPort.containerPort);
     checkOpCode(buf, op);
     OU::Operation &o = m_rccPort.containerPort->metaPort().m_operations[op];
     OU::Member &m = o.m_args[arg];
     assert(m.m_isSequence);
     assert(!m.m_sequenceLength || size <= m.m_sequenceLength);
     size_t
       nBytes = size * m.m_elementBytes,
       limit = buf.m_rccBuffer->maxLength - (o.m_nArgs == 1 ? 0 : m.m_offset + m.m_align);
     if (buf.m_lengthSet)
       throw OU::Error("resize of %zu specified after length set to %zu bytes", size, 
		       buf.m_rccBuffer->length_);
     if (nBytes > limit)
       throw OU::Error("for protocol \"%s\" operation \"%s\" argument \"%s\": "
		       "sequence size %zu (%zu bytes) exceeds remaining buffer size (%zu)",
		       m_rccPort.containerPort->metaPort().OU::Protocol::m_name.c_str(),
		       o.name().c_str(), m.name().c_str(), size, nBytes, limit);
     if (o.m_nArgs == 1)
       buf.m_rccBuffer->length_ = nBytes;
     else {
       *(uint32_t *)((uint8_t*)buf.m_rccBuffer->data + m.m_offset) =
	 OCPI_UTRUNCATE(uint32_t, size);
       buf.m_rccBuffer->length_ = m.m_offset + m.m_align + nBytes;
     }     
     buf.m_resized = true;
   }
   void RCCUserPort::
   send(RCCUserBuffer&buf) {
     rccSend(&m_rccPort, buf.getRccBuffer());
   }
   RCCUserBuffer &RCCUserPort::
   take(RCCUserBuffer *oldBuffer) {
     RCCUserBuffer *nb = new RCCUserBuffer;
     rccTake(&m_rccPort, oldBuffer ? &oldBuffer->m_taken : NULL, &nb->m_taken);
     delete oldBuffer; // FIXME: when C and C++ are more integrated, this will go away
     return *nb;
   }
   bool RCCUserPort::
   request(size_t maxlength) {
     return rccRequest(&m_rccPort, maxlength);
   }
   bool RCCUserPort::
   advance(size_t maxlength) {
     assert(m_rccPort.containerPort);
     if (m_rccPort.containerPort->isOutput()) {
       if (!m_opCodeSet && !m_rccPort.useDefaultOpCode_)
	 throw
	   OU::Error("port \"%s\" advanced without setting opcode or setting default opcode",
		     m_rccPort.containerPort->name().c_str());
       if (!m_lengthSet && !m_resized) {
	 if (!m_rccPort.useDefaultLength_)
	   throw OU::Error("port \"%s\" advanced without setting length or resizing sequence",
			   m_rccPort.containerPort->name().c_str());
	 // If we are allowed to default the length due to there being only one operation
	 // and the last argument is a sequence that is not the first argument, make sure
	 // to set the embedded sequence length to maintain the integrity of the message
	 if (m_rccPort.sequence) {
	   OU::Member &m = *m_rccPort.sequence;
	   *(uint32_t *)((uint8_t*)m_rccPort.current.data + m.m_offset) =
	     OCPI_UTRUNCATE(uint32_t,
			    m_rccPort.current.length_ - (m.m_offset + m.m_align)) /
	     m.m_elementBytes;
	 }
       }
     }
     return rccAdvance(&m_rccPort, maxlength);
   }
   // FIXME: the connectivity indication should be cached somewhere better...
   bool RCCUserPort::
   isConnected() {
     return m_rccPort.containerPort->parent().m_context->connectedPorts &
       (1 << m_rccPort.containerPort->ordinal());
   }
   RCCOrdinal RCCUserPort::
   ordinal() const { return (RCCOrdinal)m_rccPort.containerPort->ordinal(); }

   bool RCCUserPort::
   wait(size_t max, unsigned usecs) {
     return rccWait(&m_rccPort, max, usecs);
   }
   void RCCUserPort::
   checkLength(size_t a_length) {
     if (!hasBuffer())
       throw OU::Error("Port has no buffer.  The checkLength method is invalid.");
     if (a_length > maxLength())
       throw OU::Error("Checked length %zu on port \"%s\" of worker \"%s\" exceeds buffer size: %zu",
		       a_length, m_rccPort.containerPort->name().c_str(),
		       m_rccPort.containerPort->parent().name().c_str(), maxLength());
   }
   size_t RCCUserPort::
   topLength(size_t eLength) {
     if (!hasBuffer())
       throw OU::Error("Port has no buffer.  The topLength method is invalid.");
     if (length() % eLength)
       throw OU::Error("Message length (%zu) is not a multiple of the top level sequence element size (%zu)",
		       length(), eLength);
     return length()/eLength;
   }
   void RCCUserPort::
   setDefaultLength(size_t a_length) {
     // FIXME check for input port
     m_rccPort.defaultLength_ = a_length;
     m_rccPort.useDefaultLength_ = true;
   }
   void RCCUserPort::
   setDefaultOpCode(RCCOpCode op) {
     // FIXME check for input port
     m_rccPort.defaultOpCode_ = op;
     m_rccPort.useDefaultOpCode_ = true;
   }

   RCCPortOperationArg::
   RCCPortOperationArg(RCCPortOperation &po, unsigned arg)
     : m_arg(arg), m_op(po) {
   }

   RCCUserBuffer::
   RCCUserBuffer() : m_rccBuffer(&m_taken), m_opCodeSet(false), m_lengthSet(false) {
   }
   RCCUserBuffer::
   ~RCCUserBuffer() {}
   void RCCUserBuffer::
   setRccBuffer(RCCBuffer *b) {
     m_rccBuffer = b;
   }
   void RCCUserBuffer::
   release() {
     rccRelease(m_rccBuffer);
     delete this; // this will go away when we integrate C and C++ better
   }
   void RCCUserBuffer::
   setOpCode(RCCOpCode op) {
     if (m_rccBuffer->isNew_)
       initBuffer();
     if (m_opCodeSet && op != m_rccBuffer->opCode_)
       throw OU::Error("opcodes cannot be changed after being set, exlicitly or implicitly");
     m_rccBuffer->opCode_ = op;
     m_opCodeSet = true;
   }


   RCCUserSlave::
   RCCUserSlave()
     : m_worker(((OCPI::RCC::Worker *)pthread_getspecific(Driver::s_threadKey))->getSlave())
   {
   }
#if 0
   RCCUserSlave::
   ~RCCUserSlave() {
   }
#endif
   RunCondition::
   RunCondition()
     : m_portMasks(m_myMasks), m_timeout(false), m_usecs(0), m_allocated(NULL), m_allMasks(0) {
     m_myMasks[0] = 0;
   }
   RunCondition::
   RunCondition(RCCPortMask pm, ...) :
     m_timeout(false), m_usecs(0), m_allocated(NULL), m_allMasks(0) {
     va_list ap;
     va_start(ap, pm);
     unsigned n;
     RCCPortMask m;
     for (n = 2; (m = va_arg(ap, RCCPortMask)); n++)
	;
     if (n < sizeof(m_myMasks)/sizeof(RCCPortMask))
       m_portMasks = m_allocated = new RCCPortMask[n];
     else
       m_portMasks = m_myMasks;
     va_end(ap);
     va_start(ap, pm);
     RCCPortMask *pms = m_portMasks;
     m = pm;
     do {
	*pms++ = m;
	m_allMasks |= m;
      } while ((m = va_arg(ap, RCCPortMask)));
      *pms++ = 0;
   }
   RunCondition::
   RunCondition(RCCPortMask *rpm, uint32_t usecs, bool timeout)
     : m_portMasks(NULL), m_timeout(timeout), m_usecs(usecs), m_allocated(NULL), m_allMasks(0) {
     if (rpm) {
       unsigned n;
       for (n = 0; rpm[n]; n++)
	 ;
       if (n <= sizeof(m_myMasks)/sizeof(RCCPortMask))
	 m_portMasks = m_allocated = new RCCPortMask[n + 1];
       else
	 m_portMasks = m_myMasks;
       RCCPortMask m;
       RCCPortMask *pms = m_portMasks;
       do {
	 *pms++ = m = *rpm++;
	 m_allMasks |= m;
       } while (m);
     }
   }
   RunCondition::
   ~RunCondition() {
     delete [] m_allocated;
   }
  }
}<|MERGE_RESOLUTION|>--- conflicted
+++ resolved
@@ -718,12 +718,8 @@
       if (m_dispatch)
 	cAdvance(rccPort, 0);
       else
-<<<<<<< HEAD
-	rccAdvance(rccPort, 0);
+	rccPort->userPort->advance();
     }
-=======
-	rccPort->userPort->advance();
->>>>>>> dc3eedb2
   OCPI_EMIT_STATE_CAT_NR_(aare, 0, OCPI_EMIT_CAT_TUNING, OCPI_EMIT_CAT_TUNING_WC);
 }
 
@@ -1145,19 +1141,6 @@
      buf.m_rccBuffer->opCode_ = OCPI_UTRUNCATE(uint8_t, op);
    }
    void *RCCUserPort::
-<<<<<<< HEAD
-   getArgAddress(RCCUserBuffer &buf, unsigned op, unsigned arg, size_t *a_length) const {
-     OU::Operation &o = m_rccPort.containerPort->metaPort().m_operations[op];
-     OU::Member &m = o.m_args[arg];
-     uint8_t *p = (uint8_t *)buf.m_rccBuffer->data + m.m_offset;
-     if (a_length && m.m_isSequence) {
-       if (o.m_nArgs == 1) {
-	 assert(buf.m_rccBuffer->length_ % m.m_elementBytes == 0);
-	 *a_length = buf.m_rccBuffer->length_ / m.m_elementBytes;
-       } else {
-	 *a_length = *(uint32_t *)p;
-	 assert(!m.m_sequenceLength || *a_length <= m.m_sequenceLength);
-=======
    getArgAddress(RCCUserBuffer &buf, unsigned op, unsigned arg, size_t *length,
 		 size_t *capacity) const {
      if (buf.m_rccBuffer->isNew_)
@@ -1188,7 +1171,6 @@
 	 assert(!m.m_sequenceLength || *length <= m.m_sequenceLength);
 	 if (capacity)
 	   *capacity = (buf.m_rccBuffer->maxLength - m.m_offset) / m.m_elementBytes;
->>>>>>> dc3eedb2
 	 return p + m.m_align;
        }
      }
@@ -1212,7 +1194,7 @@
        throw OU::Error("for protocol \"%s\" operation \"%s\" argument \"%s\": "
 		       "sequence size %zu (%zu bytes) exceeds remaining buffer size (%zu)",
 		       m_rccPort.containerPort->metaPort().OU::Protocol::m_name.c_str(),
-		       o.name().c_str(), m.name().c_str(), size, nBytes, limit);
+		       o.cname(), m.cname(), size, nBytes, limit);
      if (o.m_nArgs == 1)
        buf.m_rccBuffer->length_ = nBytes;
      else {
