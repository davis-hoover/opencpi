/*
 *  Copyright (c) Mercury Federal Systems, Inc., Arlington VA., 2009-2010
 *
 *    Mercury Federal Systems, Incorporated
 *    1901 South Bell Street
 *    Suite 402
 *    Arlington, Virginia 22202
 *    United States of America
 *    Telephone 703-413-0781
 *    FAX 703-413-0784
 *
 *  This file is part of OpenCPI (www.opencpi.org).
 *     ____                   __________   ____
 *    / __ \____  ___  ____  / ____/ __ \ /  _/ ____  _________ _
 *   / / / / __ \/ _ \/ __ \/ /   / /_/ / / /  / __ \/ ___/ __ `/
 *  / /_/ / /_/ /  __/ / / / /___/ ____/_/ / _/ /_/ / /  / /_/ /
 *  \____/ .___/\___/_/ /_/\____/_/    /___/(_)____/_/   \__, /
 *      /_/                                             /____/
 *
 *  OpenCPI is free software: you can redistribute it and/or modify
 *  it under the terms of the GNU Lesser General Public License as published
 *  by the Free Software Foundation, either version 3 of the License, or
 *  (at your option) any later version.
 *
 *  OpenCPI is distributed in the hope that it will be useful,
 *  but WITHOUT ANY WARRANTY; without even the implied warranty of
 *  MERCHANTABILITY or FITNESS FOR A PARTICULAR PURPOSE.  See the
 *  GNU Lesser General Public License for more details.
 *
 *  You should have received a copy of the GNU Lesser General Public License
 *  along with OpenCPI.  If not, see <http://www.gnu.org/licenses/>.
 */


/*
 * Abstact:
 *   Container application context class.
 *
 * Revision History: 
 * 
 *    Author: John F. Miller
 *    Date: 3/2005
 *    Revision Detail: Created
 *
 */

#include <sys/time.h>
#include <sys/resource.h>
#include <sys/types.h>
#include <climits>
#include "OcpiTimeEmitCategories.h"
#include "RccApplication.h"
#include "RccPort.h"
#include "RccWorker.h"

namespace OC = OCPI::Container;
namespace OS = OCPI::OS;
namespace OU = OCPI::Util;
namespace OA = OCPI::API;

namespace OCPI {
  namespace RCC {

Worker::
Worker(Application & app, Artifact *art, const char *name, ezxml_t impl, ezxml_t inst,
       OC::Worker *slave, bool hasMaster, size_t member, size_t crewSize,
       const OU::PValue *wParams)
  : OC::WorkerBase<Application,Worker,Port>(app, *this, art, name, impl, inst, slave, hasMaster,
					    member, crewSize, wParams),
    OCPI::Time::Emit( &parent().parent(), "Worker", name), 
    m_entry(art ? art->getDispatch(ezxml_cattr(impl, "name")) : NULL), m_user(NULL),
    m_dispatch(NULL), m_portInit(0), m_context(NULL), m_mutex(app.container()),
    m_runCondition(NULL), m_errorString(NULL), enabled(false), hasRun(false),
    sourcePortCount(0), targetPortCount(0), m_nPorts(nPorts()), worker_run_count(0),
    m_transport(app.parent().getTransport()), m_taskSem(0)
{
   memset(&m_info, 0, sizeof(m_info));
   if (art)
     if (!strcasecmp(m_entry->type, "c"))
       m_dispatch = m_entry->dispatch;
     else
       // Get the info, without constructing the worker.
       ((RCCConstruct *)m_entry->dispatch)(NULL, m_info);
   else
     // Note the "hack" to use "name" as dispatch when artifact is not present
     m_dispatch = (RCCDispatch *)name;
   if (m_dispatch) {
     m_info.memSize = m_dispatch->memSize;
     m_info.memSizes = m_dispatch->memSizes;
     m_info.portInfo = m_dispatch->portInfo;
     m_info.propertySize = m_dispatch->propertySize;
   }
   initializeContext();

#if 0
  // If we have an event handler, we need to inform it about the timeout
  if (m_runCondition->m_timeout ) {
    runTimeout.set(m_runCondition->m_usecs / 1000000,
		   (m_runCondition->m_usecs % 1000000) * 1000);
    if ( m_transport.m_transportGlobal->getEventManager() ) {

#ifdef EM_PORT_COMPLETE
      parent().myparent->m_transport->m_transportGlobal->getEventManager()->setMinTimeout( workerId, 
											   m_runCondition->m_usecs );
#endif

    }
  }
#endif
}

void 
Worker::
read(size_t offset, size_t nBytes, void * p_data)
{
  OU::AutoMutex guard(m_mutex);
  if (!m_context->properties || (offset+nBytes) > m_info.propertySize)
    throw OU::EmbeddedException( OU::PROPERTY_GET_EXCEPTION, NULL, OU::ApplicationRecoverable);
  memcpy( p_data, (char*)m_context->properties+offset, nBytes );
}

void 
Worker::
write(size_t offset, size_t nBytes, const void * p_data)
{
  OU::AutoMutex guard (m_mutex);
  if (!m_context->properties || (offset+nBytes) > m_info.propertySize)
    throw OU::EmbeddedException(OU::PROPERTY_SET_EXCEPTION, NULL, OU::ApplicationRecoverable);
  memcpy((char*)m_context->properties+offset, p_data, nBytes);
}

RCCResult Worker::
setError(const char *fmt, va_list ap) {
  if (m_errorString) {
    free(m_errorString);
    m_errorString = NULL;
  }
  vasprintf(&m_errorString, fmt, ap);
  return RCC_ERROR;
}

OC::Worker &Worker::
getSlave() {
  if (!slave())
    throw OU::Error("No slave has been set for this worker");
  return *slave();
}

Worker::
~Worker()
{
  // FIXME - this sort of thing should be generic and be reused in portError
  try {
    if (enabled) {
      enabled = false;
      controlOperation(OU::Worker::OpStop);
    }
    controlOperation(OU::Worker::OpRelease);
  } catch(...) {
  }
#ifdef EM_PORT_COMPLETE
  // If we have an event handler, we need to inform it about the timeout
  if ( m_runCondition && m_runCondition->m_timeout ) {
    if ( parent().m_transport->m_transportGlobal->getEventManager() ) {
      parent().m_transport->m_transportGlobal->getEventManager()->removeMinTimeout( w->workerId );
    }
  }
#endif
  delete m_user;
  deleteChildren();
  uint32_t m = 0;
  while ( m_context->memories && m_context->memories[m] ) {
    delete [] (char*)m_context->memories[m];
    m++;
  }
  delete[] m_context->memories;
  delete[] (char*)m_context->memory;
  if (m_dispatch && m_context->properties)
    delete[] (char*)m_context->properties;
  delete[] m_context;
  if (m_errorString)
    free(m_errorString);
  while (!m_testPmds.empty()) {
    OU::Port *pmd = m_testPmds.front();
    m_testPmds.pop_front();
    delete pmd;
  }
}

static RCCResult
  rccSetError(const char *fmt, ...);
static void
  rccRelease(RCCBuffer *),
  cSend(RCCPort *, RCCBuffer*, RCCOpCode op, size_t length),
  rccSend(RCCPort *, RCCBuffer*),
  rccTake(RCCPort *,RCCBuffer *old_buffer, RCCBuffer *new_buffer);
static RCCBoolean
  rccRequest(RCCPort *port, size_t maxlength),
  cAdvance(RCCPort *port, size_t maxlength),
  rccAdvance(RCCPort *port, size_t maxlength),
  rccWait(RCCPort *, size_t max, unsigned usecs);

static RCCResult
rccSetError(const char *fmt, ...)
{
  va_list ap;
  va_start(ap, fmt);
  RCCResult rc = ((Worker *)pthread_getspecific(Driver::s_threadKey))->setError(fmt, ap);
  va_end(ap);
  return rc;
}

static void
rccRelease(RCCBuffer* buffer)
{
  ocpiAssert(buffer && buffer->containerPort);
  buffer->containerPort->releaseRcc(*buffer);
}

// C language only for legacy dumb api
static void
cSend(RCCPort* rccPort, RCCBuffer* rccBuffer, RCCOpCode op, size_t len)
{
  rccBuffer->length_ = len;
  rccBuffer->opCode_ = op;
  rccSend(rccPort, rccBuffer);
}

static void
rccSend(RCCPort* rccPort, RCCBuffer* rccBuffer)
{
  ocpiAssert(rccPort && rccPort->containerPort);
  rccPort->containerPort->sendRcc(*rccBuffer);
}

// C language only
static RCCBoolean
cAdvance(RCCPort* rccPort, size_t max)
{
  // This is only useful for output buffers
  rccPort->current.length_ = rccPort->output.length;
  rccPort->current.opCode_ = rccPort->output.u.operation;
  return rccAdvance(rccPort, max);
}

static RCCBoolean
rccAdvance(RCCPort* rccPort, size_t max)
{
  ocpiAssert(rccPort && rccPort->containerPort);
  return rccPort->containerPort->advanceRcc(max);
}

static RCCBoolean
rccRequest(RCCPort* rccPort, size_t max )
{
  ocpiAssert(rccPort && rccPort->containerPort);
  return rccPort->containerPort->requestRcc(max);
}

static RCCBoolean
rccWait(RCCPort* port, size_t max, unsigned usec )
{
  // Not implemented yet
  ( void ) port;
  ( void ) max;
  ( void ) usec;
  return false;
}

static void
rccTake(RCCPort *rccPort, RCCBuffer *oldBuffer, RCCBuffer *newBuffer)
{
  ocpiAssert(rccPort && rccPort->containerPort && newBuffer);
  rccPort->containerPort->takeRcc(oldBuffer, *newBuffer);
}

 // FIXME:  recover memory on exceptions
 void Worker::
 initializeContext()
 {
   RCCDispatch *wd = m_dispatch;

   // check masks for bad bits
   if (m_nPorts) {
     if (wd && m_nPorts != wd->numInputs + wd->numOutputs)
       throw OU::Error("metadata port count (%u) and dispatch port count (in: %u + out: %u) differ",
		       m_nPorts, wd->numInputs, wd->numOutputs);
     if (m_dispatch && m_dispatch->optionallyConnectedPorts != optionalPorts())
	 throw OU::Error("metadata optional ports (%x) and dispatch optional ports (%x) differ",
			 optionalPorts(), m_dispatch->optionallyConnectedPorts);
   } else {
     if (wd && (wd->numInputs || wd->numOutputs))
       m_nPorts = wd->numInputs + wd->numOutputs;
   }

   RCCPortMask ourMask = ~(-1 << m_nPorts);
   if (~ourMask & optionalPorts())
     throw OU::EmbeddedException( OU::PORT_COUNT_MISMATCH,
				  "optional port mask is invalid",
				  OU::ApplicationRecoverable);

   // Set up the default run condition, used when the user specifies none, either initially
   // in the RCCDispatch, or dynamically in the RCCContext
   m_defaultRunCondition.initDefault(m_nPorts);
   if (wd && wd->runCondition) {
     for (RCCPortMask *pm = wd->runCondition->portMasks; pm && *pm; pm++)
       if (~ourMask & *pm)
	 throw OU::EmbeddedException(OU::PORT_COUNT_MISMATCH, "run condition mask is invalid",
				     OU::ApplicationRecoverable);
     // Found a C-language run condition
     m_cRunCondition.setRunCondition(*wd->runCondition);
     setRunCondition(m_cRunCondition);
   } else // Use our default rundition
     setRunCondition(m_defaultRunCondition);

   // Now after error checking we start to allocate resources
   // Create our context
   size_t n = sizeof(RCCWorker) + m_nPorts * sizeof(RCCPort);
   m_context = (RCCWorker *)new char[n];
   memset(m_context, 0, n);
   m_context->member = member();
   m_context->crewSize = crewSize();
   m_context->firstRun = true;
   static RCCContainer rccContainer =
     { rccRelease, cSend, rccRequest, cAdvance, rccWait, rccTake, rccSetError  };
   m_context->container = rccContainer;
   m_context->runCondition = wd ? wd->runCondition : NULL;

   // We initialize in one of these structures for all of the ports that are defined in the
   // worker. However, the actual data ports may be optional at runtime.
   for (unsigned n=0;  n< m_nPorts; n++) {
     m_context->ports[n].containerPort = NULL;
     m_context->ports[n].current.data = NULL;
     m_context->ports[n].current.maxLength = 0;
     m_context->ports[n].callBack = 0;
   }

   // Create our memory spaces
   unsigned mcount;
   for (mcount = 0; m_info.memSizes && m_info.memSizes[mcount]; mcount++)
     ocpiDebug("Allocating %zu bytes of data for worker memory %u\n",
	       m_info.memSizes[mcount], mcount);
   if (m_info.memSize)
     ocpiDebug("Allocating %zu bytes of data for worker memory\n", m_info.memSize);
   if (m_info.memSizes || m_info.memSize) {
     try {
       if (m_info.memSizes) {
	 m_context->memories = new void*[mcount+1];
	 memset(m_context->memories, 0, sizeof(void*)*(mcount+1));
	 for (unsigned n = 0; n < mcount; n++) {
	   m_context->memories[n] = new char[m_info.memSizes[n]];
	   memset(m_context->memories[n], 0, m_info.memSizes[n]);
	 }
       }
       if (m_info.memSize) {
	 m_context->memory = new char[m_info.memSize];
	 memset(m_context->memory, 0, m_info.memSize);
       }
     } catch( std::bad_alloc ) {
       throw OU::EmbeddedException( OU::NO_MORE_MEMORY, "worker requested too much memory",
				    OU::ApplicationRecoverable);
     }
   }  
   // Now create and initialize the worker properties
   if (m_dispatch) {
     if (m_info.propertySize)
       m_context->properties = new char[m_info.propertySize + 4];
   } else
     try {
       pthread_setspecific(Driver::s_threadKey, this);
       m_user = ((RCCConstruct *)m_entry->dispatch)(m_entry, m_info);
       m_context->properties = m_user->rawProperties(m_info.propertySize);
     } catch (std::string &e) {
       throw OU::Error("Worker C++ constructor failed with an unknown exception: %s",
		       e.c_str());
     } catch (...) {
       throw OU::Error("Worker C++ constructor failed with an unknown exception");
     }
   if (m_context->properties)
     memset(m_context->properties, 0, sizeof(char)*m_info.propertySize);
 }

 // Called from the generic getPort when the port is not found.
 // Also called from createInputPort and createOutputPort locally
 OC::Port & 
 Worker::
 createPort(const OU::Port& mp, const OCPI::Util::PValue *params)
 {
   TRACE(" OCPI::RCC::Worker::createPort()");
   if ( mp.m_minBufferCount == 0)
     throw OU::EmbeddedException( OU::BAD_PORT_CONFIGURATION, "0 buffer count",
				  OU::ApplicationRecoverable);
   OU::AutoMutex guard (m_mutex);
   if (m_dispatch && mp.m_ordinal >= m_dispatch->numInputs + m_dispatch->numOutputs)
     throw OU::EmbeddedException(OU::PORT_NOT_FOUND,
				 "Port id exceeds port count", OU::ApplicationFatal);
   if (mp.m_ordinal > 32)
     throw OU::EmbeddedException(OU::PORT_NOT_FOUND,
				 "Port id exceeds max port count of 32", OU::ApplicationFatal);
   // If the worker binary has port info, check it against the metadata for consistency
   if (m_info.portInfo)
     for (RCCPortInfo* pi = m_info.portInfo; pi->port != RCC_NO_ORDINAL; pi++)
       if (pi->port == mp.m_ordinal) {
	 ocpiDebug("Worker PortInfo for port %d, bc,s: %d,%zu, metadata is %zu,%zu",
		   mp.m_ordinal, pi->minBuffers, pi->maxLength, mp.m_minBufferCount,
		   mp.m_minBufferSize);
	 if (pi->minBuffers > mp.m_minBufferCount) // bad: worker needs more than metadata   
	   throw OU::EmbeddedException(OU::PORT_NOT_FOUND,
				       "Worker metadata inconsistent with RCC PortInfo",
				       OU::ContainerFatal);
       }
   if (mp.m_provider) { // input
     if (m_dispatch && ++targetPortCount > m_dispatch->numInputs)
       throw OU::EmbeddedException(OU::PORT_NOT_FOUND,
				   "Target Port count exceeds configuration", OU::ApplicationFatal);
   } else if (m_dispatch && ++sourcePortCount > m_dispatch->numOutputs )
     throw OU::EmbeddedException(OU::PORT_NOT_FOUND,
				 "Source Port count exceeds configuration", OU::ApplicationFatal);
   Port *port;
   try {
     port = new Port(*this, mp, params, m_context->ports[mp.m_ordinal]);
   }
   catch(std::bad_alloc) {
     throw OU::EmbeddedException( OU::NO_MORE_MEMORY, "new", OU::ContainerFatal);
   }
   // We know the metadata is more contrained than port info
   // FIXME: RccPort Object should know about its C RCCPort and do this itself
   // FIXME: this can change on connections
   m_context->ports[mp.m_ordinal].current.maxLength = port->getData().data.desc.dataBufferSize;
   m_context->ports[mp.m_ordinal].containerPort = port;
   return *port;
 }


 // Common code for the test API to create ports by ordinal
 // We add the explicitly specified buffer count and size to the
 // list of properties.
 static  OC::Port &
 createTestPort( Worker *w, OU::PortOrdinal portId,
		 size_t bufferCount,
		 size_t bufferSize, 
		 bool isProvider,
		 const OU::PValue* props) {
   OU::Port *pmd = new OU::Port;;
   pmd->m_name = isProvider ? "unnamed input" : "unnamed output";
   pmd->m_ordinal = portId;
   pmd->m_provider = isProvider;
   pmd->m_bufferSize = bufferSize;
   pmd->m_minBufferCount = bufferCount;
   w->m_testPmds.push_back(pmd);
   return w->createPort(*pmd, props);
 }
  OC::Port &
 Worker::
 createOutputPort( 
		  OU::PortOrdinal     portId,
		  size_t    bufferCount,
		  size_t    bufferSize, 
		  const OU::PValue*              props            
		  )
   throw ( OU::EmbeddedException )
 {
   TRACE(" OCPI::RCC::Container::createOutputPort()");

   return createTestPort(this, portId, bufferCount, bufferSize, false, props);
 }




 OC::Port &
 Worker::
 createInputPort( 
		 OU::PortOrdinal    portId,   
		  size_t   bufferCount,
		  size_t   bufferSize, 
		  const OU::PValue*             props            
		  )
   throw ( OU::EmbeddedException )
 {
   TRACE("OCPI::RCC::Container::createInputPort()");

   return createTestPort(this, portId, bufferCount, bufferSize, true, props);
 }


 void Worker::
 portIsConnected(unsigned ordinal) {
   m_context->connectedPorts |= (1 << ordinal);
 }

 void Worker::
 portError(std::string &error) {
   enabled = false;
   controlOperation(OU::Worker::OpStop);
   controlOperation(OU::Worker::OpRelease);
   setControlState(OU::Worker::UNUSABLE);
   ocpiBad("Worker \"%s\" received port error: %s", name().c_str(), error.c_str());
 }

void Worker::
propertyWritten(unsigned ordinal) const {
  if (m_user) {
    m_user->propertyWritten(ordinal);
    checkError();
  }
}
void Worker::
propertyRead(unsigned ordinal) const {
  if (m_user) {
    m_user->propertyRead(ordinal);
    checkError();
  }
}

void Worker::
prepareProperty(OU::Property& md , 
		volatile void *&writeVaddr,
		const volatile void *&readVaddr) {
  (void)readVaddr;
  if (md.m_baseType != OA::OCPI_Struct && !md.m_isSequence && md.m_baseType != OA::OCPI_String &&
      OU::baseTypeSizes[md.m_baseType] <= 32 &&
      !md.m_writeError) {
    if (!m_context->properties ||
	(md.m_offset+OU::baseTypeSizes[md.m_baseType]/8) > m_info.propertySize ) {
      throw OU::EmbeddedException( OU::PROPERTY_SET_EXCEPTION, NULL, OU::ApplicationRecoverable);
    }
    writeVaddr = (uint8_t*)m_context->properties + md.m_offset;
  }
}

void Worker::
checkError() const {
  char *err = m_context->errorString ? m_context->errorString : m_errorString;
  if (err) {
    std::string e;
    OU::format(e, "Worker %s produced error during execution: %s", name().c_str(), err);
    m_context->errorString = NULL;
    if (m_errorString) {
      free(m_errorString);
      m_errorString = NULL;
    }
    throw OU::Error("%s", e.c_str());
  }
}

void Worker::
run(bool &anyone_run) {
  checkControl();
  if (!enabled)
    return;
  OU::AutoMutex guard (mutex(), true);
<<<<<<< HEAD
=======
  if (!enabled)
    return;
>>>>>>> 54ed34ba
  // Before run condition processing happens, perform callbacks, and, if we did any,
  // skip runcondition processing
  // FIXME: have a bit mask of these
  bool didCallBack = false;
  RCCPort *rccPort = m_context->ports;
  for (unsigned n = 0; n < m_nPorts; n++, rccPort++)
    if (rccPort->callBack && m_context->connectedPorts & (1 << n) &&
	rccPort->containerPort->checkReady())
      if (rccPort->callBack(m_context, rccPort, RCC_OK) == RCC_OK)
	didCallBack = true;
      else {
	enabled = false;
	setControlState(OU::Worker::UNUSABLE);
	return;
      }
  if (didCallBack)
    return;
  // OCPI_EMIT_REGISTER_FULL_VAR( "Worker Evaluation", OCPI::Time::Emit::u, 1, OCPI::Time::Emit::State, were ); 
  // OCPI_EMIT_STATE_CAT_NR_(were, 1, OCPI_EMIT_CAT_TUNING, OCPI_EMIT_CAT_TUNING_WC);

  // Run condition processing: we break if we're going to run, and return if not
  ocpiAssert(m_runCondition);
<<<<<<< HEAD
  bool timedOut = false, dont = false;
  do {
    // First do the checks that don't depend on port readiness.
    if (m_runCondition->shouldRun(m_runTimer, timedOut, dont))
      break;
    else if (dont)
      return;
    // Start out assuming optional unconnected ports are "ready"
    RCCPortMask readyMask = optionalPorts() & ~m_context->connectedPorts;
=======
  bool timedOut = false;
  do {
    if (!m_runCondition->m_portMasks) // no port mask array means run all the time
      break;
    if (m_runCondition->m_timeout && m_runTimer.expired()) {
      ocpiInfo("WORKER TIMED OUT, elapsed time = %u,%u", 
	       m_runTimer.getElapsed().seconds(), m_runTimer.getElapsed().nanoseconds());
      timedOut = true;
      break;
    }
    // If no port masks, then we don't run except for timeouts, checked above
    if (!m_runCondition->m_portMasks[0])
      if (m_runCondition->m_timeout && !hasRun) {
	hasRun = true;
	break; // run if we're in period execution and haven't run at all yet
      } else
	return;
    // Start out assuming optional unconnected ports are "ready"
    RCCPortMask readyMask = m_info.optionallyConnectedPorts & ~m_context->connectedPorts;
>>>>>>> 54ed34ba
    // Only examine connected ports that are in the run condition
    RCCPortMask relevantMask = m_context->connectedPorts & m_runCondition->m_allMasks;
    RCCPort *rccPort = m_context->ports;
    RCCPortMask portBit = 1;
    for (unsigned n = m_nPorts; n; n--, rccPort++, portBit <<= 1)
      if ((portBit & relevantMask) && rccPort->containerPort->checkReady())
	readyMask |= portBit;
    if (!readyMask)
      return;
    // See if any of our masks are satisfied
    RCCPortMask *pmp;
    for (pmp = m_runCondition->m_portMasks; *pmp; pmp++)
<<<<<<< HEAD
      if ((*pmp & readyMask) == *pmp && (*pmp & relevantMask))
	break;
    if (!(*pmp & relevantMask))
      return;
  } while (0);
  if (enabled && (!m_dispatch || m_dispatch->run)) {
=======
      if ((*pmp & readyMask) == *pmp)
	break;
    if (!*pmp)
      return;
  } while (0);
  assert(enabled);
  if (!m_dispatch || m_dispatch->run) {
>>>>>>> 54ed34ba
    anyone_run = true;
    //      OCPI_EMIT_STATE_CAT_NR_(were, 0, OCPI_EMIT_CAT_TUNING, OCPI_EMIT_CAT_TUNING_WC);
    RCCBoolean newRunCondition = false;

    pthread_setspecific(Driver::s_threadKey, this);
    if (m_runCondition->m_timeout)
      m_runTimer.restart();
    OCPI_EMIT_REGISTER_FULL_VAR( "Worker Run", OCPI::Time::Emit::u, 1, OCPI::Time::Emit::State, wre ); \
    OCPI_EMIT_STATE_CAT_NR_(wre, 1, OCPI_EMIT_CAT_WORKER_DEV, OCPI_EMIT_CAT_WORKER_DEV_RUN_TIME);
<<<<<<< HEAD
    ocpiDebug("Running worker %s", name().c_str());
=======
>>>>>>> 54ed34ba
    RCCResult rc = m_dispatch ?
      m_dispatch->run(m_context, timedOut, &newRunCondition) : m_user->run(timedOut);
    OCPI_EMIT_STATE_CAT_NR_(wre, 0, OCPI_EMIT_CAT_WORKER_DEV, OCPI_EMIT_CAT_WORKER_DEV_RUN_TIME);
    m_context->firstRun = false;
    if (m_user)
      m_user->m_first = false;
    checkError();
    if (newRunCondition) {
      if (m_runCondition->m_timeout)
	m_runTimer.reset();
      if (m_context->runCondition) {
	m_cRunCondition.setRunCondition(*m_context->runCondition);
	setRunCondition(m_cRunCondition);
      } else
	setRunCondition(m_defaultRunCondition);
      // FIXME: cache this silly calcation using OS::Time
      if (m_runCondition->m_timeout)
	m_runTimer.restart(m_runCondition->m_usecs / 1000000,
			   (m_runCondition->m_usecs % 1000000) * 1000);
    }
    // The state might have changed behind our back: e.g. in port exceptions
    if (getState() != OU::Worker::UNUSABLE)
      switch (rc) {
      case RCC_ADVANCE:
	advanceAll();
	break;
      case RCC_ADVANCE_DONE:
	advanceAll();
      case RCC_DONE:
	// FIXME:  release all current buffers
	enabled = false;
	setControlState(OU::Worker::FINISHED);
	break;
      case RCC_OK:
	break;
      default:
	enabled = false;
	setControlState(OU::Worker::UNUSABLE);
	m_runTimer.reset();
      }
    worker_run_count++;
  }
}

void Worker::
advanceAll() {
  OCPI_EMIT_REGISTER_FULL_VAR( "Advance All", OCPI::Time::Emit::u, 1, OCPI::Time::Emit::State, aare ); 
  OCPI_EMIT_STATE_CAT_NR_(aare, 1, OCPI_EMIT_CAT_TUNING, OCPI_EMIT_CAT_TUNING_WC);
  RCCPort *rccPort = m_context->ports;
  for (unsigned n = 0; n < m_nPorts; n++, rccPort++)
    if (rccPort->current.data)
      if (m_dispatch)
	cAdvance(rccPort, 0);
      else
	rccAdvance(rccPort, 0);
  OCPI_EMIT_STATE_CAT_NR_(aare, 0, OCPI_EMIT_CAT_TUNING, OCPI_EMIT_CAT_TUNING_WC);
}

// Note we are already under a mutex here
void Worker::
controlOperation(OU::Worker::ControlOperation op) {
  RCCResult rc = RCC_OK;
  pthread_setspecific(Driver::s_threadKey, this);
#define DISPATCH(op)							\
  (m_dispatch ? (m_dispatch->op ? m_dispatch->op(m_context) : RCC_OK) : m_user->op())
  switch (op) {
  case OU::Worker::OpInitialize:
    rc = DISPATCH(initialize);
    break;
  case OU::Worker::OpStart:
    {
      RCCPort *rccPort = m_context->ports;
      for (unsigned n = 0; n < m_nPorts; n++, rccPort++)
	if (m_context->connectedPorts & (1 << n))
	  if (!(rccPort->connectedCrewSize = rccPort->containerPort->nOthers()))
	    rccPort->connectedCrewSize = 1;
    }
    if ((rc = DISPATCH(start)) == RCC_OK) {
      enabled = true;
      hasRun = false; // allow immediate execution after suspension for period execution
    }
    break;
  case OU::Worker::OpStop:
    // If the worker says that stop failed, we're not stopped.
    if ((rc = DISPATCH(stop)) != RCC_OK)
      break;
    if (enabled) {
      enabled = false;
      m_runTimer.reset(); // just in case there is overhead with running the timer
    }
    setControlState(OU::Worker::SUSPENDED);
    break;
    // like stop, except don't call stop
  case OU::Worker::OpRelease:
    if (enabled) {
      enabled = false;
      m_runTimer.reset();
    }
    rc = DISPATCH(release);
    setControlState(OU::Worker::UNUSABLE);
    break;
  case OU::Worker::OpTest:
    if (m_dispatch && !m_dispatch->test)
      throw OU::EmbeddedException( OU::TEST_NOT_IMPLEMENTED,
				   "Worker has no test implementation",
				   OU::ApplicationRecoverable);
    rc = DISPATCH(test);
    break;
  case OU::Worker::OpBeforeQuery:
    rc = DISPATCH(beforeQuery);
    break;
  case OU::Worker::OpAfterConfigure:
    rc = DISPATCH(afterConfigure);
    break;
  case OU::Worker::OpsLimit:
    break;
  }
  const char *err = m_context->errorString ? m_context->errorString : m_errorString;
  std::string serr;
  if (err) {
    OU::format(serr, "Worker '%s' produced error during the '%s' control operation: %s",
	       name().c_str(), OU::Worker::s_controlOpNames[op], err);
    m_context->errorString = NULL;
    if (m_errorString) {
      free(m_errorString);
      m_errorString = NULL;
    }
    err = serr.c_str();
  }
  switch (rc) {
  case RCC_OK:
    break;
  case RCC_ERROR:
    throw OU::EmbeddedException( OU::WORKER_ERROR, err,
				 OU::ApplicationRecoverable);
    break;
  case RCC_FATAL:
    enabled = false;
    setControlState(OU::Worker::UNUSABLE);
    throw OU::EmbeddedException( OU::WORKER_FATAL, err,
				 OU::ApplicationFatal);
    break;
  default:
    enabled = false;
    throw
      OU::Error("Control operation \"%s\" on RCC worker \"%s\" returned invalid "
		"RCCResult value: 0x%x", OU::Worker::s_controlOpNames[op],
		name().c_str(), rc);
  }    
}

      // These property access methods are called when the fast path
      // is not enabled, either due to no MMIO or that the property can
      // return errors. 
#undef OCPI_DATA_TYPE_S
      // Set a scalar property value
#define OCPI_DATA_TYPE(sca,corba,letter,bits,run,pretty,store)                \
    void Worker::set##pretty##Property(unsigned ordinal, const run val, unsigned idx) const { \
      OA::PropertyInfo &info = properties()[ordinal];	       \
    assert(info.m_baseType == OCPI::API::OCPI_##pretty);       \
    if (info.m_writeError)                                     \
      throw; /*"worker has errors before write */              \
    store *pp = (store *)(getPropertyVaddr() + info.m_offset + \
			  info.m_elementBytes * idx);          \
    if (bits > 32) {                                           \
      assert(bits == 64);                                      \
      uint32_t *p32 = (uint32_t *)pp;                          \
      p32[1] = ((const uint32_t *)&val)[1];                    \
      p32[0] = ((const uint32_t *)&val)[0];                    \
    } else						       \
      *pp = *(const store *)&val;			       \
    if (info.m_writeError)				       \
      throw; /*"worker has errors after write */	       \
    if (info.m_writeSync)                                      \
     propertyWritten(ordinal);                                 \
  }                                                            \
  void Worker::set##pretty##SequenceProperty(const OA::Property &p, const run *vals, \
					     size_t length) const {	\
    if (p.m_info.m_writeError)						\
      throw; /*"worker has errors before write */			\
    if (p.m_info.m_isSequence) {     					\
      memcpy((void *)(getPropertyVaddr() + p.m_info.m_offset + p.m_info.m_align), vals, \
	     length * sizeof(run));					\
      *(uint32_t *)(getPropertyVaddr() + p.m_info.m_offset) =           \
	(uint32_t)(length/p.m_info.m_nItems);				\
    } else								\
      memcpy((void *)(getPropertyVaddr() + p.m_info.m_offset), vals,	\
	     length * sizeof(run));					\
    if (p.m_info.m_writeError)						\
      throw; /*"worker has errors after write */			\
    if (p.m_info.m_writeSync)						\
      propertyWritten(p.m_ordinal); 				        \
  }
// Set a string property value
// ASSUMPTION:  strings always occupy at least 4 bytes, and
// are aligned on 4 byte boundaries.  The offset calculations
// and structure padding are assumed to do this.
#define OCPI_DATA_TYPE_S(sca,corba,letter,bits,run,pretty,store)      \
     void Worker::set##pretty##Property(unsigned ordinal, const run val, unsigned idx) const { \
    OA::PropertyInfo &info = properties()[ordinal];                   \
    size_t ocpi_length;                                               \
    if (!val || (ocpi_length = strlen(val)) > info.m_stringLength)    \
      throw; /*"string property too long"*/;			      \
    if (info.m_writeError)					      \
      throw; /*"worker has errors before write */		      \
    uint32_t *p32 = (uint32_t *)(getPropertyVaddr() + info.m_offset + \
				 info.m_elementBytes * idx);	      \
    /* if length to be written is more than 32 bits */		      \
    if (++ocpi_length > 32/CHAR_BIT)				      \
      memcpy(p32 + 1, val + 32/CHAR_BIT, ocpi_length - 32/CHAR_BIT);  \
    uint32_t i;							      \
    memcpy(&i, val, 32/CHAR_BIT);				      \
    p32[0] = i;							      \
    if (info.m_writeError)					      \
      throw; /*"worker has errors after write */		      \
    if (info.m_writeSync)					      \
      propertyWritten(ordinal); 				      \
  }								      \
  void Worker::set##pretty##SequenceProperty(const OA::Property &p,const run *vals,\
					     size_t length) const {	\
    if (p.m_info.m_writeError)						\
      throw; /*"worker has errors before write */			\
    char *cp = (char *)(getPropertyVaddr() + p.m_info.m_offset + 32/CHAR_BIT); \
    for (unsigned i = 0; i < length; i++) {				\
      size_t len = strlen(vals[i]);					\
      if (len > p.m_info.m_stringLength)				\
	throw; /* "string in sequence too long" */			\
      memcpy(cp, vals[i], len+1);					\
    }									\
    *(uint32_t *)(getPropertyVaddr() + p.m_info.m_offset) = (uint32_t)length; \
    if (p.m_info.m_writeError)						\
      throw; /*"worker has errors after write */			\
    if (p.m_info.m_writeSync)						\
      propertyWritten(p.m_ordinal); 				        \
  }
      OCPI_PROPERTY_DATA_TYPES
#undef OCPI_DATA_TYPE_S
#undef OCPI_DATA_TYPE
      // Get Scalar Property
#define OCPI_DATA_TYPE(sca,corba,letter,bits,run,pretty,store)		    \
      run Worker::get##pretty##Property(unsigned ordinal, unsigned idx) const { \
        OA::PropertyInfo &info = properties()[ordinal];                     \
	if (info.m_readSync)						    \
	  propertyRead(ordinal);					    \
        if (info.m_readError )					            \
          throw; /*"worker has errors before read "*/			    \
        uint32_t *pp = (uint32_t *)(getPropertyVaddr() + info.m_offset +    \
				    info.m_elementBytes * idx);		    \
        union {								    \
	  run r;							    \
	  uint32_t u32[bits/32];                                            \
        } u;								    \
        if (bits > 32)							    \
          u.u32[bits/32-1] = pp[bits/32-1];				    \
        u.u32[0] = pp[0];						    \
        if (info.m_readError)					            \
          throw; /*"worker has errors after read */			    \
        return u.r;							    \
      }									    \
      unsigned Worker::get##pretty##SequenceProperty(const OA::Property &p, \
					     run *vals,			    \
					     size_t length) const {	    \
	if (p.m_info.m_readSync)					    \
	  propertyRead(p.m_info.m_ordinal);				    \
        if (p.m_info.m_readError )					    \
          throw; /*"worker has errors before read "*/			    \
	if (p.m_info.m_isSequence) {					    \
	  uint32_t nSeq = *(uint32_t *)(getPropertyVaddr() + p.m_info.m_offset); \
	  size_t n = nSeq * p.m_info.m_nItems;				    \
	  if (n > length)						    \
	    throw "sequence longer than provided buffer";		    \
	  memcpy(vals,							    \
		 (void*)(getPropertyVaddr() + p.m_info.m_offset + p.m_info.m_align), \
		 n * sizeof(run));					    \
	  length = n;							    \
	} else								    \
	  memcpy(vals,							    \
		 (void*)(getPropertyVaddr() + p.m_info.m_offset),	    \
		 length * sizeof(run));					    \
	if (p.m_info.m_readError )					    \
	  throw; /*"worker has errors after read */			    \
	return (unsigned)length;         				    \
      }

      // ASSUMPTION:  strings always occupy at least 4 bytes, and
      // are aligned on 4 byte boundaries.  The offset calculations
      // and structure padding are assumed to do this.
#define OCPI_DATA_TYPE_S(sca,corba,letter,bits,run,pretty,store)	            \
      void Worker::get##pretty##Property(unsigned ordinal, char *cp, size_t length, \
					 unsigned idx) const {		            \
          OA::PropertyInfo &info = properties()[ordinal];                           \
	  if (info.m_readSync)	   				                    \
	    propertyRead(ordinal);				                    \
	  size_t stringLength = info.m_stringLength;                                \
	  if (length < stringLength+1)			                            \
	    throw; /*"string buffer smaller than property"*/;		            \
	  if (info.m_readError)					                    \
	    throw; /*"worker has errors before write */			            \
	  uint32_t i32, *p32 = (uint32_t *)(getPropertyVaddr() + info.m_offset +    \
					    info.m_elementBytes * idx);		    \
	  memcpy(cp + 32/CHAR_BIT, p32 + 1, stringLength + 1 - 32/CHAR_BIT);        \
	  i32 = *p32;							            \
	  memcpy(cp, &i32, 32/CHAR_BIT);				            \
	  if (info.m_readError)					                    \
	    throw; /*"worker has errors after write */			            \
	}								            \
      unsigned Worker::get##pretty##SequenceProperty			    \
	(const OA::Property &p, char **vals, size_t length, char *buf,      \
	 size_t space) const {					            \
	if (p.m_info.m_readSync)	  				    \
	    propertyRead(p.m_info.m_ordinal);				    \
        if (p.m_info.m_readError)					    \
          throw; /*"worker has errors before read */                        \
        uint32_t                                                            \
          n = *(uint32_t *)(getPropertyVaddr() + p.m_info.m_offset);	    \
	size_t wlen = p.m_info.m_stringLength + 1;			    \
        if (n > length)                                                     \
          throw; /* sequence longer than provided buffer */                 \
        char *cp = (char *)(getPropertyVaddr() + p.m_info.m_offset + 32/CHAR_BIT); \
        for (unsigned i = 0; i < n; i++) {                                  \
          if (space < wlen)                                                 \
            throw;                                                          \
          memcpy(buf, cp, wlen);                                            \
          cp += wlen;                                                       \
          vals[i] = buf;                                                    \
          size_t slen = strlen(buf) + 1;                                    \
          buf += slen;                                                      \
          space -= slen;                                                    \
        }                                                                   \
        if (p.m_info.m_readError)                                           \
          throw; /*"worker has errors after read */                         \
        return n;                                                           \
      }
      OCPI_PROPERTY_DATA_TYPES
#undef OCPI_DATA_TYPE_S
#undef OCPI_DATA_TYPE
#define OCPI_DATA_TYPE_S OCPI_DATA_TYPE
      void Worker::setPropertyBytes(const OCPI::API::PropertyInfo &info, size_t offset,
			    const uint8_t *data, size_t nBytes, unsigned idx) const {
        memcpy((void *)(getPropertyVaddr() + offset + idx * info.m_elementBytes), data, nBytes);
      }
      void Worker::setProperty8(const OCPI::API::PropertyInfo &info, uint8_t data,
				unsigned idx) const {
        ((uint8_t *)(getPropertyVaddr() + info.m_offset))[idx] = data;
      }
     void Worker::setProperty16(const OCPI::API::PropertyInfo &info, uint16_t data,
				unsigned idx) const {
       ((uint16_t *)(getPropertyVaddr() + info.m_offset))[idx] = data;
      }
     void Worker::setProperty32(const OCPI::API::PropertyInfo &info, uint32_t data,
				unsigned idx) const {
       ((uint32_t *)(getPropertyVaddr() + info.m_offset))[idx] = data;
      };
     void Worker::setProperty64(const OCPI::API::PropertyInfo &info, uint64_t data,
				unsigned idx) const {
       ((uint64_t *)(getPropertyVaddr() + info.m_offset))[idx] = data;
      }
      void Worker::getPropertyBytes(const OCPI::API::PropertyInfo &info, size_t offset,
				    uint8_t *data, size_t nBytes, unsigned idx) const {
        memcpy(data, (void *)(getPropertyVaddr() + offset + idx * info.m_elementBytes), nBytes);
      }
     uint8_t Worker::getProperty8(const OCPI::API::PropertyInfo &info, unsigned idx) const {
       return ((uint8_t *)(getPropertyVaddr() + info.m_offset))[idx];
      }
     uint16_t Worker::getProperty16(const OCPI::API::PropertyInfo &info, unsigned idx) const {
       return ((uint16_t *)(getPropertyVaddr() + info.m_offset))[idx];

      }
     uint32_t Worker::getProperty32(const OCPI::API::PropertyInfo &info, unsigned idx) const {
       return ((uint32_t *)(getPropertyVaddr() + info.m_offset))[idx];
      };
     uint64_t Worker::getProperty64(const OCPI::API::PropertyInfo &info, unsigned idx) const {
       return ((uint64_t *)(getPropertyVaddr() + info.m_offset))[idx];
      }

     RCCUserWorker::RCCUserWorker()
     : m_worker(*(Worker *)pthread_getspecific(Driver::s_threadKey)), m_ports(NULL),
       m_first(true), m_rcc(m_worker.context()) {
   }
   RCCUserWorker::~RCCUserWorker() {
     delete [] m_ports;
   }
   const RunCondition *RCCUserWorker::getRunCondition() const {
     return
       m_worker.m_runCondition == &m_worker.m_defaultRunCondition ?
       NULL : m_worker.m_runCondition;
   }
   void RCCUserWorker::setRunCondition(RunCondition *rc) {
     m_worker.setRunCondition(rc ? *rc : m_worker.m_defaultRunCondition);
   }
   OCPI::API::Application &RCCUserWorker::getApplication() {
     OCPI::API::Application *app = m_worker.parent().getApplication();
     if (!app)
       throw
	 OU::Error("Worker \"%s\" is accessing the top level application when it doesn't exist",
		   m_worker.name().c_str());
     return *app;
   }
   size_t RCCUserWorker::
   memberItemTotal(uint64_t total, size_t maxPerMessage, size_t *perMessagep) {
    size_t 
      perMessage = std::min((uint64_t)maxPerMessage, (total + getCrewSize() - 1)/getCrewSize()),
      nMessages = (total + perMessage - 1)/perMessage,
      itemRemainder = total % perMessage,
      msgRemainder = (nMessages - (itemRemainder ? 1 : 0)) % getCrewSize();
    ocpiDebug("per %zu, messages %zu, mremainder %zu iremainder %zu\n",
	      perMessage, nMessages, msgRemainder, itemRemainder);
    if (perMessagep)
      *perMessagep = perMessage;
    return
      ((nMessages - msgRemainder) / getCrewSize()) * perMessage + 
      (msgRemainder && getMember() < msgRemainder ? perMessage : 0) +
      (itemRemainder && getMember() == msgRemainder ? itemRemainder : 0);
   }

   typedef void(*Witem)(void *);

   RCCUserTask::
   RCCUserTask()
     : m_worker( *(OCPI::RCC::Worker *)pthread_getspecific(Driver::s_threadKey) )
   {
   }

   void
   RCCUserTask::
   spawn() {
     Container * c = static_cast<Container*>(&m_worker.parent().parent());
     c->addTask( this  );
   }

   void
   RCCUserTask::
   done() {
     // no=op
   }
     

   void RCCUserWorker::   
   addTask( RCCUserTask * task ) {
     printf("^^^^^^ In RCCTaskHandle RCCUserWorker::addTask\n");
     Container * c = static_cast<Container*>(&m_worker.parent().parent());
     c->addTask( task  );
   }


   void RCCUserWorker::
   addTask(  RCCTask task, RCCTaskArgs * args ) {
     printf("^^^^^^ In RCCTaskHandle RCCUserWorker::addTask\n");

     Container * c = static_cast<Container*>(&m_worker.parent().parent());

     c->addTask(  (Witem)task, args );
   }

   bool RCCUserWorker::
   join(bool block) {
     Container * c = static_cast<Container*>(&m_worker.parent().parent());     
     return c->join( block, m_worker.m_taskSem );
   }

   // Default worker methods
   RCCResult RCCUserWorker::initialize() { return RCC_OK;}
   RCCResult RCCUserWorker::start() { return RCC_OK;}
   RCCResult RCCUserWorker::stop() { return RCC_OK;}
   RCCResult RCCUserWorker::release() { return RCC_OK;}
   RCCResult RCCUserWorker::test() { return RCC_OK;}
   RCCResult RCCUserWorker::beforeQuery() { return RCC_OK;}
   RCCResult RCCUserWorker::afterConfigure() { return RCC_OK;}
   uint8_t *RCCUserWorker::rawProperties(size_t &size) const { size = 0; return NULL; }
    void RCCUserWorker::log(unsigned level, const char *fmt, ...) throw() {
      va_list ap;
      va_start(ap, fmt);
      OS::logPrintV(level, fmt, ap);
      va_end(ap);
   }
   RCCResult RCCUserWorker::setError(const char *fmt, ...) {
     va_list ap;
     va_start(ap, fmt);
     RCCResult rc = m_worker.setError(fmt, ap);
     va_end(ap);
     return rc;
   }
   RCCTime RCCUserWorker::getTime() {
     return OS::Time::now().bits();
   }
   bool RCCUserWorker::isInitialized() const {
     return m_worker.getControlState() == OU::Worker::INITIALIZED;
   }
   bool RCCUserWorker::isOperating() const {
     return m_worker.getControlState() == OU::Worker::OPERATING;
   }
   bool RCCUserWorker::isSuspended() const {
     return m_worker.getControlState() == OU::Worker::SUSPENDED;
   }
   bool RCCUserWorker::isFinished() const {
     return m_worker.getControlState() == OU::Worker::FINISHED;
   }
   bool RCCUserWorker::isUnusable() const {
     return m_worker.getControlState() == OU::Worker::UNUSABLE;
   }
   RCCUserPort::
   RCCUserPort()
     : m_rccPort((*(Worker *)pthread_getspecific(Driver::s_threadKey)).portInit()) {
     setRccBuffer(&m_rccPort.current);
   };
   void *RCCUserPort::
   getArgAddress(RCCUserBuffer &buf, unsigned op, unsigned arg, size_t *length) const {
     OU::Operation &o = m_rccPort.containerPort->metaPort().m_operations[op];
     OU::Member &m = o.m_args[arg];
     uint8_t *p = (uint8_t *)buf.m_rccBuffer->data + m.m_offset;
     if (length && m.m_isSequence)
       if (o.m_nArgs == 1) {
	 assert(buf.m_rccBuffer->length_ % m.m_elementBytes == 0);
	 *length = buf.m_rccBuffer->length_ / m.m_elementBytes;
       } else {
	 *length = *(uint32_t *)p;
	 assert(!m.m_sequenceLength || *length <= m.m_sequenceLength);
	 return p + m.m_align;
       }
     return p;
   }
   void RCCUserPort::
   send(RCCUserBuffer&buf) {
     rccSend(&m_rccPort, buf.getRccBuffer());
   }
   RCCUserBuffer &RCCUserPort::
   take(RCCUserBuffer *oldBuffer) {
     RCCUserBuffer *nb = new RCCUserBuffer;
     rccTake(&m_rccPort, oldBuffer ? &oldBuffer->m_taken : NULL, &nb->m_taken);
     delete oldBuffer; // FIXME: when C and C++ are more integrated, this will go away
     nb->m_rccBuffer = &nb->m_taken;
     return *nb;
   }
   bool RCCUserPort::
   request(size_t maxlength) {
     return rccRequest(&m_rccPort, maxlength);
   }
   bool RCCUserPort::
   advance(size_t maxlength) {
     return rccAdvance(&m_rccPort, maxlength);
   }
   // FIXME: the connectivity indication should be cached somewhere better...
   bool RCCUserPort::
   isConnected() {
     return m_rccPort.containerPort->parent().m_context->connectedPorts &
       (1 << m_rccPort.containerPort->ordinal());
   }
   RCCOrdinal RCCUserPort::
   ordinal() const { return (RCCOrdinal)m_rccPort.containerPort->ordinal(); }
   bool RCCUserPort::
   wait(size_t max, unsigned usecs) {
     return rccWait(&m_rccPort, max, usecs);
   }
   void RCCUserPort::
   checkLength(size_t length) {
     if (!hasBuffer())
       throw OU::Error("Port has no buffer.  The checkLength method is invalid.");
     if (length > maxLength())
       throw OU::Error("Checked length %zu exceeds maximum buffer size: %zu",
		       length, maxLength());
   }
   size_t RCCUserPort::
   topLength(size_t eLength) {
     if (!hasBuffer())
       throw OU::Error("Port has no buffer.  The topLength method is invalid.");
     if (length() % eLength)
       throw OU::Error("Message length (%zu) is not a multiple of the top level sequence element size (%zu)",
		       length(), eLength);
     return length()/eLength;
   }
   void RCCUserPort::
   setDefaultLength(size_t length) {
     // FIXME check for input port
     m_rccPort.defaultLength_ = length;
     m_rccPort.useDefaultLength_ = true;
   }
   void RCCUserPort::
   setDefaultOpCode(RCCOpCode op) {
     // FIXME check for input port
     m_rccPort.defaultOpCode_ = op;
     m_rccPort.useDefaultOpCode_ = true;
   }

   RCCPortOperationArg::
   RCCPortOperationArg(RCCPortOperation &po, unsigned arg)
     : m_arg(arg), m_op(po) {
   }

   RCCUserBuffer::
   RCCUserBuffer() : m_rccBuffer(NULL) {
   }
   RCCUserBuffer::
   ~RCCUserBuffer() {}
   void RCCUserBuffer::
   setRccBuffer(RCCBuffer *b) {
     m_rccBuffer = b;
   }
   void RCCUserBuffer::
   release() {
     rccRelease(m_rccBuffer);
     delete this; // this will go away when we integrate C and C++ better
   }
   RCCUserSlave::
   RCCUserSlave()
     : m_worker(((OCPI::RCC::Worker *)pthread_getspecific(Driver::s_threadKey))->getSlave())
   {
   }
#if 0
   RCCUserSlave::
   ~RCCUserSlave() {
   }
#endif
<<<<<<< HEAD
    RunCondition::
    RunCondition()
      : m_portMasks(m_myMasks), m_timeout(false), m_usecs(0), m_allocated(NULL), m_allMasks(0) {
      m_myMasks[0] = 0;
    }
    RunCondition::
    RunCondition(RCCPortMask pm, ...) :
      m_timeout(false), m_usecs(0), m_allocated(NULL), m_allMasks(0) {
      va_list ap;
      va_start(ap, pm);
      unsigned n;
      RCCPortMask m;
      for (n = 2; (m = va_arg(ap, RCCPortMask)); n++)
	;
      if (n < sizeof(m_myMasks)/sizeof(RCCPortMask))
	m_portMasks = m_allocated = new RCCPortMask[n];
      else
	m_portMasks = m_myMasks;
      va_end(ap);
      va_start(ap, pm);
      RCCPortMask *pms = m_portMasks;
      m = pm;
      do {
=======
   RunCondition::
   RunCondition()
     : m_portMasks(m_myMasks), m_timeout(false), m_usecs(0), m_allocated(NULL), m_allMasks(0) {
     m_myMasks[0] = 0;
   }
   RunCondition::
   RunCondition(RCCPortMask pm, ...) :
     m_timeout(false), m_usecs(0), m_allocated(NULL), m_allMasks(0) {
     va_list ap;
     va_start(ap, pm);
     unsigned n;
     RCCPortMask m;
     for (n = 2; (m = va_arg(ap, RCCPortMask)); n++)
	;
     if (n < sizeof(m_myMasks)/sizeof(RCCPortMask))
       m_portMasks = m_allocated = new RCCPortMask[n];
     else
       m_portMasks = m_myMasks;
     va_end(ap);
     va_start(ap, pm);
     RCCPortMask *pms = m_portMasks;
     m = pm;
     do {
>>>>>>> 54ed34ba
	*pms++ = m;
	m_allMasks |= m;
      } while ((m = va_arg(ap, RCCPortMask)));
      *pms++ = 0;
<<<<<<< HEAD
    }
    RunCondition::
    RunCondition(RCCPortMask *rpm, uint32_t usecs, bool timeout)
      : m_portMasks(NULL), m_timeout(timeout), m_usecs(usecs), m_allocated(NULL), m_allMasks(0) {
      if (rpm) {
	unsigned n;
	for (n = 0; rpm[n]; n++)
	  ;
	if (n <= sizeof(m_myMasks)/sizeof(RCCPortMask))
	  m_portMasks = m_allocated = new RCCPortMask[n + 1];
	else
	  m_portMasks = m_myMasks;
	RCCPortMask m;
	RCCPortMask *pms = m_portMasks;
	do {
	  *pms++ = m = *rpm++;
	  m_allMasks |= m;
	} while (m);
      }
    }
    RunCondition::
    ~RunCondition() {
      delete [] m_allocated;
    }
    void RunCondition::
    activate(OCPI::OS::Timer &tmr) {
      if (m_timeout)
	tmr.reset(m_usecs / 1000000, (m_usecs % 1000000) * 1000);
      m_hasRun = false;
    }
    bool RunCondition::
    shouldRun(OCPI::OS::Timer &timer, bool &timedOut, bool &bail) {
      if (!m_portMasks) // no port mask array means run all the time
	return true;
      if (m_timeout && timer.expired()) {
	ocpiInfo("WORKER TIMED OUT, elapsed time = %u,%u", 
		 timer.getElapsed().seconds(), timer.getElapsed().nanoseconds());
	timedOut = true;
	return true;
      }
      // If no port masks, then we don't run except for timeouts, checked above
      if (!m_portMasks[0])
	if (m_timeout && !m_hasRun) {
	  m_hasRun = true;
	  return true; // run if we're in period execution and haven't run at all yet
	} else
	  bail = true;
      return false;
    }
=======
   }
   RunCondition::
   RunCondition(RCCPortMask *rpm, uint32_t usecs, bool timeout)
     : m_portMasks(NULL), m_timeout(timeout), m_usecs(usecs), m_allocated(NULL), m_allMasks(0) {
     if (rpm) {
       unsigned n;
       for (n = 0; rpm[n]; n++)
	 ;
       if (n <= sizeof(m_myMasks)/sizeof(RCCPortMask))
	 m_portMasks = m_allocated = new RCCPortMask[n + 1];
       else
	 m_portMasks = m_myMasks;
       RCCPortMask m;
       RCCPortMask *pms = m_portMasks;
       do {
	 *pms++ = m = *rpm++;
	 m_allMasks |= m;
       } while (m);
     }
   }
   RunCondition::
   ~RunCondition() {
     delete [] m_allocated;
   }
>>>>>>> 54ed34ba
  }
}<|MERGE_RESOLUTION|>--- conflicted
+++ resolved
@@ -550,11 +550,8 @@
   if (!enabled)
     return;
   OU::AutoMutex guard (mutex(), true);
-<<<<<<< HEAD
-=======
   if (!enabled)
     return;
->>>>>>> 54ed34ba
   // Before run condition processing happens, perform callbacks, and, if we did any,
   // skip runcondition processing
   // FIXME: have a bit mask of these
@@ -577,7 +574,6 @@
 
   // Run condition processing: we break if we're going to run, and return if not
   ocpiAssert(m_runCondition);
-<<<<<<< HEAD
   bool timedOut = false, dont = false;
   do {
     // First do the checks that don't depend on port readiness.
@@ -587,27 +583,6 @@
       return;
     // Start out assuming optional unconnected ports are "ready"
     RCCPortMask readyMask = optionalPorts() & ~m_context->connectedPorts;
-=======
-  bool timedOut = false;
-  do {
-    if (!m_runCondition->m_portMasks) // no port mask array means run all the time
-      break;
-    if (m_runCondition->m_timeout && m_runTimer.expired()) {
-      ocpiInfo("WORKER TIMED OUT, elapsed time = %u,%u", 
-	       m_runTimer.getElapsed().seconds(), m_runTimer.getElapsed().nanoseconds());
-      timedOut = true;
-      break;
-    }
-    // If no port masks, then we don't run except for timeouts, checked above
-    if (!m_runCondition->m_portMasks[0])
-      if (m_runCondition->m_timeout && !hasRun) {
-	hasRun = true;
-	break; // run if we're in period execution and haven't run at all yet
-      } else
-	return;
-    // Start out assuming optional unconnected ports are "ready"
-    RCCPortMask readyMask = m_info.optionallyConnectedPorts & ~m_context->connectedPorts;
->>>>>>> 54ed34ba
     // Only examine connected ports that are in the run condition
     RCCPortMask relevantMask = m_context->connectedPorts & m_runCondition->m_allMasks;
     RCCPort *rccPort = m_context->ports;
@@ -620,22 +595,13 @@
     // See if any of our masks are satisfied
     RCCPortMask *pmp;
     for (pmp = m_runCondition->m_portMasks; *pmp; pmp++)
-<<<<<<< HEAD
       if ((*pmp & readyMask) == *pmp && (*pmp & relevantMask))
 	break;
     if (!(*pmp & relevantMask))
       return;
   } while (0);
-  if (enabled && (!m_dispatch || m_dispatch->run)) {
-=======
-      if ((*pmp & readyMask) == *pmp)
-	break;
-    if (!*pmp)
-      return;
-  } while (0);
   assert(enabled);
   if (!m_dispatch || m_dispatch->run) {
->>>>>>> 54ed34ba
     anyone_run = true;
     //      OCPI_EMIT_STATE_CAT_NR_(were, 0, OCPI_EMIT_CAT_TUNING, OCPI_EMIT_CAT_TUNING_WC);
     RCCBoolean newRunCondition = false;
@@ -645,10 +611,7 @@
       m_runTimer.restart();
     OCPI_EMIT_REGISTER_FULL_VAR( "Worker Run", OCPI::Time::Emit::u, 1, OCPI::Time::Emit::State, wre ); \
     OCPI_EMIT_STATE_CAT_NR_(wre, 1, OCPI_EMIT_CAT_WORKER_DEV, OCPI_EMIT_CAT_WORKER_DEV_RUN_TIME);
-<<<<<<< HEAD
     ocpiDebug("Running worker %s", name().c_str());
-=======
->>>>>>> 54ed34ba
     RCCResult rc = m_dispatch ?
       m_dispatch->run(m_context, timedOut, &newRunCondition) : m_user->run(timedOut);
     OCPI_EMIT_STATE_CAT_NR_(wre, 0, OCPI_EMIT_CAT_WORKER_DEV, OCPI_EMIT_CAT_WORKER_DEV_RUN_TIME);
@@ -1118,10 +1081,12 @@
    RCCResult RCCUserWorker::beforeQuery() { return RCC_OK;}
    RCCResult RCCUserWorker::afterConfigure() { return RCC_OK;}
    uint8_t *RCCUserWorker::rawProperties(size_t &size) const { size = 0; return NULL; }
-    void RCCUserWorker::log(unsigned level, const char *fmt, ...) throw() {
+   void RCCUserWorker::log(unsigned level, const char *fmt, ...) throw() {
       va_list ap;
+      std::string myfmt;
+      OU::format(myfmt,"%s: %s", m_worker.name().c_str(), fmt);
       va_start(ap, fmt);
-      OS::logPrintV(level, fmt, ap);
+      OS::logPrintV(level, myfmt.c_str(), ap);
       va_end(ap);
    }
    RCCResult RCCUserWorker::setError(const char *fmt, ...) {
@@ -1261,31 +1226,6 @@
    ~RCCUserSlave() {
    }
 #endif
-<<<<<<< HEAD
-    RunCondition::
-    RunCondition()
-      : m_portMasks(m_myMasks), m_timeout(false), m_usecs(0), m_allocated(NULL), m_allMasks(0) {
-      m_myMasks[0] = 0;
-    }
-    RunCondition::
-    RunCondition(RCCPortMask pm, ...) :
-      m_timeout(false), m_usecs(0), m_allocated(NULL), m_allMasks(0) {
-      va_list ap;
-      va_start(ap, pm);
-      unsigned n;
-      RCCPortMask m;
-      for (n = 2; (m = va_arg(ap, RCCPortMask)); n++)
-	;
-      if (n < sizeof(m_myMasks)/sizeof(RCCPortMask))
-	m_portMasks = m_allocated = new RCCPortMask[n];
-      else
-	m_portMasks = m_myMasks;
-      va_end(ap);
-      va_start(ap, pm);
-      RCCPortMask *pms = m_portMasks;
-      m = pm;
-      do {
-=======
    RunCondition::
    RunCondition()
      : m_portMasks(m_myMasks), m_timeout(false), m_usecs(0), m_allocated(NULL), m_allMasks(0) {
@@ -1309,36 +1249,34 @@
      RCCPortMask *pms = m_portMasks;
      m = pm;
      do {
->>>>>>> 54ed34ba
-	*pms++ = m;
-	m_allMasks |= m;
-      } while ((m = va_arg(ap, RCCPortMask)));
-      *pms++ = 0;
-<<<<<<< HEAD
-    }
-    RunCondition::
-    RunCondition(RCCPortMask *rpm, uint32_t usecs, bool timeout)
-      : m_portMasks(NULL), m_timeout(timeout), m_usecs(usecs), m_allocated(NULL), m_allMasks(0) {
-      if (rpm) {
-	unsigned n;
-	for (n = 0; rpm[n]; n++)
-	  ;
-	if (n <= sizeof(m_myMasks)/sizeof(RCCPortMask))
-	  m_portMasks = m_allocated = new RCCPortMask[n + 1];
-	else
-	  m_portMasks = m_myMasks;
-	RCCPortMask m;
-	RCCPortMask *pms = m_portMasks;
-	do {
-	  *pms++ = m = *rpm++;
-	  m_allMasks |= m;
-	} while (m);
-      }
-    }
-    RunCondition::
-    ~RunCondition() {
-      delete [] m_allocated;
-    }
+       *pms++ = m;
+       m_allMasks |= m;
+     } while ((m = va_arg(ap, RCCPortMask)));
+     *pms++ = 0;
+   }
+   RunCondition::
+   RunCondition(RCCPortMask *rpm, uint32_t usecs, bool timeout)
+     : m_portMasks(NULL), m_timeout(timeout), m_usecs(usecs), m_allocated(NULL), m_allMasks(0) {
+     if (rpm) {
+       unsigned n;
+       for (n = 0; rpm[n]; n++)
+	 ;
+       if (n <= sizeof(m_myMasks)/sizeof(RCCPortMask))
+	 m_portMasks = m_allocated = new RCCPortMask[n + 1];
+       else
+	 m_portMasks = m_myMasks;
+       RCCPortMask m;
+       RCCPortMask *pms = m_portMasks;
+       do {
+	 *pms++ = m = *rpm++;
+	 m_allMasks |= m;
+       } while (m);
+     }
+   }
+   RunCondition::
+   ~RunCondition() {
+     delete [] m_allocated;
+   }
     void RunCondition::
     activate(OCPI::OS::Timer &tmr) {
       if (m_timeout)
@@ -1364,31 +1302,5 @@
 	  bail = true;
       return false;
     }
-=======
-   }
-   RunCondition::
-   RunCondition(RCCPortMask *rpm, uint32_t usecs, bool timeout)
-     : m_portMasks(NULL), m_timeout(timeout), m_usecs(usecs), m_allocated(NULL), m_allMasks(0) {
-     if (rpm) {
-       unsigned n;
-       for (n = 0; rpm[n]; n++)
-	 ;
-       if (n <= sizeof(m_myMasks)/sizeof(RCCPortMask))
-	 m_portMasks = m_allocated = new RCCPortMask[n + 1];
-       else
-	 m_portMasks = m_myMasks;
-       RCCPortMask m;
-       RCCPortMask *pms = m_portMasks;
-       do {
-	 *pms++ = m = *rpm++;
-	 m_allMasks |= m;
-       } while (m);
-     }
-   }
-   RunCondition::
-   ~RunCondition() {
-     delete [] m_allocated;
-   }
->>>>>>> 54ed34ba
   }
 }