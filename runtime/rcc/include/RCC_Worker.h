/*
 *  Copyright (c) Mercury Federal Systems, Inc., Arlington VA., 2009-2010
 *
 *    Mercury Federal Systems, Incorporated
 *    1901 South Bell Street
 *    Suite 402
 *    Arlington, Virginia 22202
 *    United States of America
 *    Telephone 703-413-0781
 *    FAX 703-413-0784
 *
 *  This file is part of OpenCPI (www.opencpi.org).
 *     ____                   __________   ____
 *    / __ \____  ___  ____  / ____/ __ \ /  _/ ____  _________ _
 *   / / / / __ \/ _ \/ __ \/ /   / /_/ / / /  / __ \/ ___/ __ `/
 *  / /_/ / /_/ /  __/ / / / /___/ ____/_/ / _/ /_/ / /  / /_/ /
 *  \____/ .___/\___/_/ /_/\____/_/    /___/(_)____/_/   \__, /
 *      /_/                                             /____/
 *
 *  OpenCPI is free software: you can redistribute it and/or modify
 *  it under the terms of the GNU Lesser General Public License as published
 *  by the Free Software Foundation, either version 3 of the License, or
 *  (at your option) any later version.
 *
 *  OpenCPI is distributed in the hope that it will be useful,
 *  but WITHOUT ANY WARRANTY; without even the implied warranty of
 *  MERCHANTABILITY or FITNESS FOR A PARTICULAR PURPOSE.  See the
 *  GNU Lesser General Public License for more details.
 *
 *  You should have received a copy of the GNU Lesser General Public License
 *  along with OpenCPI.  If not, see <http://www.gnu.org/licenses/>.
 */



/**
  @file

  @brief
    Contains the declarations of the RCC Worker interface as specified in
    the CP289U specification.

************************************************************************** */


#ifndef OCPI_RCC_WORKER__INTERFACE_H
#define OCPI_RCC_WORKER__INTERFACE_H

#include <stdio.h>
#include <stddef.h>
#ifdef __cplusplus
// For proxy slaves
#include "OcpiContainerApi.h"
#endif
#if defined (WIN32)
    /**
     * 8 bit signed integer data type.
     */

    typedef signed char int8_t;

    /**
     * 8 bit unsigned integer data type.
     */

    typedef unsigned char uint8_t;

    /**
     * 16 bit signed integer data type.
     */

    typedef short int16_t;

    /**
     * 16 bit unsigned integer data type.
     */

    typedef unsigned short uint16_t;

    /**
     * 32 bit signed integer data type.
     */

    typedef int int32_t;

    /**
     * 32 bit unsigned integer data type.
     */

    typedef unsigned int uint32_t;

    /**
     * 64 bit signed integer data type.
     */

    typedef long long int64_t;

    /**
     * 64 bit unsigned integer data type.
     */

    typedef unsigned long long uint64_t;
#else
#ifndef _WRS_KERNEL
#include <stdint.h>
#endif
#endif

#ifdef WORKER_INTERNAL
namespace OCPI {
  namespace RCC { class Port; }
  namespace DataTransport { class BufferUserFacet; }
  namespace Util { class Member; }
}
#define RCC_CONST
#else
#define RCC_CONST const
#endif
#ifdef __cplusplus
namespace OCPI {
  namespace API {
    class Application;
  }
  namespace RCC {
#endif

typedef uint16_t  RCCOrdinal;
typedef uint8_t   RCCOpCode;
typedef enum {
  RCC_LITTLE,
  RCC_BIG,
  RCC_DYNAMIC
} RCCEndian;
#ifdef __cplusplus
class RCCUserPort;
typedef bool RCCBoolean;

#else
typedef uint8_t   RCCBoolean;
#endif
typedef void      *RCCBufferId;
typedef float     RCCFloat;
typedef double    RCCDouble;
typedef char      RCCChar;
typedef uint64_t  RCCTime;

// do compile time checks for float, double, and char
#define RCC_VERSION 1
#define RCC_NO_EXCEPTION (0)
#define RCC_SYSTEM_EXCEPTION (1)
#define RCC_NO_ORDINAL ((RCCOrdinal)(-1))

typedef enum {
  RCC_OK,
  RCC_ERROR,
  RCC_FATAL,
  RCC_DONE,
  RCC_ADVANCE,
  RCC_ADVANCE_DONE
} RCCResult;

typedef uint32_t RCCPortMask;
typedef struct RCCWorker RCCWorker;
typedef struct RCCPort RCCPort;

typedef struct {
  RCCPortMask *portMasks;
  RCCBoolean   timeout;
  uint32_t     usecs;
} RCCRunCondition;

#ifdef __cplusplus
struct RunCondition {
  RCCPortMask *m_portMasks;  // the masks used for checking
  RCCPortMask  m_myMasks[3]; // non-allocated masks used almost all the time
  RCCBoolean   m_timeout;    // is timeout enabled?
  uint32_t     m_usecs;      // usecs of timeout, zero is valid
  RCCPortMask *m_allocated;  // NULL or allocated
  RCCPortMask  m_allMasks;   // summary of all masks in the list
  // Constructors
  // Default constructor: no timeout, all ports must be ready
  RunCondition();
  // This allows a zero-terminated list of masks to be provided in the argument list.
  // No timeout is enabled.  A very common case.  If given one arg == 0, then never runs
  RunCondition(RCCPortMask first, ...);
  // This allows the specification of a mask array (which can be nullptr) and a timeout.
  RunCondition(RCCPortMask*, uint32_t usecs = 0, bool timeout = false);
  ~RunCondition();
  // initialize the default run condition, given how many ports there are
  // assume default contructor has already been run
  inline void initDefault(unsigned nPorts) {
    m_myMasks[0] = ~(-1 << nPorts);
    m_myMasks[1] = 0;
    m_portMasks = nPorts ? m_myMasks : NULL;
    m_allMasks = m_myMasks[0];
  }
  // Compatibility hack to support older C-langage run conditions
  inline void setRunCondition(const RCCRunCondition &crc) {
    m_portMasks = crc.portMasks;
    m_timeout = crc.timeout;
    m_usecs = crc.usecs;
    m_allMasks = 0;
    for (RCCPortMask *pm = m_portMasks; *pm; pm++)
      m_allMasks |= *pm;
  }
  // Disable the timeout, without changing its value
  inline void disableTimeout() { m_timeout = false; }
  // Enable the timeout, setting its value
  inline void enableTimeout(uint32_t usecs) { m_timeout = true; m_usecs = usecs; }
  // Enable the tinmeout, without changing its value
  inline void enableTimeout() { m_timeout = true; }
  inline void setTimeout(uint32_t usecs) { m_usecs = usecs; }
};
#endif
typedef RCCResult RCCMethod(RCCWorker *_this);
typedef RCCResult RCCRunMethod(RCCWorker *_this,
			       RCCBoolean timedout,
			       RCCBoolean *newRunCondition);
typedef RCCResult RCCPortMethod(RCCWorker *_this,
				RCCPort *port,
				RCCResult reason);
 typedef struct {
   size_t length;
   size_t offset;
   size_t left;
   size_t right;
 } RCCPartInfo;

typedef struct {
  void *data;
  size_t maxLength;
  RCCPartInfo *partInfo;

  /* private member for container use */
  size_t length_;
  RCCOpCode opCode_;
  RCCBoolean isNew_; // hook for upper level initializations
#ifdef WORKER_INTERNAL
  OCPI::DataTransport::BufferUserFacet *containerBuffer;
#else
  void *id_; 
#endif
} RCCBuffer;

struct RCCPort {
  RCCBuffer current;

  RCC_CONST struct {
    size_t length;
    union {
      RCCOpCode operation;
      RCCOpCode exception;
    } u;
  } input;
  struct {
    size_t length;
    union {
      RCCOpCode operation;
      RCCOpCode exception;
    } u;
  } output;
  RCCPortMethod *callBack;

  /* Used by the container */
  RCCBoolean useDefaultLength_; // for C++, use the length field as default
  size_t defaultLength_;
  RCCBoolean useDefaultOpCode_; // for C++, use the length field as default
  RCCOpCode defaultOpCode_;
#ifdef WORKER_INTERNAL
  OCPI::RCC::Port *containerPort;
  RCCUserPort *userPort;
  OCPI::Util::Member *sequence;
#else
  void *containerPort, *userPort, *sequence;
#endif
};

typedef struct {
  void (*release)(RCCBuffer *);
  void (*send)(RCCPort *, RCCBuffer*, RCCOpCode op, size_t length);
  RCCBoolean (*request)(RCCPort *port, size_t minlength);
  RCCBoolean (*advance)(RCCPort *port, size_t minlength);
  RCCBoolean (*wait)(RCCPort *, size_t max, unsigned usecs);
  void (*take)(RCCPort *,RCCBuffer *old_buffer, RCCBuffer *new_buffer);
  RCCResult (*setError)(const char *, ...);
} RCCContainer;

struct RCCWorker {
  void * RCC_CONST         properties;
  void * RCC_CONST       * RCC_CONST memories;
  void * RCC_CONST         memory;
  RCC_CONST RCCContainer   container;
  RCCRunCondition        * runCondition;
  RCCPortMask              connectedPorts;
  char                   * errorString;
  RCCBoolean               firstRun;
  RCCPort                  ports[1];
};


typedef struct {
  RCCOrdinal port;
  size_t maxLength;
  unsigned minBuffers;
  // others...
} RCCPortInfo;

typedef struct {
  /* Information for consistency checking */
  unsigned version, numInputs, numOutputs;
  size_t propertySize, *memSizes;
  RCCBoolean threadProfile;
  /* Methods */
  RCCMethod *initialize, *start, *stop, *release, *test,
    *afterConfigure, *beforeQuery;
  RCCRunMethod *run;
  /* Implementation information for container behavior */
  RCCRunCondition *runCondition;
  RCCPortInfo *portInfo;

  /* Mask indicating which ports may be left unconnected */
  RCCPortMask optionallyConnectedPorts;
  size_t memSize;
} RCCDispatch;

// Info common to C and C++
typedef struct {
  size_t size, memSize, *memSizes, propertySize;
  RCCPortInfo *portInfo;
  RCCPortMask optionallyConnectedPorts; // usually initialized from metadata
} RCCWorkerInfo;

typedef struct {
  const char *name;
  RCCDispatch *dispatch;
  const char *type;
} RCCEntryTable;

#ifdef __cplusplus
// This is a preliminary implementation that avoids reorganizing the classes for
// maximum commonality between C and C++ workers. FIXME
 class RCCUserWorker;
 typedef RCCUserWorker *RCCConstruct(void *place, RCCWorkerInfo &info);
<<<<<<< HEAD
 class RCCUserPort;

 class RCCUserBufferInterface {
 protected:
   virtual ~RCCUserBufferInterface() {}
   virtual void setRccBuffer(RCCBuffer *b) = 0;
   virtual RCCBuffer *getRccBuffer() const = 0;
 public:
   virtual void * data() const = 0;
   virtual size_t maxLength() const = 0;
   // For input buffers
   virtual size_t length() const = 0;
   virtual RCCOpCode opCode() const = 0;
   // For output buffers
   virtual void setLength(size_t length) = 0;
   virtual void setOpCode(RCCOpCode op) = 0;
   virtual void setInfo(RCCOpCode op, size_t len) = 0;
   virtual void release() = 0;

 };
=======
>>>>>>> dc3eedb2

 class RCCUserBuffer { // : public RCCUserBufferInterface {
   RCCBuffer *m_rccBuffer;
   RCCBuffer  m_taken;
   bool m_opCodeSet, m_lengthSet, m_resized;
   friend class RCCUserPort;
   friend class RCCPortOperation;
 protected:
   RCCUserBuffer();
   virtual ~RCCUserBuffer();
   void initBuffer();
   void setRccBuffer(RCCBuffer *b);
   inline RCCBuffer *getRccBuffer() const { return m_rccBuffer; }
 public:
   inline void * data() const { return m_rccBuffer->data; }
   inline size_t maxLength() const { return m_rccBuffer->maxLength; }
   // For input buffers
   inline size_t length() const { return m_rccBuffer->length_; }
   RCCOpCode opCode() const { return m_rccBuffer->opCode_; }
   // For output buffers
<<<<<<< HEAD
   void setLength(size_t a_length) { m_rccBuffer->length_ = a_length; }
   void setOpCode(RCCOpCode op) {m_rccBuffer->opCode_ = op; }
=======
   void setLength(size_t length) {
     if (m_rccBuffer->isNew_)
       initBuffer();
     m_rccBuffer->length_ = length;
     m_lengthSet = true;
   }
   void setOpCode(RCCOpCode op);
>>>>>>> dc3eedb2
   void setInfo(RCCOpCode op, size_t len) {
     setOpCode(op);
     setLength(len);
   }
   void release();
 };

 // Port inherits the buffer class in order to act as current buffer
 class RCCUserPort : public RCCUserBuffer {
   RCCPort &m_rccPort;
   friend class RCCUserWorker;
   friend class RCCPortOperation;
 protected:
   RCCUserPort();
   // Note length is capacity for output buffers.
   void *getArgAddress(RCCUserBuffer &buf, unsigned op, unsigned arg, size_t *length,
		       size_t *capacity) const;
   void setArgSize(RCCUserBuffer &buf, unsigned op, unsigned arg, size_t length) const;
 private:
   void checkOpCode(RCCUserBuffer &buf, unsigned op) const;
 public:
   // Test whether a buffer is available, and if not request one
   // There is no buffer is there is no container port for the rcc port (not connected).
   // FIXME: use connectedPorts rather than containerPort
   inline bool hasBuffer() {
     return m_rccBuffer && (m_rccBuffer->data || (m_rccPort.containerPort && request()));
   }
   size_t
     topLength(size_t elementLength);
   void
     checkLength(size_t length),
     setDefaultLength(size_t length),
     setDefaultOpCode(RCCOpCode op),
     send(RCCUserBuffer&);
   RCCUserBuffer &take(RCCUserBuffer *oldBuffer = NULL);
   bool
    request(size_t minlength = 0),
    advance(size_t minlength = 0),
    isConnected(),
    wait(size_t max, unsigned usecs);
   RCCOrdinal ordinal() const;
 };

 class RCCPortOperation { // : public RCCUserBufferInterface {
   RCCUserPort &m_port;
   unsigned m_op;
   friend class RCCPortOperationArg;
 protected:
   RCCUserBuffer *m_buffer;
   RCCPortOperation(RCCUserPort &p, unsigned op) : m_port(p), m_op(op), m_buffer(&p) {}
   inline void setRccBuffer(RCCBuffer *b) { m_buffer->setRccBuffer(b); };
   inline RCCBuffer *getRccBuffer() const { return m_buffer->getRccBuffer(); }
<<<<<<< HEAD
   inline void *getArgAddress(unsigned arg, size_t *a_length) const {
     return m_port.getArgAddress(*m_buffer, m_op, arg, a_length);
=======
   inline void *getArgAddress(unsigned arg, size_t *length, size_t *capacity) const {
     return m_port.getArgAddress(*m_buffer, m_op, arg, length, capacity);
   }
   inline void setArgSize(unsigned arg, size_t length) const {
     m_port.setArgSize(*m_buffer, m_op, arg, length);
>>>>>>> dc3eedb2
   }
 public:
   inline void * data() const { return m_buffer->data(); }
   inline size_t maxLength() const { return m_buffer->maxLength(); }
   // For input buffers
   inline size_t length() const { return m_buffer->length(); }
   inline RCCOpCode opCode() const  { return m_buffer->opCode(); };
   // For output buffers
   inline void setLength(size_t a_length) {
     m_port.checkLength(a_length);
     m_buffer->setLength(a_length);
   }
   inline void setOpCode(RCCOpCode op) { m_buffer->setOpCode(op); }
   inline void setInfo(RCCOpCode op, size_t len) { m_buffer->setInfo(op, len); }
   inline void release() { m_buffer->release(); }

   unsigned  overlap() const;
   bool      endOfWhole() const;
   bool      endOfStream() const;
   unsigned  wholeSize() const;  // Size of the whole for this message

 };

 // A class that simply provides access to the arg
 class RCCPortOperationArg {
   unsigned m_arg;
   friend class RCCPortOperation;
 protected:
   RCCPortOperation &m_op;
   RCCPortOperationArg(RCCPortOperation &, unsigned arg);
   inline void *getArgAddress(size_t *length, size_t *capacity) const {
     return m_op.getArgAddress(m_arg, length, capacity);
   }
   inline void setArgSize(size_t length) const {
     return m_op.setArgSize(m_arg, length);
   }
 };


 class Worker;
 class RCCUserWorker {
   friend class Worker;
   Worker &m_worker;
 protected:
   bool m_first;
   RCCWorker &m_rcc;
   RCCUserWorker();
   virtual ~RCCUserWorker();

   // These are called by the worker.
   virtual void propertyWritten(unsigned /*ordinal*/) {}
   virtual void propertyRead(unsigned /*ordinal*/) {}
   inline bool firstRun() const { return m_first; };
   bool isInitialized() const;
   bool isOperating() const;
   bool isSuspended() const;
   bool isFinished() const;
   bool isUnusable() const;
   // access the current run condition
   const RunCondition *getRunCondition() const;
   // Change the current run condition - if NULL, revert to the default run condition
   void setRunCondition(RunCondition *rc);
   virtual uint8_t *rawProperties(size_t &size) const;
   RCCResult setError(const char *fmt, ...);
   OCPI::API::Application &getApplication();
   // These below are called by the container, and NOT by the worker.

   // The worker author implements any of these that have non-default behavior.
   // There is a default implementation for all of them.
   virtual RCCResult
     initialize(), start(), stop(), release(), test(), beforeQuery(), afterConfigure();
   // The worker author must implement this one.
   virtual RCCResult run(bool timedOut) = 0;
   virtual RCCTime getTime();
   
 };
 // This class emulates the API worker, and is customized for the specific implementation
 // It forwards all the API methods
 class RCCUserSlave {
 protected:
   OCPI::API::Worker &m_worker;
   RCCUserSlave();
   //   virtual ~RCCUserSlave();
 public:
   inline void start() { m_worker.start(); }
   inline void stop() { m_worker.stop(); }
   inline void beforeQuery() { m_worker.beforeQuery(); }
   inline void afterConfigure() { m_worker.afterConfigure(); }
   // Untyped property setting - slowest but convenient
   inline void setProperty(const char *name, const char *value) {
     m_worker.setProperty(name, value);
   }
   // Untyped property list setting - slow but convenient
   inline void setProperties(const char *props[][2]) {
     m_worker.setProperties(props);
   }
   // Typed property list setting - slightly safer, still slow
   inline void setProperties(const OCPI::API::PValue *props) { m_worker.setProperties(props); }
   inline bool getProperty(unsigned ordinal, std::string &name, std::string &value,
			   bool *unreadablep = NULL, bool hex = false) {
     return m_worker.getProperty(ordinal, name, value, unreadablep, hex);
   }
   void getRawPropertyBytes(size_t offset, uint8_t *buf, size_t count);
   void setRawPropertyBytes(size_t offset, const uint8_t *buf, size_t count);
 };
}} // end of namespace OCPI::RCC
#endif
#endif<|MERGE_RESOLUTION|>--- conflicted
+++ resolved
@@ -341,29 +341,6 @@
 // maximum commonality between C and C++ workers. FIXME
  class RCCUserWorker;
  typedef RCCUserWorker *RCCConstruct(void *place, RCCWorkerInfo &info);
-<<<<<<< HEAD
- class RCCUserPort;
-
- class RCCUserBufferInterface {
- protected:
-   virtual ~RCCUserBufferInterface() {}
-   virtual void setRccBuffer(RCCBuffer *b) = 0;
-   virtual RCCBuffer *getRccBuffer() const = 0;
- public:
-   virtual void * data() const = 0;
-   virtual size_t maxLength() const = 0;
-   // For input buffers
-   virtual size_t length() const = 0;
-   virtual RCCOpCode opCode() const = 0;
-   // For output buffers
-   virtual void setLength(size_t length) = 0;
-   virtual void setOpCode(RCCOpCode op) = 0;
-   virtual void setInfo(RCCOpCode op, size_t len) = 0;
-   virtual void release() = 0;
-
- };
-=======
->>>>>>> dc3eedb2
 
  class RCCUserBuffer { // : public RCCUserBufferInterface {
    RCCBuffer *m_rccBuffer;
@@ -384,10 +361,6 @@
    inline size_t length() const { return m_rccBuffer->length_; }
    RCCOpCode opCode() const { return m_rccBuffer->opCode_; }
    // For output buffers
-<<<<<<< HEAD
-   void setLength(size_t a_length) { m_rccBuffer->length_ = a_length; }
-   void setOpCode(RCCOpCode op) {m_rccBuffer->opCode_ = op; }
-=======
    void setLength(size_t length) {
      if (m_rccBuffer->isNew_)
        initBuffer();
@@ -395,7 +368,6 @@
      m_lengthSet = true;
    }
    void setOpCode(RCCOpCode op);
->>>>>>> dc3eedb2
    void setInfo(RCCOpCode op, size_t len) {
      setOpCode(op);
      setLength(len);
@@ -448,16 +420,11 @@
    RCCPortOperation(RCCUserPort &p, unsigned op) : m_port(p), m_op(op), m_buffer(&p) {}
    inline void setRccBuffer(RCCBuffer *b) { m_buffer->setRccBuffer(b); };
    inline RCCBuffer *getRccBuffer() const { return m_buffer->getRccBuffer(); }
-<<<<<<< HEAD
-   inline void *getArgAddress(unsigned arg, size_t *a_length) const {
-     return m_port.getArgAddress(*m_buffer, m_op, arg, a_length);
-=======
    inline void *getArgAddress(unsigned arg, size_t *length, size_t *capacity) const {
      return m_port.getArgAddress(*m_buffer, m_op, arg, length, capacity);
    }
    inline void setArgSize(unsigned arg, size_t length) const {
      m_port.setArgSize(*m_buffer, m_op, arg, length);
->>>>>>> dc3eedb2
    }
  public:
    inline void * data() const { return m_buffer->data(); }
