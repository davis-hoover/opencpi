--- conflicted
+++ resolved
@@ -356,20 +356,15 @@
    RCCUserPort();
    void *getArgAddress(RCCUserBuffer &buf, unsigned op, unsigned arg, size_t *length) const;
  public:
-<<<<<<< HEAD
    // Test whether a buffer is available, and if not request one
    // There is no buffer is there is no container port for the rcc port (not connected).
    // FIXME: use connectedPorts rather than containerPort
    inline bool hasBuffer() {
      return m_rccBuffer && (m_rccBuffer->data || (m_rccPort.containerPort && request()));
    }
-   size_t topLength(size_t elementLength);
    size_t connectedCrewSize() { return m_rccPort.connectedCrewSize; }
-=======
-   inline bool hasBuffer() const { return m_rccBuffer != NULL; }
    size_t
      topLength(size_t elementLength);
->>>>>>> 15d417b7
    void
      checkLength(size_t length),
      setDefaultLength(size_t length),
