--- conflicted
+++ resolved
@@ -62,9 +62,6 @@
   }
 
   namespace RCC {
-
-
-
     class Port;
     class Component;     
     class RCCWorkerInterface;
@@ -82,7 +79,6 @@
     const uint32_t CP289_CSINTERNAL_ERROR          = (CP289_EX_SOURCE_ID << 16) + 6;
 
     class Container
-<<<<<<< HEAD
       : public OCPI::Container::ContainerBase<Driver,Container,Application,Artifact> {
 
     private:
@@ -100,70 +96,29 @@
       friend class Application;
       friend class PortDelegator;
 
-      Container(const char *name, const OCPI::API::PValue* props)
+      Container(const char *name, const OCPI::API::PValue* params)
 	throw (OCPI::Util::EmbeddedException);
       virtual ~Container()
 	throw ();
       void initWorkQueues();
       bool portsInProcess() { return true; }
       OCPI::Container::Container::DispatchRetCode
-	dispatch(DataTransfer::EventManager* event_manager=NULL);
+      dispatch(DataTransfer::EventManager *event_manager = NULL);
       OCPI::API::ContainerApplication*
-	createApplication(const char *name, const OCPI::Util::PValue *props)
+      createApplication(const char *name, const OCPI::Util::PValue *params)
 	throw (OCPI::Util::EmbeddedException);
       OCPI::Container::Artifact &
-	createArtifact(OCPI::Library::Artifact &lart, const OCPI::API::PValue *artifactParams);
-=======
-      : public OCPI::Container::ContainerBase<Driver,Container,Application,Artifact>
-    {
-
-      public:
-        friend class Port;
-        friend class RDMAPort;
-        friend class Worker;
-        friend class Application;
-	friend class PortDelegator;
-
-        /**********************************
-         * Constructors
-         *********************************/
-        Container(const char *name,
-		  //		  OCPI::DataTransport::TransportGlobal* tpg, 
-		  const OCPI::API::PValue* props )
-          throw ( OCPI::Util::EmbeddedException );
-
-        virtual ~Container()
-          throw ();
-
-	OCPI::Container::Container::DispatchRetCode
-	dispatch(DataTransfer::EventManager* event_manager=NULL);
-
-        OCPI::API::ContainerApplication*
-	createApplication(const char *name, const OCPI::Util::PValue *props)
-          throw ( OCPI::Util::EmbeddedException );
-
-	OCPI::Container::Artifact &createArtifact(OCPI::Library::Artifact &lart,
-						  const OCPI::API::PValue *artifactParams);
-        void start(DataTransfer::EventManager* event_manager) throw();
-        void stop(DataTransfer::EventManager* event_manager) throw();
-
-        //! get the event manager for this container
-        DataTransfer::EventManager*  getEventManager();
->>>>>>> 54ed34ba
-
+      createArtifact(OCPI::Library::Artifact &lart, const OCPI::API::PValue *artifactParams);
 
       // worker task management
       void addTask( void (*workitem_func)(void *), void * args );
       void addTask( RCCUserTask * task );
       bool join( bool block, OCPI::OS::Semaphore & sem );
-      
 
       void start(DataTransfer::EventManager* event_manager) throw();
       void stop(DataTransfer::EventManager* event_manager) throw();
       DataTransfer::EventManager*  getEventManager();
       bool needThread() { return true; }
-
-
     };
   }
 }
