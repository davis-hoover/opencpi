--- conflicted
+++ resolved
@@ -186,15 +186,10 @@
 
       void initializeContext();
       void checkError() const;
-<<<<<<< HEAD
       inline void setRunCondition(RunCondition &rc) {
-=======
-      inline void setRunCondition(const RunCondition &rc) {
->>>>>>> 15d417b7
 	m_runCondition = &rc;
 	m_runCondition->activate(m_runTimer);
       }
-
       // Our dispatch table
       RCCEntryTable   *m_entry;    // our entry in the entry table of the artifact
       RCCUserWorker   *m_user;     // for C++, the user's worker object
