--- conflicted
+++ resolved
@@ -73,17 +73,10 @@
 	                               "set log level, overriding OCPI_LOG_LEVEL")\
   CMD_OPTION(duration,   t, Long,   0, "<seconds>\n" \
 	                               "duration (seconds) to run the application if not done\n" \
-<<<<<<< HEAD
-                                       "first; exit status is zero in eithercases")\
-  CMD_OPTION(timeout,    O, ULong,  0, "<seconds>\n"			\
-	                               "time limit (seconds) to run the application; if not\n" \
-                                       "done/finished before that time; an error occurs\n")\
-=======
                                        "first; exit status is zero in either case")\
   CMD_OPTION(timeout,    O, ULong,  0, "<seconds>\n"			\
 	                               "time limit (seconds) to run the application; if not\n" \
                                        "done/finished before that time; an error occurs")\
->>>>>>> 2c15f070
   CMD_OPTION(list,       C, Bool,   0, "show available containers\n" \
 	                               "can be used with no xml file argument - no execution") \
   CMD_OPTION_S(server,   S, String, 0, "a server to explicitly contact, without UDP discovery") \
@@ -116,11 +109,7 @@
   CMD_OPTION(dump_file,   , String, 0, "dump properties in raw parsable format to this file") \
   CMD_OPTION(component,   , Bool,   0, "first non-option argument is a component name,\n" \
 	                               "not an application XML file") \
-<<<<<<< HEAD
-  CMD_OPTION(seconds,     , Long,   0, "<seconds> -- legacy, use \"duration\" now\n") \
-=======
   CMD_OPTION(seconds,     , Long,   0, "<seconds> -- legacy, use \"duration\" now") \
->>>>>>> 2c15f070
   CMD_OPTION(version,     , Bool,   0, "print the OpenCPI release version") \
   /**/
 
@@ -307,11 +296,8 @@
     params.addBool("uncached", true);
   if (options.hex())
     params.addBool("hex", true);
-<<<<<<< HEAD
-=======
   if (options.hidden())
     params.addBool("hidden", true);
->>>>>>> 2c15f070
   if (options.dump())
     params.addBool("dump", true);
   if (options.dump_file())
