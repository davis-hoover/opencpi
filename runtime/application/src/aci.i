/*
 * This file is protected by Copyright. Please refer to the COPYRIGHT file
 * distributed with this source distribution.
 *
 * This file is part of OpenCPI <http://www.opencpi.org>
 *
 * OpenCPI is free software: you can redistribute it and/or modify it under the
 * terms of the GNU Lesser General Public License as published by the Free
 * Software Foundation, either version 3 of the License, or (at your option) any
 * later version.
 *
 * OpenCPI is distributed in the hope that it will be useful, but WITHOUT ANY
 * WARRANTY; without even the implied warranty of MERCHANTABILITY or FITNESS FOR
 * A PARTICULAR PURPOSE. See the GNU Lesser General Public License for more
 * details.
 *
 * You should have received a copy of the GNU Lesser General Public License
 * along with this program. If not, see <http://www.gnu.org/licenses/>.
 */

// This module will be a submodule under the opencpi package
%module "aci"
// The following is needed so python3 will interpret
// strings as bytes objects instead of unicode objects.
//%begin %{
//#define SWIG_PYTHON_STRICT_BYTE_CHAR
//%}
%include <exception.i>
%include <std_string.i>
%include <cstring.i>
%include <cpointer.i>
%include <stdint.i>
%include <typemaps.i>

 //%ignore "";
 //%rename("%s") OCPI::API::Application;
 //%rename("%s") OCPI::API::Application::Application;
 //%rename("%s") ExternalPort;
 //%rename("%s") ExternalBuffer;

%ignore OCPI::API::PValue::length() const;
%ignore OCPI::API::PValue::unparse(std::string &value, bool append = false) const;
%ignore OCPI::API::AccessUnion;
%ignore OCPI::API::Access;
%ignore OCPI::API::PValue;
%ignore OCPI::API::PVChar;
%ignore OCPI::API::PVULong;
%ignore OCPI::API::PVLongLong;
%ignore OCPI::API::PVULongLong;
%ignore OCPI::API::PVBool;
%ignore OCPI::API::PVFloat;
%ignore OCPI::API::PVDouble;
%ignore OCPI::API::PVUShort;
%ignore OCPI::API::PVLong;
%ignore OCPI::API::PVShort;
%ignore OCPI::API::PVString;
%ignore OCPI::API::PVUChar;
%ignore OCPI::API::Connection;
%ignore OCPI::API::PropertyAccess;
%apply std::string& OUTPUT {std::string& value};
%ignore put();
%ignore getBuffer(uint8_t *&data, size_t &length);
%ignore getBuffer(uint8_t *&data, size_t &length, uint8_t &opCode, bool &endOfData);
%ignore getProperty(const std::string &a_name, std::string &value, AccessList &list = emptyList,
		    PropertyOptionList &options = noPropertyOptions,
		    PropertyAttributes *attributes = NULL) const;
%ignore getProperty(unsigned ordinal, std::string &value, AccessList &list = emptyList,
		    PropertyOptionList &options = noPropertyOptions,
		    PropertyAttributes *attributes = NULL) const;
%ignore getProperty(unsigned ordinal, std::string &name, std::string &value,
		    bool hex = false, bool *parameterp = NULL, bool *cachedp = NULL,
		    bool uncached = false, bool *hiddenp = NULL);
%ignore getProperty(const char* instance_name, const char* prop_name, std::string &value,
			 bool hex = false);
%ignore setProperty(const std::string &prop_name, const std::string &value, AccessList &list = emptyList);
%ignore setProperty(const char* prop_name, const char* prop_name, const char *value,
		    OA::AccessList &list = emptyList);
%ignore setProperty(const char* instance_name, const char* prop_name, const char *value);

// ExternalBuffer *getBuffer(uint8_t *&data, size_t &length, uint8_t &opCode, bool &endOfData)
// Typemaps to adapt the c++ return by reference calls into return values.
// Allows for data to be read FROM an external port.
%typemap(in, numinputs=0) (uint8_t *&data, size_t &length, uint8_t &opCode, bool &endOfData) (uint8_t *tdata, size_t tlength, uint8_t topCode, bool tendOfData) {
    tdata = NULL;
    tlength = 0;
    topCode = 0;
    tendOfData = false;
    $1 = &tdata;
    $2 = &tlength;
    $3 = &topCode;
    $4 = &tendOfData;
}

%typemap(argout) (uint8_t *&data, size_t &length, uint8_t &opCode, bool &endOfData) {
  if (!result) {
    PyObject *none= PyTuple_New(5);
    for (unsigned i = 0; i < 5; ++i)
      PyTuple_SetItem(none, i, Py_None);
    %append_output(none);
  } else {
    %append_output(PyMemoryView_FromMemory((char *)tdata$argnum, result ? tlength$argnum : 0,
					   PyBUF_READ));
    %append_output(PyInt_FromSize_t(*$2));
    %append_output(PyInt_FromLong(*$3));
    %append_output(PyBool_FromLong(*$4));
  }
}

// ExternalBuffer *getBuffer(uint8_t *&data, size_t &length)
// Typemaps to adapt the c++ return by reference calls into return values.
// Allows for data to be written TO an external port.
%typemap(in, numinputs=0) (uint8_t *&data, size_t &length) (uint8_t *tdata, size_t tlength) {
  tdata = NULL;
  tlength = 0;

  $1 = &tdata;
  $2 = &tlength;
}

%typemap(argout) (uint8_t *&data, size_t &length) {
  if (!result) {
    PyObject *none= PyTuple_New(3);
    for (unsigned i = 0; i < 3; ++i)
      PyTuple_SetItem(none, i, Py_None);
    %append_output(none);
  } else {
    %append_output(PyMemoryView_FromMemory((char *)tdata$argnum, result ? tlength$argnum : 0,
					   PyBUF_WRITE));
    %append_output(PyInt_FromSize_t(*$2));
  }
}

// getproperty
// Provide temp std::string for the C++ call
%typemap(in,numinputs=0) std::string &value (std::string temp) {
  $1 = &temp;
}
// Avoid providing any output for the temp
%typemap(argout) (std::string &value) {
}

%typemap(typecheck) OCPI::API::AccessList & {
}
%typemap(in) OCPI::API::AccessList & (OCPI::API::AccessList accesslist= {0,0,0,0,0,0,0,0,0,0}) {
  SWIG_contract_assert(PySequence_Check($input),"OCPI::API::AccessList arguments must be python sequence types");
  unsigned length = PySequence_Length($input);
  SWIG_contract_assert(length <= 10,"OCPI::API::AccessList arguments are limited to 10 items");
  auto alit = accesslist.begin();
  for (unsigned i = 0; i < length; ++i, ++alit) {
    const OCPI::API::Access &a = *alit;
    PyObject *item = PySequence_GetItem($input, i);
    if (PyNumber_Check(item)) {
      a.m_number = true;
      a.m_u.m_index = PyNumber_AsSsize_t(item, NULL);
    } else if (PyBytes_Check(item)) {
      a.m_number = false;
      a.m_u.m_member = PyBytes_AsString(item);
    } else if (PyUnicode_Check(item)) {
      a.m_number = false;
      a.m_u.m_member = PyUnicode_AsUTF8(item);
    } else
      SWIG_Error(SWIG_RuntimeError, "Item in OCPI::API::Access list argument not a number or string");
  }
  if (length < 10) {
    alit->m_number = false;
    alit->m_u.m_member = NULL;
  }
  $1 = &accesslist;
}
%typemap(typecheck) const OCPI::API::PValue * {
}
<<<<<<< HEAD
%typemap(in) const OCPI::API::PValue * (OU::PValueList temppv) {
=======
%typemap(in) const OCPI::API::PValue * (OB::PValueList temppv) {
>>>>>>> 15346588
  if ($input != Py_None) {
    SWIG_contract_assert(PyDict_Check($input),
			 "const OCPI::API::PValue* arguments must be python dictionaries");
    PyObject *key, *value;
    Py_ssize_t pos = 0;
    while (PyDict_Next($input, &pos, &key, &value)) {
      SWIG_contract_assert(PyUnicode_Check(key),
			   "const OCPI::API::PValue* dictionary keys must be strings");
      const char *name = PyUnicode_AsUTF8(key);
<<<<<<< HEAD
      const OCPI::Util::PValue *pv = OU::find(OU::allPVParams, name);
=======
      const OCPI::Base::PValue *pv = OB::find(OB::allPVParams, name);
>>>>>>> 15346588
      std::string msg;
      if (!pv) {
	OU::format(msg, "unknown PValue name: \"%s\"", name);
	SWIG_Error(SWIG_RuntimeError, msg.c_str());
	SWIG_fail;
      }
      if (python2PValue(name, pv->type, value, temppv)) {
	OU::format(msg, "Invalid value for PValue name: \"%s\"", name);
	SWIG_Error(SWIG_RuntimeError, msg.c_str());
	SWIG_fail;
      }
    }
    $1 = (OA::PValue *)temppv.list();
  }
}
%ignore OCPI::API::PValue::length() const;
%ignore OCPI::API::PValue::unparse(std::string &value, bool append = false) const;


#if 1
%typemap(in) const char * {
  if (PyBytes_Check($input))
    $1 = (char *)PyBytes_AsString($input);
  else if (PyUnicode_Check($input))
    $1 = (char *)PyUnicode_AsUTF8($input); // cast unnecessary as of 3.7?
  else
    SWIG_exception_fail(SWIG_RuntimeError, "Argument of type \"const char *\" is not a string");
}
%typemap(freearg) const char*{}
%typemap(typecheck) const char*{}
%typemap(varin) const char*{}
#endif
// OCPI::API::BaseType getOperationInfo(uint8_t opCode, size_t &nbytes)
// Typemap to adapt the c++ return by reference calls into return values.
// This is a trivial case so we can just use %apply
%apply size_t &OUTPUT { size_t &nbytes }

%{
#include <climits>
<<<<<<< HEAD
#include "OcpiApi.h"
#include "OcpiPValue.h"
#include "OcpiUtilMisc.h"
  namespace OA=OCPI::API;
  namespace OU=OCPI::Util;
  // Convert python type to PV given, return true on error
  bool python2PValue(const char *name, OA::BaseType type, PyObject *value, OU::PValueList &list) {
=======
#include "OcpiApi.hh"
#include "BasePValue.hh"
#include "UtilMisc.hh"
  namespace OA=OCPI::API;
  namespace OU=OCPI::Util;
  namespace OB=OCPI::Base;
  // Convert python type to PV given, return true on error
  bool python2PValue(const char *name, OA::BaseType type, PyObject *value, OB::PValueList &list) {
>>>>>>> 15346588
    int check;
    switch (type) {
    case OA::OCPI_Bool:
      {
	bool b;
	if ((check = PyBool_Check(value)))
	   b = value == Py_True;
	else if ((check = PyLong_Check(value))) {
	  long l = PyLong_AsLong(value);
	  b = l != 0;
	}
	if (check)
	  list.addBool(name, b);
	break;
      }
    case OA::OCPI_Char:
      {
	signed char c;
	if ((check = PyLong_Check(value))) {
	  long l = PyLong_AsLong(value);
	  if ((check = l >= CHAR_MIN && l <= CHAR_MAX))
	    c = (signed char)l;
	} else if ((check = PyBytes_Check(value) && PyBytes_Size(value) == 1)) {
	  c = PyBytes_AsString(value)[0];
	} else if ((check = PyUnicode_Check(value) && PyUnicode_GET_LENGTH(value) == 1)) {
	  Py_UCS4 uc = PyUnicode_READ_CHAR(value, 0);
	  if ((check = uc <= UCHAR_MAX))
	    c = (signed char)uc;
	}
	if (check)
	  list.addChar(name, c);
      }
      break;
    case OA::OCPI_Double:
      {
	double d;
	if ((check = PyLong_Check(value)))
	  d = PyLong_AsDouble(value);
	else if ((check = PyFloat_Check(value)))
	  d = PyFloat_AsDouble(value);
	if (check)
	  list.addDouble(name, d);
      }
      break;
    case OA::OCPI_Float:
      {
	double d;
	if ((check = PyLong_Check(value)))
	  d = PyLong_AsDouble(value);
	else if ((check = PyFloat_Check(value)))
	  d = PyFloat_AsDouble(value);
	if (check)
	  list.addFloat(name, (float)d);
      }
    case OA::OCPI_Short:
      if ((check = PyLong_Check(value))) {
	long l = PyLong_AsLong(value);
	if ((check = l >= INT16_MIN && l <= INT16_MAX))
	  list.addShort(name, (int16_t)l);
      }
      break;
    case OA::OCPI_Long:
      if ((check = PyLong_Check(value))) {
	long l = PyLong_AsLong(value);
	if ((check = l >= INT32_MIN && l <= INT32_MAX))
	  list.addShort(name, (int32_t)l);
      }
      break;
    case OA::OCPI_UChar:
      if ((check = PyLong_Check(value))) {
	long l = PyLong_AsLong(value);
	if ((check = l >= 0 && l <= UCHAR_MAX))
	  list.addUChar(name, (uint8_t)l);
      }
      break;
    case OA::OCPI_ULong:
      if ((check = PyLong_Check(value))) {
	long long ll = PyLong_AsLongLong(value);
	if ((check = ll >= 0 && ll <= UINT32_MAX))
	  list.addULong(name, (uint32_t)ll);
      }
      break;
    case OA::OCPI_UShort:
      if ((check = PyLong_Check(value))) {
	unsigned long ul = PyLong_AsUnsignedLong(value);
	if ((check = ul >= 0 && ul <= UINT16_MAX))
	  list.addUShort(name, (uint16_t)ul);
      }
      break;
    case OA::OCPI_LongLong:
      if ((check = PyLong_Check(value))) {
	long long ll = PyLong_AsLongLong(value);
	if ((check = ll >= INT64_MIN && ll <= INT64_MAX))
	  list.addLongLong(name, (int64_t)ll);
      }
      break;
    case OA::OCPI_ULongLong:
      if ((check = PyLong_Check(value))) {
	unsigned long long ull = PyLong_AsUnsignedLongLong(value);
	if ((check = ull >= 0 && ull <= UINT64_MAX))
	  list.addULongLong(name, (uint64_t)ull);
      }
      break;
    case OA::OCPI_String:
      {
	const char *cp;
	Py_ssize_t len;
	if ((check = PyBytes_Check(value)))
	  (void)PyBytes_AsStringAndSize(value, (char **)&cp, &len);
	else if ((check = PyUnicode_Check(value)))
	  cp = PyUnicode_AsUTF8(value);
	if (check)
	  list.addString(name, cp);
      }
      break;
    default: ;
      ocpiCheck("Unexpected type for registereg PValue"==0);
    }
  }
%}

%exception {
    try {
        $action
    } catch (std::string &e) {
        SWIG_exception(SWIG_RuntimeError, e.c_str());
    } catch (...) {
        SWIG_exception(SWIG_RuntimeError, "Unknown Exception");
    }
}

// m_info is a predeclared pointer in the ContainerAPI. Make it 'immutable' so
// swig doesn't try to create a setter for it
%immutable OCPI::API::Property::m_info;

%include "OcpiDataTypesApi.hh"
%include "OcpiPValueApi.hh"
%include "OcpiPropertyApi.hh"
%include "OcpiExceptionApi.hh"
%include "OcpiLibraryApi.hh"
%include "OcpiContainerApi.hh"
%include "OcpiApplicationApi.hh"
%include "OcpiApi.hh"<|MERGE_RESOLUTION|>--- conflicted
+++ resolved
@@ -169,11 +169,7 @@
 }
 %typemap(typecheck) const OCPI::API::PValue * {
 }
-<<<<<<< HEAD
-%typemap(in) const OCPI::API::PValue * (OU::PValueList temppv) {
-=======
 %typemap(in) const OCPI::API::PValue * (OB::PValueList temppv) {
->>>>>>> 15346588
   if ($input != Py_None) {
     SWIG_contract_assert(PyDict_Check($input),
 			 "const OCPI::API::PValue* arguments must be python dictionaries");
@@ -183,11 +179,7 @@
       SWIG_contract_assert(PyUnicode_Check(key),
 			   "const OCPI::API::PValue* dictionary keys must be strings");
       const char *name = PyUnicode_AsUTF8(key);
-<<<<<<< HEAD
-      const OCPI::Util::PValue *pv = OU::find(OU::allPVParams, name);
-=======
       const OCPI::Base::PValue *pv = OB::find(OB::allPVParams, name);
->>>>>>> 15346588
       std::string msg;
       if (!pv) {
 	OU::format(msg, "unknown PValue name: \"%s\"", name);
@@ -227,15 +219,6 @@
 
 %{
 #include <climits>
-<<<<<<< HEAD
-#include "OcpiApi.h"
-#include "OcpiPValue.h"
-#include "OcpiUtilMisc.h"
-  namespace OA=OCPI::API;
-  namespace OU=OCPI::Util;
-  // Convert python type to PV given, return true on error
-  bool python2PValue(const char *name, OA::BaseType type, PyObject *value, OU::PValueList &list) {
-=======
 #include "OcpiApi.hh"
 #include "BasePValue.hh"
 #include "UtilMisc.hh"
@@ -244,7 +227,6 @@
   namespace OB=OCPI::Base;
   // Convert python type to PV given, return true on error
   bool python2PValue(const char *name, OA::BaseType type, PyObject *value, OB::PValueList &list) {
->>>>>>> 15346588
     int check;
     switch (type) {
     case OA::OCPI_Bool:
