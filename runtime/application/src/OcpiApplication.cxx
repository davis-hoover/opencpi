--- conflicted
+++ resolved
@@ -960,11 +960,7 @@
 	for (auto ci = m_bestConnections.begin(); ci != m_bestConnections.end(); ++ci)
 	  for (auto pi = (*ci).m_ports.begin(); pi != (*ci).m_ports.end(); ++pi) {
 	    assert(!(*pi).m_name.empty());
-<<<<<<< HEAD
 	    if ((*pi).m_instance == instn && !strcasecmp((*pi).m_name.c_str(), p->cname()))
-=======
-	    if (!strcasecmp((*pi).m_name.c_str(), p->cname()))
->>>>>>> 35a3d04e
 		(*pi).setParam(newName, value);
 	  }
         // m_assembly.assyPort(instn, portn)->setParam(newName, value);
