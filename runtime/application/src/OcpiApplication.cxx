--- conflicted
+++ resolved
@@ -330,7 +330,7 @@
 	 if (aProps[p].m_dumpFile.size()) {
 	   // findProperty throws on error if bad name
 	   OU::Property &uProp = impl.m_metadataImpl.findProperty(pName);
-	   if (!uProp.m_isReadable)
+	   if (!uProp.m_isReadable && !uProp.m_isParameter)
 	     throw OU::Error("Cannot dump property '%s' for instance '%s'. It is not readable.",
 			     pName, name);
 	 }
@@ -465,35 +465,10 @@
 	  return OU::esprintf("Port \"%.*s\" not found for instance in \"%s\" parameter assignment: %s",
 			      (int)len, iassign, pName, assign);
       }
-<<<<<<< HEAD
       return NULL;
      }
      void ApplicationI::
      dumpDeployment(unsigned score, Deployment *deployments) {
-=======
-    }
-    // Prepare all the property values for an instance
-    void ApplicationI::
-    prepareInstanceProperties(unsigned nInstance, const OL::Implementation &impl,
-			      unsigned *&pn, OU::Value *&pv) {
-      const char *name = m_assembly.instance(nInstance).name().c_str();
-      const OU::Assembly::Properties &aProps = m_assembly.instance(nInstance).properties();
-      // Prepare all the property values in the assembly, avoiding those in parameters.
-      for (unsigned p = 0; p < aProps.size(); p++) {
-	const char *pName = aProps[p].m_name.c_str();
-	if (aProps[p].m_dumpFile.size()) {
-	  // findProperty throws on error if bad name
-	  OU::Property &uProp = impl.m_metadataImpl.findProperty(pName);
-	  if (!uProp.m_isReadable && !uProp.m_isParameter)
-	    throw OU::Error("Cannot dump property '%s' for instance '%s'. It is not readable.",
-			    pName, name);
-	}
-	if (!aProps[p].m_hasValue)
-	  continue;
-	checkPropertyValue(name, impl, pName, aProps[p].m_value.c_str(), pn, pv);
-      }
-    }
->>>>>>> 5b52afb3
 
        ocpiDebug("Deployment with score %u is:", score);
        Instance *i = m_instances;
@@ -605,248 +580,10 @@
 	 }
        }
 
-<<<<<<< HEAD
        // Second pass - search for best feasible choice
        // FIXME: we are assuming broadly that dynamic instances have universal connectivity
        // FIXME: we are assuming that an artifact is exclusive if is has static instances.
        // FIXME: we are assuming that if an artifact has a static instance, all of its instances are
-=======
-    void ApplicationI::
-    init(const PValue * params) {
-      // In order from class definition except for instance-related
-      m_bookings = new Booking[OC::Manager::s_nContainers];
-      m_properties = NULL;
-      m_nProperties = 0;
-      m_curMap = 0;
-      m_curContainers = 0;
-      m_allMap = 0;
-      m_global2used = new unsigned[OC::Manager::s_nContainers];
-      m_nContainers = 0;
-      m_usedContainers = new unsigned[OC::Manager::s_nContainers];
-      m_containers = NULL;    // allocated when we know how many we are using
-      m_containerApps = NULL; // ditto
-      //      m_workers = NULL;
-      m_doneWorker = NULL;
-      //      m_externalPorts = NULL;
-      //      m_externalNames = NULL;
-      m_cMapPolicy = RoundRobin;
-      m_processors = 0;
-      m_currConn = OC::Manager::s_nContainers - 1;
-      m_hex = false;
-      m_launched = false;
-
-      // Set the instance map policy
-      setPolicy(params);
-
-      bool verbose = false;
-      OU::findBool(params, "verbose", verbose);
-      OU::findBool(params, "hex", m_hex);
-      // Initializations for externals may add instances to the assembly
-      initExternals(params);
-      // Now that we have added any extra instances for external connections, do
-      // instance-related initializations
-      m_nInstances = m_assembly.nInstances();
-      m_instances = new Instance[m_nInstances];
-      m_deployments = new Deployment[m_nInstances];
-      m_bestDeployments = new Deployment[m_nInstances];
-      // Check that params that reference instances are valid.
-      const char *err;
-      //      checkInstanceParams("property", params, true); done in OU::Assembly
-      //      checkInstanceParams("selection", params); done in OU::Assembly
-      // checkInstanceParams("model", params); done in OL::Assembly
-      // checkInstanceParams("platform", params); done in OL::Assembly
-      if ((err = m_assembly.checkInstanceParams("container", params, false)))
-	throw OU::Error("%s", err);
-      // First pass - make sure there are some containers to support some candidate
-      // and remember which containers can support which candidates
-      Instance *i = m_instances;
-      for (size_t n = 0; n < m_nInstances; n++, i++) {
-	//	i->m_libInstance = &m_assembly.instance(n);
-	OL::Candidates &cs = m_assembly.instance(n).m_candidates;
-	const OU::Assembly::Instance &ai = m_assembly.utilInstance(n);
-	i->m_nCandidates = cs.size();
-	i->m_feasibleContainers = new CMap[cs.size()];
-	std::string container;
-	if (!OU::findAssign(params, "container", ai.m_name.c_str(), container))
-	  OE::getOptionalString(ai.xml(), container, "container");
-	CMap sum = 0;
-	for (unsigned m = 0; m < i->m_nCandidates; m++) {
-	  m_curMap = 0;        // to accumulate containers suitable for this candidate
-	  m_curContainers = 0; // to count suitable containers for this candidate
-	  (void)OC::Manager::findContainers(*this, cs[m].impl->m_metadataImpl,
-					    container.empty() ? NULL : container.c_str());
-	  i->m_feasibleContainers[m] = m_curMap;
-	  sum |= m_curMap;
-	}
-	if (!sum) {
-	  if (verbose) {
-	    fprintf(stderr, "No containers were found for deploying instance '%s' (spec '%s').\n"
-		    "The implementations found were:\n",
-		    ai.m_name.c_str(), ai.m_specName.c_str());
-	    for (unsigned m = 0; m < i->m_nCandidates; m++) {
-	      const OL::Implementation &lImpl = *cs[m].impl;
-	      OU::Worker &mImpl = lImpl.m_metadataImpl;
-	      fprintf(stderr, "  Name: %s, Model: %s, Platform: %s%s%s, File: %s\n",
-		      mImpl.name().c_str(),
-		      mImpl.model().c_str(),
-		      lImpl.m_artifact.platform().c_str(),
-		      lImpl.m_staticInstance ? ", Artifact instance: " : "",
-		      lImpl.m_staticInstance ? ezxml_cattr(lImpl.m_staticInstance, "name") : "",
-		      lImpl.m_artifact.name().c_str());
-	    }
-	  }
-	  throw OU::Error("For instance \"%s\" for spec \"%s\": "
-			  "no feasible containers found for %sthe %zu implementation%s found.",
-			  ai.m_name.c_str(), ai.m_specName.c_str(),
-			  i->m_nCandidates == 1 ? "" : "any of ",
-			  i->m_nCandidates,
-			  i->m_nCandidates == 1 ? "" : "s");
-	}
-      }
-      
-      // Second pass - search for best feasible choice
-      // FIXME: we are assuming broadly that dynamic instances have universal connectivity
-      // FIXME: we are assuming that an artifact is exclusive if is has static instances.
-      // FIXME: we are assuming that if an artifact has a static instance, all of its instances are
-
-      m_bestScore = 0;
-      doInstance(0, 0);
-      if (m_bestScore == 0)
-	throw OU::Error("There are no feasible deployments for the application given the constraints");
-      // Record the implementation from the best deployment
-      i = m_instances;
-      Deployment *d = m_bestDeployments;
-      for (unsigned n = 0; n < m_nInstances; n++, i++, d++)
-	i->m_impl = m_assembly.instance(n).m_candidates[d->candidate].impl;
-      
-      // This array is sized and initialized here since it is needed for property finalization
-      m_launchInstances.resize(m_nInstances);
-      // All the implementation selection is done, so now do the final check of properties
-      // since properties can be implementation specific
-      finalizeProperties(params);
-
-      // Up to now we have just been "planning" and not doing things.
-      // Now invoke the policy method to map the dynamic instances to containers
-      // First we do a pass that will only map the dynamic implementations
-      i = m_instances;
-      d = m_bestDeployments;
-      for (unsigned n = 0; n < m_nInstances; n++, i++, d++) {
-	if (!i->m_impl->m_staticInstance)
-	  policyMap(i, i->m_feasibleContainers[d->candidate]);
-      }
-      // Now add the containers for the static instances
-      i = m_instances;
-      d = m_bestDeployments;
-      if (verbose)
-	fprintf(stderr, "Actual deployment is:\n");
-      for (unsigned n = 0; n < m_nInstances; n++, i++, d++) {
-	const OL::Implementation &impl = *i->m_impl;
-	if (impl.m_staticInstance) {
-	  unsigned cNum = d->container;
-	  i->m_container = m_allMap & (1 << cNum) ? m_global2used[cNum] : addContainer(cNum);
-	}
-	OC::Container &c = OC::Container::nthContainer(m_usedContainers[i->m_container]);
-	if (verbose) {
-	  std::time_t bd = OS::FileSystem::lastModified(impl.m_artifact.name());
-	  char tbuf[30];
-	  ctime_r(&bd, tbuf);
-	  fprintf(stderr,
-		  " Instance %2u %s (spec %s) on %s container %s, using %s%s%s in %s dated %s", 
-		  n, m_assembly.instance(n).name().c_str(),
-		  m_assembly.instance(n).specName().c_str(),
-		  c.m_model.c_str(), c.name().c_str(),
-		  impl.m_metadataImpl.name().c_str(),
-		  impl.m_staticInstance ? "/" : "",
-		  impl.m_staticInstance ? ezxml_cattr(impl.m_staticInstance, "name") : "",
-		  impl.m_artifact.name().c_str(), tbuf);
-	}
-      }
-      // To prepare for remote containers, we need to organize the containers we are
-      // using by their server.  Then we essentially synthesize an "app" for each server.
-      // so the interface to the server is a subset of the info here.
-      // There is the top side and the bottom side.
-      // THe bottom side is recogniing that you have "remote" connections.
-      // The top side is decomposing and merging etc.
-      // Assuming that we send the server an XML assembly, it means we need to express remote
-      // connections in that xml.
-    }
-#if 0
-    ApplicationI::Connection::
-    Connection(OCPI::Util::Assembly::Connection &c)
-      : m_assyConnection(c), m_assyInput(NULL), m_assyOutput(NULL), m_external(NULL),
-	m_input(NULL), m_output(NULL), m_launchIn(NULL), m_launchOut(NULL) {
-    }
-#endif
-    // Initialize our own database of connections from the OU::Assembly connections
-    void ApplicationI::
-    initConnections() {
-      m_launchConnections.resize(m_assembly.m_connections.size());
-      OC::Launcher::Connection *lc = &m_launchConnections[0];
-      for (OU::Assembly::ConnectionsIter ci = m_assembly.m_connections.begin();
-	   ci != m_assembly.m_connections.end(); ci++, lc++) {
-	for (OU::Assembly::Connection::PortsIter pi = (*ci).m_ports.begin();
-	     pi != (*ci).m_ports.end(); pi++) {
-	  OU::Assembly::Role &r = (*pi).m_role;
-	  assert(r.m_knownRole && !r.m_bidirectional);
-	  if (r.m_provider) {
-	    assert(!lc->m_instIn);
-	    lc->m_instIn = &m_launchInstances[pi->m_instance];
-	    lc->m_nameIn = pi->m_name.c_str();
-	    lc->m_paramsIn.add((*ci).m_parameters, pi->m_parameters);
-	    lc->m_launchIn = &lc->m_instIn->m_container->launcher();
-	  } else {
-	    assert(!lc->m_instOut);
-	    lc->m_instOut = &m_launchInstances[pi->m_instance];
-	    lc->m_nameOut = pi->m_name.c_str();
-	    lc->m_paramsOut.add((*ci).m_parameters, pi->m_parameters);
-	    lc->m_launchOut = &lc->m_instOut->m_container->launcher();
-	  }
-	}
-	for (OU::Assembly::ExternalsIter ei = (*ci).m_externals.begin();
-	     ei != (*ci).m_externals.end(); ei++) {
-	  assert(!lc->m_instIn || !lc->m_instOut);
-	  if (ei->m_url.length())
-	    lc->m_url = ei->m_url.c_str();
-	  if (lc->m_instIn) {
-	    lc->m_nameOut = ei->m_name.c_str();
-	    lc->m_paramsOut = ei->m_parameters;
-	  } else {
-	    lc->m_nameIn = ei->m_name.c_str();
-	    lc->m_paramsIn = ei->m_parameters;
-	  }
-	}
-      }
-    }
-    void ApplicationI::
-    initInstances() {
-      OC::Launcher::Instance *i = &m_launchInstances[0];
-      for (unsigned n = 0; n < m_nInstances; n++, i++) {
-	i->m_container = m_containers[m_instances[n].m_container];
-	i->m_containerApp = m_containerApps[m_instances[n].m_container];
-	i->m_name = m_assembly.instance(n).name();
-	i->m_impl = m_instances[n].m_impl;
-	OU::Assembly::Instance &ui = m_assembly.instance(n).m_utilInstance;
-	i->m_hasMaster = ui.m_hasMaster;
-	if (ui.m_hasSlave)
-	  i->m_slave = &m_launchInstances[ui.m_slave];
-	if ((unsigned)m_assembly.m_doneInstance == n)
-	  i->m_doneInstance = true;
-      }
-    }
-    void ApplicationI::
-    initExternals( const PValue * params ) {
-      // Check that params that reference externals are valid.
-      checkExternalParams("file", params);
-      checkExternalParams("device", params);
-      checkExternalParams("url", params);
-    }
-    bool
-    ApplicationI::foundContainer(OCPI::Container::Container &c) {
-      m_curMap |= 1 << c.ordinal();
-      m_curContainers++;
-      return false;
-    }
->>>>>>> 5b52afb3
 
        m_bestScore = 0;
        doInstance(0, 0);
@@ -935,6 +672,8 @@
        try {
 	 // In order from class definition except for instance-related
 	 m_bookings = NULL;
+	 m_deployments = NULL;
+	 m_bestDeployments = NULL;
 	 m_properties = NULL;
 	 m_nProperties = 0;
 	 m_curMap = 0;
@@ -949,9 +688,10 @@
 	 m_cMapPolicy = RoundRobin;
 	 m_processors = 0;
 	 m_currConn = OC::Manager::s_nContainers - 1;
+	 m_bestScore = 0;
+	 m_hex = false;
+	 m_uncached = false;
 	 m_launched = false;
-	 m_deployments = NULL;
-	 m_bestDeployments = NULL;
 	 m_verbose = false;
 	 m_dump = false;
 	 m_dumpPlatforms = false;
@@ -1437,17 +1177,13 @@
       OCPI_EMIT_STATE_NR( pesp, 0 );
 
     }
-<<<<<<< HEAD
     Worker &Application::
-    getPropertyWorker(const char *name) { return m_application.getPropertyWorker(name); }
+    getPropertyWorker(const char *name, const char *&pname) {	\
+      return m_application.getPropertyWorker(name, pname);
+    }
 
     void Application::
     dumpDeployment(const char *appFile, const std::string &file) {
       return m_application.dumpDeployment(appFile, file); }
-=======
-    Worker &Application::getPropertyWorker(const char *name, const char *&pname) { \
-      return m_application.getPropertyWorker(name, pname);
-    }
->>>>>>> 5b52afb3
   }
 }