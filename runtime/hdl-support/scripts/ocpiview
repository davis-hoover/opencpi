--- conflicted
+++ resolved
@@ -71,11 +71,7 @@
     exit 1
   }
   set -e
-<<<<<<< HEAD
-  . $OcpiXilinxIseDir/settings64.sh > /dev/null
-=======
   do_source $OcpiXilinxIseDir/settings64.sh > /dev/null
->>>>>>> 2c15f070
   export LM_LICENSE_FILE=$OcpiXilinxLicenseFile
   exec isimgui -view isim.wdb
 elif test -f vsim.wlf; then
