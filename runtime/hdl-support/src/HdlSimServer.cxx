--- conflicted
+++ resolved
@@ -100,15 +100,7 @@
 	  ocpiDebug("Starting to flush any state from previous simulation run for %s",
 		    m_name.c_str());
 	  while (ioctl(m_rfd, FIONREAD, &n) >= 0 && n > 0 &&
-<<<<<<< HEAD
-		 ((r = read(m_rfd, buf, sizeof(buf))) > 0 ||
-		  (r < 0 && errno == EINTR)))
-=======
-		 (
-                   (r = read(m_rfd, buf, sizeof(buf))) > 0 || (r < 0 && errno == EINTR)
-                 )
-                )
->>>>>>> 890a84b5
+		 ((r = read(m_rfd, buf, sizeof(buf))) > 0 || (r < 0 && errno == EINTR)))
 	    ;
 	  ocpiDebug("Ending flush of any state from previous simulation run");
 	}
@@ -508,29 +500,16 @@
 	      int en = errno;
 	      x += m_dir;
 	      x += "\n";
-<<<<<<< HEAD
-	      write(2, x.c_str(), x.length());
+	      ocpiCheck(write(2, x.c_str(), x.length()) == x.length());
 	      _exit(10 + en);
-=======
-	      ssize_t wlen = write(2, x.c_str(), x.length());
-              ocpiAssert(wlen == static_cast<ssize_t>(x.length()));
-	      _exit(10 + e);
->>>>>>> 890a84b5
 	    }
 	    {
 	      int fd = creat("sim.out", 0666);
 	      if (fd < 0) {
 		std::string x("Error: Cannot create sim.out file for simulation output.\n");
-<<<<<<< HEAD
 		int en = errno;
-		write(2, x.c_str(), x.length());
+		ocpiCheck(write(2, x.c_str(), x.length()) == x.length());
 		_exit(10 + en);
-=======
-		int e = errno;
-		ssize_t wlen = write(2, x.c_str(), x.length());
-                ocpiAssert(wlen == static_cast<ssize_t>(x.length()));
-		_exit(10 + e);
->>>>>>> 890a84b5
 	      }
 	      if (dup2(fd, 1) < 0 ||
 		  dup2(fd, 2) < 0)
