/*
 *  Copyright (c) Mercury Federal Systems, Inc., Arlington VA., 2009-2010
 *
 *    Mercury Federal Systems, Incorporated
 *    1901 South Bell Street
 *    Suite 402
 *    Arlington, Virginia 22202
 *    United States of America
 *    Telephone 703-413-0781
 *    FAX 703-413-0784
 *
 *  This file is part of OpenCPI (www.opencpi.org).
 *     ____                   __________   ____
 *    / __ \____  ___  ____  / ____/ __ \ /  _/ ____  _________ _
 *   / / / / __ \/ _ \/ __ \/ /   / /_/ / / /  / __ \/ ___/ __ `/
 *  / /_/ / /_/ /  __/ / / / /___/ ____/_/ / _/ /_/ / /  / /_/ /
 *  \____/ .___/\___/_/ /_/\____/_/    /___/(_)____/_/   \__, /
 *      /_/                                             /____/
 *
 *  OpenCPI is free software: you can redistribute it and/or modify
 *  it under the terms of the GNU Lesser General Public License as published
 *  by the Free Software Foundation, either version 3 of the License, or
 *  (at your option) any later version.
 *
 *  OpenCPI is distributed in the hope that it will be useful,
 *  but WITHOUT ANY WARRANTY; without even the implied warranty of
 *  MERCHANTABILITY or FITNESS FOR A PARTICULAR PURPOSE.  See the
 *  GNU Lesser General Public License for more details.
 *
 *  You should have received a copy of the GNU Lesser General Public License
 *  along with OpenCPI.  If not, see <http://www.gnu.org/licenses/>.
 */
#include <inttypes.h>
#include <errno.h>
#include <signal.h> // for SIGPIPE
#include <unistd.h>
#include <stdlib.h>
#include <sys/mman.h>
#include <arpa/inet.h>

#include "lzma.h"
#include "zlib.h"
#include "OcpiNull.h"
#include "OcpiOsMisc.h"
#include "OcpiUuid.h"
#include "OcpiUtilMisc.h"
#include "OcpiUtilEzxml.h"
#include "OcpiUtilImplementation.h"
#include "DtTransferInternal.h"
#include "HdlSimServer.h"
#include "HdlDriver.h"
#include "HdlContainer.h"
#include "HdlOCDP.h"

#define USE_LZMA 1
namespace OX = OCPI::Util::EzXml;
namespace OE = OCPI::OS::Ether;
namespace HE = OCPI::HDL::Net;
namespace OH = OCPI::HDL;
namespace OU = OCPI::Util;
namespace OA = OCPI::API;
namespace OD = OCPI::DataTransport;
namespace OC = OCPI::Container;
namespace OS = OCPI::OS;
namespace DT = DataTransfer;
/*
  usage message
  verbose
  set log level
  subsume others
  swtcl
  dump all workers: with metadata?
  abbreviated parsers - pci and ether
  tpci - check for PCI access
  ethertest functions - emulator, list
  reset
  jtag load
  flash load
  introduce bitstream to cache
  ocfrp_check: show more stuff like swctl
  perhaps "verb" syntax like git
  use gnu options?
  fix our options?
 */
typedef void Function(const char **ap);
static Function
search, emulate, ethers, probe, testdma, admin, bram, unbram, uuid, reset, set, get, control,
  radmin, wadmin, rmeta, settime, deltatime, wdump, wreset, wunreset, wop, wwctl, wclear, wwpage,
  wread, wwrite, sendData, receiveData, receiveRDMA, sendRDMA, simulate, getxml, load, unload,
  status;
static bool verbose = false, parseable = false, hex = false, isPublic = false;
static int log = -1;
std::string platform, simExec;
static const char
*interface = NULL, *device = NULL, *part = NULL;
static bool simDump = true;
static unsigned
  timeout = 0,
  sleepUsecs = 200000,  // how much time between quota injections
  spinCount = 20,      // how much quote per timeout AND per control message
  simTicks = 10000000;   // how much quota to run
static std::string name, error, endpoint;
static OH::Driver *driver;
static OH::Device *dev;
static OH::Access *cAccess, *dAccess, wAccess, confAccess;
static size_t worker;
static const unsigned
  WORKER = 1,
  DEVICE = 2,
  INTERFACE = 4,
  SUDO = 8,
  DISCOVERY = 16;
struct Command {
  const char *name;
  Function *func;
  unsigned options;
} commands [] = {
  { "admin", admin, DEVICE },
  { "bram", bram, 0 },
  { "control", control, DEVICE},
  { "deltatime", deltatime, DEVICE},
  { "emulate", emulate, SUDO | INTERFACE },
  { "ethers", ethers, INTERFACE},
  { "get", get, DEVICE},
  { "getxml", getxml, DEVICE},
  { "load", load, 0},
  { "unload", unload, DEVICE},
  { "probe", probe, SUDO | DEVICE | DISCOVERY},
  { "radmin", radmin, DEVICE },
  { "receiveData", receiveData, INTERFACE},
  { "receiveRDMA", receiveRDMA, 0}, // might want device depending on args
  { "reset", reset, DEVICE },
  { "rmeta", rmeta, DEVICE },
  { "search", search, SUDO | INTERFACE | DISCOVERY},
  { "sendData", sendData, INTERFACE},
  { "sendRDMA", sendRDMA, 0},  // might want device depending on args
  { "set", set, DEVICE},
  { "settime", settime, DEVICE},
  { "simulate", simulate, 0},
  { "status", status, DEVICE},
  { "testdma", testdma, 0},
  { "unbram", unbram, 0},
  { "uuid", uuid, 0},
  { "wadmin", wadmin, DEVICE},
  { "wclear", wclear, DEVICE|WORKER},
  { "wdump", wdump, DEVICE|WORKER},
  { "wop", wop, DEVICE|WORKER},
  { "wread", wread, DEVICE|WORKER},
  { "wreset", wreset, DEVICE|WORKER},
  { "wunreset", wunreset, DEVICE|WORKER},
  { "wwctl", wwctl, DEVICE|WORKER},
  { "wwpage", wwpage, DEVICE|WORKER},
  { "wwrite", wwrite, DEVICE|WORKER},
  { 0, 0, 0},
};

static int
usage(const char *cmd) {
  fprintf(stderr,
	  "Usage is: %s <command> [<options>...] [<command args>...]\n"
          "  Major commands/modes:\n"
	  "    search [-i <interface>]      # search for OpenCPI HDL devices, limit ethernet to <interface>\n"
	  "    emulate [-i <interface>]     # emulate an HDL device on ethernet, on first or specified interface\n"
          "    ethers                       # list available ethernet interfaces\n"
          "    probe <hdl-dev>              # see if a specific HDL device is available\n"
          "    get [<instance> [<property]] # get info from bitstream\n"
          "    set <instance> <property> <value>\n"
	  "                                 # set property value for worker instance\n"
          "    control <instance> <operation>\n"
	  "                                 # perform reset, unreset, or control operation\n"
          "    status <instance>            # show status of worker/instance\n"
          "    testdma                      # test for DMA memory setup\n"
          "    admin <hdl-dev>              # dump admin information (reading only) for <hdl-device>\n"
          "    wadmin <hdl-dev> <offset> <value>\n"
	  "                                 # write admin word <value> for <hdl-device> at <offset>\n"
          "    radmin <hdl-dev> <offset>    # read admin word for <hdl-device> at <offset>\n"
	  "    settime <hdl-dev>            # set the GPS time of the device to syste time\n"
	  "    deltatime <hdl-dev>          # measure round trip and difference between host and device\n"
          "    dump <hdl-dev>               # dump all state/status of <platform> including all workers\n"
          "    reset <hdl-dev>              # reset platform\n"
          "    flash <hdl-dev>              # flash load platform\n"
	  "    bram <infile> <outfile>      # create a BRAM file from in input file\n"
	  "    unbram <infile> <outfile>    # recreate the original file from a BRAM file\n"
	  "    uuid -p <platform> -c <part> <outputfilename>\n"
	  "    wclear <hdl-dev> <worker>    # clear worker status errors\n"
	  "    wdump <hdl-dev> <worker>     # dump worker's control plane registers\n"
	  "    wop <hdl-dev> <worker> <op>  # perform control operation on worker\n"
	  "          ops are: initialize, start, stop, release, after, before\n"
	  "    wread <hdl-dev> <worker> <offset>[/size]\n"
	  "                                 # perform config space read of size bytes (default 4) at offset\n"
	  "    wreset <hdl-dev> <worker>    # assert reset for worker\n"
	  "    wunreset <hdl-dev> <worker>  # deassert (enable) worker\n"
	  "    wwctl <hdl-dev> <worker> <val>\n"
	  "                                 # write worker control register\n"
	  "    wwpage <hdl-dev> <worker> <val>\n"
	  "                                 # write worker window register\n"
	  "    wwrite <hdl-dev> <worker> <offset>[/size] <value>"
	  "                                 # perform config space write of size bytes (default 4) at offset\n"
	  "                                 # generate UUID verilog file\n"
	  "    load  <hdl-dev> <file>       # load bitstream from file\n"
	  "    unload  <hdl-dev>            # revert device to unloaded state: no bitstream\n"
          "    getxml <hdl-dev> <file>      # Extract the xml metadata from the device into the file\n"
          "    simulate                     # run simulator inside created sim: device\n"
          "  Options: (values are either directly after the letter or in the next argument)\n"
	  "    -l <level>                   # set log levels\n"
	  "    -i <interface>               # set ethernet interface to use\n"
	  "    -d <hdl-device>              # identify a specific hdl device to use\n"
	  "    -p <hdl-platform>            # specify a particular hdl platform (e.g. ml605)\n"
          "    -c <hdl-part>                # specify a particular part/chip (e.g. xc6vlx240t\n"
	  "    -s <spin-clocks>             # clocks to credit/run the sim between control messages\n"
	  "    -t <sleep-usecs>             # delay time letting sim run between credits\n"
	  "    -T <sim-time>                # total simulation time before terminating\n"
	  "    -D                           # turn off simulation dumping\n"
	  "    -e <sim-executable>          # simulator executable \"bitstream\" file\n"
	  "    -A                           # make the simulator publically available on the LAN\n"
	  "    -v                           # be verbose\n"
	  "    -x                           # print numeric values in hex rather than decimal\n"
	  "  <worker> can be multiple workers such as 1,2,3,4,5.  No ranges.\n"
	  "  <hdl-dev> examples: 3                            # PCI device 3 (i.e. 0000:03:00.0)\n"
	  "                      0000:04:00.0                 # PCI device 0000:04:00.0\n"
          "                      PCI:0001:05:04.2             # fully specified PCI device\n"
	  "                      a0:00:b0:34:55:67            # ethernet MAC address on first up+connected interface\n"
	  "                      eth0/a0:00:b0:34:55:67       # ethernet address on a specific interface\n"
	  "                      Ether:eth1/a0:00:b0:34:55:67 # fully specified Ethernet-based device\n",
	  cmd);
  return 1;
}

static void exitbad(const char *e) {
  fprintf(stderr, "%s\n", e);
  exit(1);
}

//OCPI_NORETURN
static void
bad(const char *fmt, ...) {
  va_list ap;
  va_start(ap, fmt);
  std::string e = "Exiting for problem: ";
  OU::formatAddV(e, fmt, ap);
  if (error.size())
    OU::formatAdd(e, ": %s", error.c_str());
  va_end(ap);
  throw e;
}

static void setupDevice(bool discovery) {
  if (!device)
    bad("a device option is required with this command");
  driver = &OCPI::HDL::Driver::getSingleton();
  if (!(dev = driver->open(device, discovery, false, NULL, error)))
    bad("error opening device %s", device);
  cAccess = &dev->cAccess();
  dAccess = &dev->dAccess();
  name = dev->name();
  endpoint = dev->endpointSpecific();
}

static const char *
next(const char **&ap) {
  char letter = ap[0][1];
  const char *next = ap[0][2] ? &ap[0][2] : *++ap;
  if (!next || !next[0])
    bad("Missing option value after -%c flag", letter);
  return next;
}

static void
doFlags(const char **&ap) {
  for (; *ap && ap[0][0] == '-'; ap++)
    switch (ap[0][1]) {
    case 'i':
      //      if (!(exact->options & INTERFACE))
      //	bad("An interface cannot be specified with this command");
      interface = next(ap);
      break;
    case 'd':
      //      if (!(exact->options & DEVICE))
      //	bad("An interface cannot be specified with this command");
      device = next(ap);
      break;
    case 'e':
      simExec = next(ap);
      break;
    case 'p':
      platform = next(ap);
      break;
    case 'A':
      isPublic = true;
      break;
    case 'c':
      part = next(ap);
      break;
    case 'l':
      log = atoi(next(ap));
      break;
    case 's':
      spinCount = atoi(next(ap));
      break;
    case 't':
      sleepUsecs = atoi(next(ap));
      break;
    case 'T':
      simTicks = atoi(next(ap));
      break;
    case 'O':
      timeout = atoi(next(ap));
      break;
    case 'D':
      simDump = false;
      break;
    case 'v':
      verbose = true;
      break;
    case 'x':
      hex = true;
      break;
    case 'P':
      parseable = true;
      break;
    default:
      bad("unknown flag: %s", *ap);
    }
}

int
main(int argc, const char **argv)
{
  signal(SIGPIPE, SIG_IGN);
  try {
    OCPI::Driver::ManagerManager::suppressDiscovery();
    const char *argv0 = strrchr(argv[0], '/');
    if (argv0)
      argv0++;
    else
      argv0 = argv[0];
    if (argc == 1)
      return usage(argv0);
    argv++;
    doFlags(argv);
    Command *found = NULL, *exact = NULL;
    bool ambiguous = false;
    if (!argv[0])
      bad("Missing command name");
<<<<<<< HEAD
    for (Command *c = commands; c->name; c++)
=======
    for (Command *c = commands; c->name; c++) {
>>>>>>> 890a84b5
      if (!strncmp(argv[0], c->name, strlen(argv[0]))) {
	if (!strcmp(argv[0], c->name)) {
	  exact = c;
	  break;
	} else if (found)
	  ambiguous = true;
	else
	  found = c;
      }
<<<<<<< HEAD
=======
    }
>>>>>>> 890a84b5
    if (!exact) {
      if (!found)
	bad("unknown command: %s", argv[0]);
      else if (ambiguous)
	bad("ambiguous command: %s", argv[0]);
      else
	exact = found;
    }
    argv++;
    doFlags(argv);
    if (log != -1)
      OCPI::OS::logSetLevel(log);
#if 0
    if ((exact->options & SUDO) && geteuid()) {
      int dfd = ::open(OCPI_DRIVER_MEM, O_RDONLY);
      if (dfd >= 0)
	close(dfd);
      else
	bad("This command requires running with \"sudo -E ./%s ...\"", argv0);
    }
#endif
    if (!exact->func)
      bad("command %s not implemented", exact->name);
    if (exact->options & DEVICE) {
      if (!device &&
	  !(device = getenv("OCPI_DEFAULT_HDL_DEVICE")) &&
	  *argv)
	device = *argv++;
      setupDevice((exact->options & DISCOVERY) != 0);
    }
    if (exact->options & WORKER) {
      if (!*argv)
	bad("Missing worker specifier for command");
      const char *cp = *argv++;
      char *ep;
      do {
	worker = strtoul(cp, &ep, 10);
	if (worker > OCCP_MAX_WORKERS)
	  bad("Worker number `%s' invalid", cp);
	if (*ep)
	  ep++;
	cAccess->offsetRegisters(wAccess, (intptr_t)(&((OH::OccpSpace*)0)->worker[worker]));
	cAccess->offsetRegisters(confAccess, (intptr_t)(&((OH::OccpSpace*)0)->config[worker]));
	exact->func(argv);
      } while (*(cp = ep));
    } else
      exact->func(argv);
  } catch (std::string &e) {
    exitbad(e.c_str());
  } catch (const char *e) {
    exitbad(e);
  } catch (...) {
    exitbad("Unexpected exception");
  }
  return 0;
}
static void search(const char **) {
#if 0
  OA::PValue vals[] = {
    OA::PVBool("printOnly", true),
    interface ? OA::PVString("interface", interface) : OA::PVEnd,
    OA::PVEnd};
#else
    OA::PVarray vals(5);
    unsigned n = 0;
    vals[n++] = OA::PVBool("printOnly", true);
    if (interface)
      vals[n++] = OA::PVString("interface", interface);
    vals[n++] = OA::PVEnd;
#endif

    OCPI::HDL::Driver::getSingleton().search(vals, NULL, true);
}
static void probe(const char **) {
  dev->print();
}


static const char *ops[] =
  { "initialize", "start", "stop", "release", "test", "before", "after", "reserved7", 0};

static void emulate(const char **) {
  OE::IfScanner ifs(error);
  if (error.size())
    bad("Error establishing interface scanner");
  OE::Interface eif;
  while (error.empty() && ifs.getNext(eif, error, interface)) {
    if (eif.up && eif.connected) {
      OE::Socket s(eif, ocpi_slave, NULL, 0, error);
      if (error.size())
	bad("Failed to open slave socket");
      printf("Using interface %s with address %s\n", eif.name.c_str(), s.ifAddr().pretty());
      OE::Packet rFrame, sFrame;
      static char cadmin[sizeof(OH::OccpSpace)];
      memset(cadmin, 0, sizeof(cadmin));
      OH::Sim::Server::initAdmin(*(OH::OccpAdminRegisters *)cadmin, "emulator",
				 *(OH::HdlUUID *)(cadmin + offsetof(OH::OccpSpace, config)));
      HE::EtherControlHeader &ech_out =  *(HE::EtherControlHeader *)(sFrame.payload);
      bool haveTag = false;
      OE::Address to;
      do {
	size_t length;
	OE::Address from;
	if (s.receive(rFrame, length, 0, from, error)) {
	  if (from == eif.addr)
	    continue;
	  bool sent;
	  HE::EtherControlHeader &ech_in =  *(HE::EtherControlHeader *)(rFrame.payload);
	  HE::EtherControlMessageType type = OCCP_ETHER_MESSAGE_TYPE(ech_in.typeEtc);
	  unsigned uncache = OCCP_ETHER_UNCACHED(ech_in.typeEtc) ? 1 : 0;
	  OE::Packet &out = uncache ? rFrame : sFrame;
	  HE::EtherControlHeader *echp = (HE::EtherControlHeader *)out.payload;
	  HE::EtherControlRead &ecr =  *(HE::EtherControlRead *)(rFrame.payload);
	  uint32_t offset = ntohl(ecr.address); // for read or write
	  HE::EtherControlWrite &ecw =  *(HE::EtherControlWrite *)(rFrame.payload);
	  ocpiDebug("Received type %u, length 0x%x ntohs 0x%x tag %3d from %s, offset 0x%8" PRIx32
		 ", data 0x%8" PRIx32 "\n",
		 type, ech_in.length, ntohs(ech_in.length), ech_in.tag, from.pretty(), offset,
		 ntohl(ecw.data));
	  switch (type) {
	  case HE::OCCP_READ:
	  case HE::OCCP_WRITE:
	    if (uncache || !haveTag || ech_in.tag != ech_out.tag || from != to) {
	      if (!uncache) {
		to = from;
		haveTag = true;
		echp->tag = ech_in.tag;
	      }
	      if (type == HE::OCCP_READ) {
		ocpiAssert(ntohs(ech_in.length) == sizeof(ecr)-2);
		HE::EtherControlReadResponse &ecrr =  *(HE::EtherControlReadResponse *)(echp);
		ecrr.data = htonl(*(uint32_t *)&cadmin[offset]);
		if (offset > sizeof(cadmin)) {
		  ocpiBad("Read offset out of range: 0x%" PRIx32 ", returning 0\n", offset);
		  ecrr.data = 0;
		} else if (offset >= offsetof(OH::OccpSpace, config)) {
		  size_t
		    wkr = (offset - offsetof(OH::OccpSpace, config)) / OCCP_WORKER_CONFIG_SIZE,
		    woffset = (offset - offsetof(OH::OccpSpace, config)) % OCCP_WORKER_CONFIG_SIZE;
		  printf("Worker %2zd config read 0x%zx\n", wkr, woffset);
		  if (wkr == 13 && woffset == 0x4c)
		    ecrr.data = htonl(0x8000);
		} else if (offset >= offsetof(OH::OccpSpace, worker)) {
		  size_t
		    wkr = (offset - offsetof(OH::OccpSpace, worker)) / sizeof(OH::OccpWorker),
		    woffset = (offset - offsetof(OH::OccpSpace, worker)) % sizeof(OH::OccpWorker);
		  if (woffset < offsetof(OH::OccpWorkerRegisters, control)) {
		    printf("Worker %2zd control operation read: %s\n", wkr,
			   ops[woffset/sizeof(uint32_t)]);
		    ecrr.data = htonl(OCCP_SUCCESS_RESULT);
		  } else
		    printf("Worker %2zd register read: %s\n", wkr, 
			   woffset == offsetof(OH::OccpWorkerRegisters, control) ? "control" :
			   woffset == offsetof(OH::OccpWorkerRegisters, window) ? "window" :
			   woffset == offsetof(OH::OccpWorkerRegisters, clearError) ? "clearError" :
			   woffset == offsetof(OH::OccpWorkerRegisters, lastConfig) ? "lastConfig" :
			   "unknown");
		}
		echp->length = htons((short)(sizeof(ecrr)-2));
	      } else {
		HE::EtherControlWrite &ew =  *(HE::EtherControlWrite *)(rFrame.payload);
		ocpiAssert(ntohs(ech_in.length) == sizeof(ew)-2);
		uint32_t data = ntohl(ew.data);
		if (offset > sizeof(cadmin)) {
		  ocpiDebug("Write offset out of range: 0x%" PRIx32 "\n", offset);
		} else if (offset > offsetof(OH::OccpSpace, config)) {
		  size_t
		    wkr = (offset - offsetof(OH::OccpSpace, config)) / OCCP_WORKER_CONFIG_SIZE,
		    woffset = (offset - offsetof(OH::OccpSpace, config)) % OCCP_WORKER_CONFIG_SIZE;
		  printf("Worker %2zd config write 0x%zx: 0x%" PRIx32 "\n", wkr, woffset, data);
		  *(uint32_t *)&cadmin[offset] = data;
		} else if (offset > offsetof(OH::OccpSpace, worker)) {
		  size_t
		    wkr = (offset - offsetof(OH::OccpSpace, worker)) / sizeof(OH::OccpWorker),
		    woffset = (offset - offsetof(OH::OccpSpace, worker)) % sizeof(OH::OccpWorker);
		  if (woffset < offsetof(OH::OccpWorkerRegisters, control)) {
		    printf("Worker %2zd control operation write???: %s\n",
			   wkr, ops[woffset/sizeof(uint32_t)]);
		  } else {
		    printf("Worker %2zd register write of 0x%" PRIx32 " to %s\n", wkr, data,
			   woffset == offsetof(OH::OccpWorkerRegisters, control) ? "control" :
			   woffset == offsetof(OH::OccpWorkerRegisters, window) ? "window" :
			   woffset == offsetof(OH::OccpWorkerRegisters, clearError) ? "clearError" :
			   woffset == offsetof(OH::OccpWorkerRegisters, lastConfig) ? "lastConfig" :
			   "unknown");
		    *(uint32_t *)&cadmin[offset] = data;
		  }
		} else
		  *(uint32_t *)&cadmin[offset] = data;
		HE::EtherControlWriteResponse &ecwr =  *(HE::EtherControlWriteResponse *)(echp);
		echp->length = htons((short)(sizeof(ecwr)-2));
	      }
	      // Modify the outgoing packet last since we might be doing it in the
	      // received buffer (for uncached mode).
	      echp->typeEtc = OCCP_ETHER_TYPE_ETC(HE::OCCP_RESPONSE, HE::OK, uncache, 0);
	      ocpiDebug("Sending read/write response packet: length is htons %x, ntohs %u tag %u",
			echp->length, ntohs(echp->length), echp->tag);
	    }
	    sent = s.send(out, ntohs(echp->length) + 2, from, 0, NULL, error);
	    break;
	  case HE::OCCP_NOP:
	    if (OCCP_ETHER_RESERVED(ech_in.typeEtc)) {
	      ocpiInfo("Received reserved command with lenth: %zu",
		       ntohs(ech_in.length) - sizeof(HE::EtherControlHeader));
	      ech_in.length = htons((short)(sizeof(HE::EtherControlHeader)-2));
	      ech_in.typeEtc = OCCP_ETHER_TYPE_ETC(HE::OCCP_RESPONSE, HE::OK, 1, 0);
	    } else {
	      HE::EtherControlNop &ecn =  *(HE::EtherControlNop *)(rFrame.payload);
	      ocpiDebug("Received NOP: sizeof h %zd sizeof nop %zd offset %zd from %s\n",
			sizeof(HE::EtherControlHeader), sizeof(HE::EtherControlNop),
			offsetof(HE::EtherControlNop, mbx80), from.pretty());
	      ocpiAssert(ntohs(ech_in.length) == sizeof(ecn)-2);
	      HE::EtherControlNopResponse &ecnr =  *(HE::EtherControlNopResponse *)(rFrame.payload);
	      // Tag is the same
	      ech_in.length = htons((short)(sizeof(ecnr)-2));
	      ech_in.typeEtc = OCCP_ETHER_TYPE_ETC(HE::OCCP_RESPONSE, HE::OK, uncache, 0);
	      ecnr.mbx40 = 0x40;
	      ecnr.mbz0 = 0;
	      memcpy(ecnr.mac, OU::getSystemAddr().addr(), OS::Ether::Address::s_size);
	      ecnr.pid = getpid();
	      ocpiDebug("Sending nop response packet: length is sizeof %zu, htons %u, ntohs %u",
			sizeof(HE::EtherControlNopResponse), ech_in.length, ntohs(ech_in.length));
	    }
	    sent = s.send(rFrame, ntohs(ech_in.length)+2, from, 0, NULL, error);
	    break;
	  default:
	    sent = false; // warning
	    bad("Invalid control packet type: typeEtc = 0x%x", ech_in.typeEtc);
	  }
	  if (sent)
	    ocpiDebug("response sent ok to %s %x %x %x\n",
		   from.pretty(), echp->length, echp->typeEtc, echp->tag);
	  else
	    ocpiDebug("response send error: %s\n", error.c_str());
	} else
	  bad("Slave Recv failed");
      } while (1);
    } else if (interface)
      OU::format(error, "interface %s is %s and %s", interface,
		 eif.up ? "up" : "down",
		 eif.connected ? "connected" : "not connected");
  }	  
  if (error.size())
    bad("Error getting interface %s", interface ? interface : "that is up and connected");
}

static void
ethers(const char **) {
  OE::IfScanner ifs(error);
  if (error.size())
    bad("Error establishing interface scanner");
  OE::Interface eif;
  while (ifs.getNext(eif, error)) {
    printf("Interface %s: MAC address %s, %s, %s%s",
	   eif.name.c_str(), eif.addr.isEther() ? eif.addr.pretty() : "none",
	   eif.up ? "up" : "down", eif.connected ? "connected" : "disconnected",
	   eif.loopback ? ", loopback" : "");
    if (eif.ipAddr.addrInAddr())
      printf(", IP address: %s", eif.ipAddr.prettyInAddr());
    printf("\n");
  }
  printf("System identity is: %s\n", OU::getSystemId().c_str());
  if (error.size())
    bad("Error scanning for interfaces");
}
static void
testdma(const char **) {
  const char *dmaEnv;
  size_t dmaMeg;
  uint64_t dmaBase, dmaSize;
  int fd;
  volatile uint8_t *cpuBase = 0; // warning

  if (!(dmaEnv = getenv("OCPI_DMA_MEMORY")))
    bad("Warning: You must set the OCPI_DMA_MEMORY environment variable before using any OpenCPI FPGA device.\n"
	"         Use \"sudo -E\" to allow this program to have access to environmant variables");
  if (sscanf(dmaEnv, "%zuM$0x%" SCNx64, &dmaMeg, &dmaBase) != 2)
    bad("The OCPI_DMA_MEMORY environment variable is not formatted correctly");
  dmaSize = (uint64_t)dmaMeg * 1024 * 1024;
  printf("The OCPI_DMA_MEMORY environment variable indicates %zuMB at 0x%" PRIx64 ", ending at 0x%" PRIx64 "\n",
	 dmaMeg, dmaBase, dmaBase + dmaSize);
  int pageSize = getpagesize();
  if (dmaBase & (pageSize - 1))
    bad("DMA memory starting address 0x%" PRIx64 " does not start on a page boundary, %u (0x%x)", 
	dmaBase, pageSize, pageSize);
  if (dmaSize & (pageSize -1))
    bad("DMA memory size %" PRIu64 " (0x%" PRIx64 ") does not start on a page boundary, %u (0x%x)", 
	dmaSize, dmaSize, pageSize, pageSize);
  if ((fd = open("/dev/mem", O_RDWR|O_SYNC)) < 0 ||
	     (cpuBase = (uint8_t*)mmap(NULL, dmaMeg * 1024 * 1024,
				       PROT_READ|PROT_WRITE, MAP_SHARED, fd, (off_t)dmaBase)) ==
	     MAP_FAILED)
    bad("Can't map to local DMA memory defined in OCPI_DMA_MEMORY using /dev/mem (%s/%d). Forgot sudo -E?",
	strerror(errno), errno);
  uint8_t save = *cpuBase; // warning

  if ((*cpuBase = 1, *cpuBase != 1) || (*cpuBase = 2, *cpuBase != 2)) {
    *cpuBase = save; // do this before any sys calls etc.
    bad("Can't write to start of local DMA memory defined in OCPI_DMA_MEMORY using /dev/mem");
  }
  *cpuBase = save; // on the wild chance that we shouldn't actually be touching this?
  cpuBase += dmaSize - 1ull;
  save = *cpuBase;
  if ((*cpuBase = 1, *cpuBase != 1) || (*cpuBase = 2, *cpuBase != 2)) {
    *cpuBase = save; // do this before any sys calls etc.
    bad("Can't write to end of local DMA memory defined in OCPI_DMA_MEMORY using /dev/mem");
  }
  *cpuBase = save; // on the wild chance that we shouldn't actually be touching this?
  printf("Successfully wrote and read back start and end of DMA memory\n");
}
static void
admin(const char **) {
  uint32_t i, k;
  uint64_t j;
  time_t epochtime;
  struct tm *etime, *ntime;
  static union {
    uint64_t uint;
    char c[sizeof(uint64_t) + 1];
  } u;

  epochtime = (time_t)cAccess->get32Register(birthday, OH::OccpAdminRegisters);

  etime = gmtime(&epochtime); 
  //printf("%lld%lld\n", (long long)x, (long long)y);
  printf("OCCP Admin Space\n");
  u.uint = cAccess->get64Register(magic, OH::OccpAdminRegisters);
  printf(" OpenCpi:      0x%016llx \"%s\"\n", (unsigned long long)u.uint, u.c);
  printf(" revision:     0x%08x\n", cAccess->get32Register(revision, OH::OccpAdminRegisters));
  printf(" birthday:     0x%08x %s", (uint32_t)epochtime, asctime(etime));
  printf(" workerMask:   0x%08" PRIx64 " workers", j = cAccess->get64Register(present, OH::OccpAdminRegisters));
  for (i = 0; i < sizeof(uint64_t) * 8; i++)
    if (j & (1 << i))
      printf(" %d", i);
  printf(" exist\n");
  printf(" pci_dev_id:   0x%08x\n", cAccess->get32Register(pciDevice, OH::OccpAdminRegisters));
  printf(" attention:    0x%08" PRIx64 "\n", cAccess->get64Register(attention, OH::OccpAdminRegisters));
  printf(" cpStatus:     0x%08x\n", cAccess->get32Register(status, OH::OccpAdminRegisters));
  printf(" scratch20:    0x%08x\n", cAccess->get32Register(scratch20, OH::OccpAdminRegisters));
  printf(" scratch24:    0x%08x\n", cAccess->get32Register(scratch24, OH::OccpAdminRegisters));
  printf(" cpControl:    0x%08x\n", cAccess->get32Register(control, OH::OccpAdminRegisters));

  //  nowtime = (time_t)(cAccess.get32Register(time, OH::OccpAdminRegisters)); // FIXME WRONG ENDIAN IN FPGA
  i = cAccess->get32Register(timeStatus, OH::OccpAdminRegisters);
  printf(" timeStatus:   0x%08x ", i);
  if(i & 0x80000000) printf("ppsLostSticky ");
  if(i & 0x40000000) printf("gpsInSticky ");
  if(i & 0x20000000) printf("ppsInSticky ");
  if(i & 0x10000000) printf("timeSetSticky ");
  if(i & 0x08000000) printf("ppsOK ");
  if(i & 0x04000000) printf("ppsLost ");
  printf("\n");
  printf(" timeControl:  0x%08x\n", cAccess->get32Register(timeControl, OH::OccpAdminRegisters));
  uint64_t gpsTime = cAccess->get64Register(time, OH::OccpAdminRegisters);
  //  cAccess.set64Register(timeDelta, OH::OccpAdminRegisters, gpsTime);
  uint32_t gpsTimeLS = (uint32_t)(gpsTime >> 32);
  uint32_t gpsTimeMS = (uint32_t)(gpsTime & 0xffffffffll);
  time_t gpsNow = gpsTimeMS;
  ntime = gmtime(&gpsNow); 
  uint64_t deltaTime = cAccess->get64Register(timeDelta, OH::OccpAdminRegisters);
  uint32_t deltaTimeLS = (uint32_t)(deltaTime >> 32);
  uint32_t deltaTimeMS = (uint32_t)(deltaTime & 0xffffffffll);
  uint32_t deltaTimeNS = (uint32_t)(((deltaTimeLS * 1000000000ull) + (1ull << 31)) / (1ull << 32));
  printf(" gpsTime:      0x%16llx (%llu)\n", (unsigned long long)gpsTime, (unsigned long long)gpsTime);
  printf(" gpsTimeMS:    0x%08x (%u) %s", gpsTimeMS,  gpsTimeMS, asctime(ntime));
  printf(" gpsTimeLS:    0x%08x (%u)\n",  gpsTimeLS,  gpsTimeLS);
  printf(" deltaTimeMS:  0x%08x (%u)\n", deltaTimeMS, deltaTimeMS);
  printf(" deltaTimeLS:  0x%08x (%u) (%uns)\n", deltaTimeLS, deltaTimeLS, deltaTimeNS);
  i = cAccess->get32Register(timeClksPerPps, OH::OccpAdminRegisters);
  printf(" refPerPPS:    0x%08x (%u)\n", i, i);
  i = cAccess->get32Register(readCounter, OH::OccpAdminRegisters);
  printf(" readCounter:  0x%08x (%u)\n", i, i);
  i = cAccess->get32Register(numRegions, OH::OccpAdminRegisters);
  printf(" numDPMemReg:  0x%08x (%u)\n", i, i);
  uint32_t regions[OCCP_MAX_REGIONS];
  cAccess->getRegisterBytes(regions, regions, OH::OccpAdminRegisters, 8, false);
  if (i < 16) 
    for (k=0; k<i; k++)
      printf("    DP%2d:      0x%08x\n", k, regions[k]);

  // Print out the 64B 16DW UUID in little-endian looking format...
  uint32_t uuid[16];
  cAccess->getRegisterBytes(uuid, uuid, OH::OccpAdminRegisters, 8, false);
  for (k=0;k<16;k+=4)
    printf(" UUID[%2d:%2d]:  0x%08x 0x%08x 0x%08x 0x%08x\n",
	   k+3, k, uuid[k+3], uuid[k+2], uuid[k+1], uuid[k]);
}
#ifndef USE_LZMA
static voidpf zalloc(voidpf , uInt items, uInt size) {
  return malloc(items * size);
}
static void zfree(voidpf , voidpf data) {
  free(data);
}
#endif
static void
bram(const char **ap) {
  if (!ap[0])
    bad("No input filename specified for bram");
  if (!ap[1])
    bad("No output filename specified for bram");
  unsigned char *in = NULL, *out = NULL;
  int fd = open(*ap, O_RDONLY);
  if (fd < 0)
    bad("Cannot open file: \"%s\"", *ap);
  FILE *ofp = fopen(ap[1], "w");
  if (!ofp)
    bad("Cannot open output file '%s'", ap[1]);
  off_t length = 0; // for warning
  if (fd < 0 ||
      (length = lseek(fd, 0, SEEK_END)) == -1 ||
      lseek(fd, 0, SEEK_SET) != 0 ||
      (in = (unsigned char*)malloc(length)) == NULL ||
      read(fd, in, length) != length ||
      (out = (unsigned char*)malloc(length)) == NULL)
    bad("Could not open or read the input file");
  size_t total, check;
#if USE_LZMA
  lzma_stream strm = LZMA_STREAM_INIT;
  lzma_ret lr;
  if ((lr = lzma_easy_encoder(&strm, 6, LZMA_CHECK_CRC64)) != LZMA_OK)
    bad("lzma_easy_encoder failed: %u", lr);
  strm.avail_in = strm.avail_out = length;
  strm.next_in = in;
  strm.next_out = out;
  if ((lr = lzma_code(&strm, LZMA_FINISH)) != LZMA_STREAM_END)
    bad("lzma didn't finish: %u", lr);
  total = OCPI_UTRUNCATE(size_t, strm.total_out);
  check = 0;
#else
  z_stream zs;
  int zr;
  zs.zalloc = zalloc;
  zs.zfree = zfree;
  zs.next_in = in;
  zs.avail_in = (uInt)length;
  zs.next_out = out;
  zs.avail_out = (uInt)length;
  zs.data_type = Z_TEXT;
  if ((zr = deflateInit(&zs, 9)) != Z_OK ||
      (zr = deflate(&zs, Z_FINISH)) != Z_STREAM_END ||
      (zr = deflateEnd(&zs)) != Z_OK)
    bad("zip failed: %u", zr);
  total = zs.total_out;
  check = zs.adler;
#endif
  size_t oWords = (total + OH::ROM_WIDTH_BYTES-1)/OH::ROM_WIDTH_BYTES;
  if (oWords + OH::ROM_HEADER_WORDS > OH::ROM_NWORDS)
    bad("Compressfile is too large for BRAM. Input is %zu, output is %zu",
	length, total + OH::ROM_HEADER_BYTES);
  OH::RomWord *u32p = (OH::RomWord *)out;
  for (unsigned n = 0; n < OH::ROM_NWORDS; n++) {
    OH::RomWord i;
    switch(n) {
    case 0: i = 1; break;
    case 1: i = OCPI_UTRUNCATE(OH::RomWord, total); break;
    case 2: i = OCPI_UTRUNCATE(OH::RomWord, length); break;
    case 3: i = OCPI_UTRUNCATE(OH::RomWord, check); break;
    default:
      i = n < oWords+OH::ROM_HEADER_WORDS ? *u32p++ : 0;
    }
    fprintf(ofp, "%08x\n", i);
  }
  if (fclose(ofp)) {
    unlink(ap[1]);
    bad("Error writing output file '%s'", ap[1]);
  }
  printf("Wrote bram file '%s' (%zu bytes) from file '%s' (%zu bytes)\n",
	 ap[1], total + OH::ROM_HEADER_BYTES, *ap, (size_t)length);
  if (in) free(in);
  if (out) free(out);
}

static void
unbram(const char **ap) {
  if (!*ap)
    bad("No input bram filename specified for unbram");
  if (!ap[1])
    bad("No output filename specified for unbram");
  FILE *ifp = fopen(ap[0], "r");
  if (!ifp)
    bad("Cannot open input file '%s'", ap[0]);
  FILE *ofp = fopen(ap[1], "wb");
  if (!ofp)
    bad("Cannot open output file: \"%s\"", ap[1]);
  size_t
    adler = 0,
    olength = 16*OH::ROM_NBYTES, // worst case output size
    inWords = OH::ROM_NWORDS,
    inBytes = inWords * sizeof(OH::RomWord);
  OH::RomWord *in = nullptr, *u32p = nullptr;
  unsigned char *out = nullptr;
  for (unsigned n = 0; n < inWords; n++) {
    char line[34];
    line[32] = 0;
    if (!fgets(line, 34, ifp))
      bad("error reading input");
    size_t len = strlen(line);
    if (line[len - 1] != '\n')
      bad("error in data in input file lines");
    line[len-1] = '\0';
    errno = 0;
    char *end;
    unsigned long l = strtoul(line, &end, 16);
    if (errno != 0 || *end != 0)
      bad("error in data in input file data");
    OH::RomWord i = OCPI_UTRUNCATE(OH::RomWord, l);
    switch(n) {
    case 0:
      if (i != 1)
	bad("format magic");
      break;
    case 1:
      inBytes = i;
      if (!(u32p = in = (OH::RomWord *)malloc(inBytes)))
	bad("Error allocating %zu bytes for input file", inBytes);
      break;
    case 2:
      olength = i;
      if (olength > 100*OH::ROM_NBYTES ||
	  !(out = (unsigned char *)malloc(olength)))
	bad("Error allocating %zu bytes for output file", olength);
      break;
    case 3:
      adler = i;
      break;
    default:
      *u32p++ = i;
    }
  }
  printf("Expanding from %zu bytes in bram to %zu bytes in text\n",
	 inBytes, olength);
  size_t total, check;
#ifdef USE_LZMA
  lzma_ret lr;
  uint64_t memlimit = UINT64_MAX;
  size_t in_pos = 0, out_pos = 0;
  if ((lr = lzma_stream_buffer_decode(&memlimit, // ptr to max memory to use during decode
				      0,         // flags
				      NULL,      // allocator if not malloc/free
				      (uint8_t *)in,        // input buffer
				      &in_pos,   // updated input index
				      inBytes,   // size of input
				      out,       // output buffer
				      &out_pos,  // updated output index
				      olength)) != LZMA_OK)
    bad("Decompression failure: %u", lr);
  total = out_pos;
  check = 0;
#else
  int zr;
  z_stream zs;  
  zs.zalloc = zalloc;
  zs.zfree = zfree;
  zs.data_type = Z_TEXT;
  zs.next_in = (unsigned char *)in;
  zs.avail_in = (uInt)inBytes;
  zs.next_out = out;
  zs.avail_out = (uInt)olength;
  if ((zr = inflateInit(&zs)) != Z_OK ||
      (zr = inflate(&zs, Z_FINISH)) != Z_STREAM_END ||
      (zr = inflateEnd(&zs)) != Z_OK)
    bad("zlib decompression failed: %u", zr);
  total = zs.total_out;
  check = zs.adler;
#endif
  if (check != adler || total != olength)
    bad("bad checksum on decompressed data: is %lx, should be %zx", check, adler);
  if (fwrite(out, 1, total, ofp) != total || fclose(ofp)) {
    unlink(ap[1]);
    bad("Error writing output file '%s'", ap[1]);
  }
  printf("Wrote unbram file '%s' (%zu bytes) from file '%s' (%zu bytes)\n",
	 ap[1], total, ap[0], inBytes);
  fclose(ifp);
}

static void
uuid(const char **ap) {
  OH::HdlUUID uuidRegs;
  if (platform.empty() || !part)
    bad("both platform and part/chip must be specified for the uuid command");
  if (!*ap)
    bad("No output uuid verilog specified for uuid command");
  FILE *ofp = fopen(ap[0], "wb");
  if (!ofp)
    bad("Cannot open output file: \"%s\"", ap[1]);
  if (platform.length() > sizeof(uuidRegs.platform) - 1)
    bad("Platform: '%s' is too long.  Must be < %u long",
	platform.c_str(), sizeof(uuidRegs.platform) - 1);
  if (strlen(part) > sizeof(uuidRegs.device) - 1)
    bad("Part/chip: '%s' is too long.  Must be < %u long",
	part, sizeof(uuidRegs.device) - 1);
  OU::Uuid uuid;
  OU::generateUuid(uuid);
  memcpy(uuidRegs.uuid, uuid, sizeof(uuidRegs.uuid));
  uuidRegs.birthday = (uint32_t)time(0);
  strncpy(uuidRegs.platform, platform.c_str(), sizeof(uuidRegs.platform));
  strncpy(uuidRegs.device, part, sizeof(uuidRegs.device));
  strncpy(uuidRegs.load, "", sizeof(uuidRegs.load));
  assert(sizeof(uuidRegs) * 8 == 512);
  OU::UuidString textUUID;
  OU::uuid2string(uuid, textUUID);
  fprintf(ofp,
	  "// UUID generated for platform '%s', device '%s', uuid '%s'\n"
	  "module mkUUID(uuid);\n"
	  "output [511 : 0] uuid;\nwire [511 : 0] uuid = 512'h",
	  platform.c_str(), part, textUUID);
  for (unsigned n = 0; n < sizeof(uuidRegs); n++)
    fprintf(ofp, "%02x", ((char*)&uuidRegs)[n]&0xff);
  fprintf(ofp, ";\nendmodule // mkUUID\n");
  if (fclose(ofp))
    bad("Could close output file '%s'. No space?", ap[0]);
}
  
static void
reset(const char **) {
  // FIXME:  need to copy PCI config.
  cAccess->set32Register(reset, OH::OccpAdminRegisters, 0xc0deffff);
}
static uint64_t
atoi_any(const char *arg, unsigned *sizep)
{
  uint64_t value ;

  if (!arg)
    bad("Missing numeric argument");
  int n = sscanf(arg, strncmp(arg, "0x", 2) != 0 ? "%" SCNu64 : "0x%" SCNx64, &value);
  if (n != 1)
    bad("Bad numeric value: '%s'", arg);
  if (sizep) {
    const char *sp;
    if ((sp = strchr(arg, '/')))
      switch(*++sp) {
      default:
	bad("Bad size specifier in %s: must be 1, 2, or 4", arg);
	abort();
      case '1':
      case '2':
      case '4':
      case '8':
	*sizep = *sp - '0';
      }
    else
      *sizep = 4;
  }
  return value ;
}

static void
radmin(const char **ap) {
  unsigned size;
  unsigned off = (unsigned)atoi_any(*ap, &size);
  if (size == 4) {
    uint32_t x = cAccess->get32RegisterOffset(off);
    if (parseable)
      printf("0x%" PRIx32 "\n", x);
    else
      printf("Admin for hdl-device '%s' at offset 0x%x is 0x%x (%u)\n",
	     device, off, x, x);
  } else if (size == 8) {
    uint64_t x = cAccess->get64RegisterOffset(off);
    if (parseable)
      printf("0x%" PRIx64 "\n", x);
    else
      printf("Admin for hdl-device '%s' at offset 0x%x is 0x%" PRIx64 " (%" PRIi64 ")\n",
	     device, off, x, x);
  } else
    bad("bad size for radmin");
}

static void
rmeta(const char **ap) {
  unsigned size;
  unsigned off = (unsigned)atoi_any(*ap, &size);
  if (size == 4) {
    uint32_t x = cAccess->get32RegisterOffset(off + offsetof(OH::OccpSpace,configRam));
    if (parseable)
      printf("0x%" PRIx32 "\n", x);
    else
      printf("Metadata for hdl-device '%s' at offset 0x%x is 0x%x (%u)\n",
	     device, off, x, x);
  } else if (size == 8) {
    uint64_t x = cAccess->get64RegisterOffset(off + offsetof(OH::OccpSpace,configRam));
    if (parseable)
      printf("0x%" PRIx64 "\n", x);
    else
      printf("Metadata for hdl-device '%s' at offset 0x%x is 0x%" PRIx64 " (%" PRIi64 ")\n",
	     device, off, x, x);
  } else
    bad("bad size for rmeta");
}

static void
wadmin(const char **ap) {
  unsigned size;
  unsigned off = (unsigned)atoi_any(*ap++, &size);
  uint64_t val = atoi_any(*ap, 0);
  switch (size) {
  case 1:
    cAccess->set8RegisterOffset(off, (uint8_t)val);
    break;
  case 2:
    cAccess->set16RegisterOffset(off, (uint16_t)val);
    break;
  case 4:
    cAccess->set32RegisterOffset(off, (uint32_t)val);
    break;
  case 8:
    cAccess->set64RegisterOffset(off, val);
    break;
  default:
    bad("bad size for wadmin");
  }
}
static void
settime(const char **) {
  struct timeval tv;
  gettimeofday(&tv, NULL); 
  uint32_t fraction = (uint32_t)
    ((((uint64_t)tv.tv_usec * 1000 * (1ull << 32) ) + 500000000ull) / 1000000000ull);
  // Write 64 bit value
  // When it goes on the PCIe wire, it will be "endianized".
  // On intel, first DW will be LSB.  On PPC, first DW will be MSB.
  
#define FPGA_IS_OPPOSITE_ENDIAN_FROM_CPU() 1

  cAccess->set64Register(time, OH::OccpAdminRegisters, 
#if FPGA_IS_OPPOSITE_ENDIAN_FROM_CPU()
			((uint64_t)fraction << 32) | tv.tv_sec
#else
			((uint64_t)tv.tv_sec << 32) | fraction
#endif
			);
}
typedef unsigned long long ull; 
static inline int64_t ticks2ns(uint64_t ticks) {
  return ((ticks) * 1000000000ull + (1ull << 31))/ (1ull << 32);
}
static inline int64_t dticks2ns(int64_t ticks) {
  return ((ticks) * 1000000000ll + (1ll << 31))/ (1ll << 32);
}
#if 0
static inline ull ns2ticks(uint32_t sec, uint32_t nsec) {
  return (((uint64_t)(sec)) << 32ull) + ((nsec) + 500000000ull) * (1ull<<32) /1000000000;
}
#endif
static int compu32(const void *a, const void *b) { return *(int32_t*)a - *(int32_t*)b; }
static inline uint64_t swap32(uint64_t x) {return (x <<32) | (x >> 32); }
static void
deltatime(const char **) {
  unsigned n;
  int32_t delta[100];
  int64_t sum = 0;
  
  for (n = 0; n < 100; n++) {
    uint64_t time = cAccess->get64Register(time, OH::OccpAdminRegisters);
    cAccess->set64Register(timeDelta, OH::OccpAdminRegisters, time);
    delta[n] = (int32_t)swap32(cAccess->get64Register(timeDelta, OH::OccpAdminRegisters));
  }
  qsort(delta, 100, sizeof(int32_t), compu32);
  
  for (n = 0; n < 90; n++)
    sum += delta[n];
  sum = (sum + 45) / 90;
  // we have average delay
  printf("Delta ns min %" PRIi64 " max %" PRIi64 ". average: (of best 90 out of 100) %" PRIi64 "\n",
	 ticks2ns(delta[0]), ticks2ns(delta[99]), ticks2ns(sum));
  uint64_t time = swap32(cAccess->get64Register(time, OH::OccpAdminRegisters));
  cAccess->set64Register(timeDelta, OH::OccpAdminRegisters, swap32(time + sum));
  int32_t deltatime = (int32_t)swap32(cAccess->get64Register(timeDelta, OH::OccpAdminRegisters));
  printf("Now after correction, delta is: %" PRIi64 "ns\n", dticks2ns(deltatime));
}
static void
wdump(const char **) {
  printf("Worker %zu on device %s\n", worker, device);
  uint32_t i = wAccess.get32Register(status, OH::OccpWorkerRegisters);
  printf(" Status:     0x%08x", i);
  if (i & OCCP_STATUS_CONTROL_ERROR)
    printf(" ctlError");
  if (i & OCCP_STATUS_READ_ERROR)
    printf(" rdError");
  if (i & OCCP_STATUS_READ_FAIL)
    printf(" rdBusy");
  if (i & OCCP_STATUS_WRITE_ERROR)
    printf(" wrtError");
  if (i & OCCP_STATUS_WRITE_FAIL)
    printf(" wrtBusy");
  if (i & OCCP_STATUS_CONTROL_TIMEOUT)
    printf(" ctlTimeout");
  if (i & OCCP_STATUS_CONTROL_FAIL)
    printf(" ctlBusy");
  if (i & OCCP_STATUS_READ_TIMEOUT)
    printf(" rdTimeout");
  if (i & OCCP_STATUS_ACCESS_ERROR)
    printf(" accError");
  if (i & OCCP_STATUS_ATTENTION)
    printf(" attention");
  if (i & OCCP_STATUS_FINISHED)
    printf(" finished");
  if (i & OCCP_STATUS_CONFIG_ADDR_VALID)
    printf(" addrValid");
  if (i & OCCP_STATUS_CONFIG_BE_VALID)
    printf(" beValid:0x%x", (i & OCCP_STATUS_CONFIG_BE) >> 20);
  static const char *l_ops[] = { "init", "start", "stop", "release", "test", "bQuery", "aConfig", "rsvd7"};
  if (i & OCCP_STATUS_CONFIG_OP_VALID)
    printf(" opValid:0x%x:%s", (i & OCCP_STATUS_CONFIG_OP) >> 24, l_ops[ (i & OCCP_STATUS_CONFIG_OP) >> 24]);
  if (i & OCCP_STATUS_CONFIG_WRITE_VALID)
    printf(" wrtValid:%d", (i & OCCP_STATUS_CONFIG_WRITE) ? 1 : 0);
  printf("\n");
  i = wAccess.get32Register(control, OH::OccpWorkerRegisters);
  printf(" Control:    0x%08x %s;  timeout value is %u\n", i,
	 i & OCCP_WORKER_CONTROL_ENABLE ?
	 "enabled (reset not asserted)" : "not enabled (reset asserted)",
	 1 << OCCP_WORKER_CONTROL_TIMEOUT(i)); 
  printf(" ConfigAddr: 0x%08x\n", wAccess.get32Register(lastConfig, OH::OccpWorkerRegisters));
  printf(" PageWindow: 0x%08x\n", wAccess.get32Register(window, OH::OccpWorkerRegisters));
}

static int
wwreset(OH::Access &w) {
  uint32_t i = w.get32Register(control, OH::OccpWorkerRegisters);
  w.set32Register(control, OH::OccpWorkerRegisters, i & ~OCCP_WORKER_CONTROL_ENABLE);
  return i;
}
static void
wreset(const char **) {
  uint32_t i = wwreset(wAccess);
  printf("Worker %zu on device %s: reset asserted, was %s\n", 
	 worker, device, (i & OCCP_WORKER_CONTROL_ENABLE) ? "deasserted" : "already asserted");
}
static int
wwunreset(OH::Access &w) {
  uint32_t i = w.get32Register(control, OH::OccpWorkerRegisters);
  w.set32Register(control, OH::OccpWorkerRegisters, i  | OCCP_WORKER_CONTROL_ENABLE);
  return i;
}
static void
wunreset(const char **) {
  uint32_t i = wwunreset(wAccess);
  printf("Worker %zu on device %s: reset deasserted, was %s\n", 
	 worker, device, (i & OCCP_WORKER_CONTROL_ENABLE) ? "already deasserted" : "asserted");
}

#define WOP(name) offsetof(OH::OccpWorkerRegisters, name)
static uint32_t
wwop(OH::Access &w, const char *op) {
  for (unsigned i = 0; ops[i]; i++) 
    if (!strcasecmp(ops[i], op)) {
      ocpiDebug("Worker control op: %s, %u offset %zx", op, i,
		offsetof(OH::OccpWorkerRegisters, initialize) + i * sizeof(uint32_t));
     return w.get32RegisterOffset(offsetof(OH::OccpWorkerRegisters, initialize) +
				   i * sizeof(uint32_t));
    }
  bad("Unknown control operation: `%s'", op);
  return 0;
}      

static void
wop(const char **ap) {
  if (!*ap)
    bad("Missing control operation name for this command");
  uint32_t r = wwop(wAccess, *ap);
  if (parseable)
    printf("0x%" PRIx32 "\n", r);
  else
    printf("Worker %zu on device %s: the '%s' control operation was performed with result '%s' (0x%x)\n",
	   worker, device, *ap,
	   r == OCCP_ERROR_RESULT ? "error" :
	   r == OCCP_TIMEOUT_RESULT ? "timeout" :
	   r == OCCP_RESET_RESULT ? "reset" :
	   r == OCCP_SUCCESS_RESULT ? "success" : 
	   r == OCCP_BUSY_RESULT ? "busy" : 
	   r == OCCP_FATAL_RESULT  ? "fatal" : "unknown",
	   r);
}

static void
wwctl(const char **ap) {
  uint32_t i = (uint32_t)atoi_any(*ap++, 0);
  wAccess.set32Register(control, OH::OccpWorkerRegisters, i);
  printf("Worker %zu on device %s: writing control register value: 0x%x\n",
	 worker, device, i);
}
static void
wclear(const char **) {
  uint32_t i = wAccess.get32Register(control, OH::OccpWorkerRegisters);
  wAccess.set32Register(control, OH::OccpWorkerRegisters,
			i | OCCP_CONTROL_CLEAR_ATTENTION | OCCP_CONTROL_CLEAR_ERRORS);
  printf("Worker %zu on device %s: clearing errors from status register\n",
	 worker, device);
}
static void
wwpage(const char **ap) {
  uint32_t i = (uint32_t)atoi_any(*ap++, 0);
  wAccess.set32Register(window, OH::OccpWorkerRegisters, i);
  printf("Worker %zu on device %s: setting window register to 0x%x (%u)\n",
	 worker, device, i, i);
}
static void
wread(const char **ap) {
  unsigned size;
  unsigned off = (unsigned)atoi_any(*ap++, &size);
  unsigned n = *ap ? (unsigned)atoi_any(*ap, 0) : 1;
  if (!parseable)
    printf("Worker %zu on device %s: read config offset 0x%x size %u count %u\n",
	   worker, device, off, size, n);

  for (; n--; off += size) {
    uint64_t i = 0;
    switch (size) {
    case 1:
      i = confAccess.get8RegisterOffset(off); break;
    case 2:
      i = confAccess.get16RegisterOffset(off); break;
    case 4:
      i = confAccess.get32RegisterOffset(off); break;
    case 8:
      i = confAccess.get64RegisterOffset(off); break;
    }
    if (parseable)
      printf("0x%08" PRIx64"\n", i);
    else
      printf("  offset 0x%08x (%8u), value 0x%08" PRIx64 " (%10" PRIu64 ")\n",
	     off, off, i, i);
  }
}
static void
wwrite(const char **ap) {
  unsigned size;
  unsigned off = (unsigned)atoi_any(*ap++, &size);
  uint64_t val = atoi_any(*ap, 0);

  switch (size) {
  case 1:
    confAccess.set8RegisterOffset(off, (uint8_t)val); break;
  case 2:
    confAccess.set16RegisterOffset(off, (uint16_t)val); break;
  case 4:
    confAccess.set32RegisterOffset(off, (uint32_t)val); break;
  case 8:
    confAccess.set64RegisterOffset(off, val); break;
  }
  printf("Worker %zu on device %s: wrote config offset 0x%x size %u: value is 0x%" PRIx64 "(%" PRIu64 ")\n",
	 worker, device, off, size, val, val);
}
static OE::Socket *getSock() {
  OE::Interface i(interface, error);
  if (error.size())
    bad("Opening interface");
  OE::Socket *s = new OE::Socket(i, ocpi_data, NULL, 123, error);
  if (error.size()) {
    delete s;
    s = nullptr;
    bad("opening ethernet socket for data");
  }
  return s;
}

static void
sendData(const char **ap) {
  OE::Address a(ap[0]);
  if (a.hasError())
    bad("Establishing remote address as %s", ap[0]);
  OE::Socket *s = getSock();
  OE::Packet p;
  ((uint16_t *)p.payload)[1] = 123;
  for (uint8_t n = 0; n < 10; n++) {
    p.payload[4] = n;
    if (!s->send(p, 5, a, 0, NULL, error))
      bad("sending");
  }
}
static void
receiveData(const char **/*ap*/) {
  OE::Socket *s = getSock();
  OE::Packet p;
  OE::Address from;
  for (unsigned n = 0; n < 10; n++) {
    size_t len;
    if (!s->receive(p, len, 0, from, error))
      bad("receiving");
    if (p.payload[2] != 123 || p.payload[4] != n)
      bad("received %d/%d, wanted %d/%d", p.payload[2], p.payload[4], 123, n);
  }
  printf("Got 10 good packets\n");
}
// Receive an RDMA stream using the ethernet datagram transport
// If there is a file name argument, we are exchanging descriptors between software endpoints
// otherwise we are dealing directly with an HDL hardware endpoint
#define EDP_WORKER 13
#define SMA_WORKER 6
#define GBE_WORKER 9
#define GEN_WORKER 5
static void
receiveRDMA(const char **ap) {
  if (!*ap)
    setupDevice(false);
  std::string file;
  OD::TransportGlobal &global(OC::Manager::getTransportGlobal());
  OD::Transport transport(&global, false);
  if (endpoint.empty())
    endpoint = "ocpi-ether-rdma";
  OU::PValue params[2] = { 
    OA::PVString("remote", endpoint.c_str()),
    OA::PVEnd
  };
  OD::Descriptor myInputDesc;
  // Initialize out input descriptor before it is processed and
  // completed by the transport system.
  myInputDesc.type = OD::ConsumerDescT;
  myInputDesc.role = OD::ActiveFlowControl;
  myInputDesc.options = 1 << OD::MandatedRole;
  myInputDesc.desc.nBuffers = 10;
  myInputDesc.desc.dataBufferBaseAddr = 0;
  myInputDesc.desc.dataBufferPitch = 0;
  myInputDesc.desc.dataBufferSize = 4096;
  myInputDesc.desc.metaDataBaseAddr = 0;
  myInputDesc.desc.metaDataPitch = 0;
  myInputDesc.desc.fullFlagBaseAddr =  0;
  myInputDesc.desc.fullFlagSize = 0;
  myInputDesc.desc.fullFlagPitch = 0;
  myInputDesc.desc.fullFlagValue = 0;
  myInputDesc.desc.emptyFlagBaseAddr = 0;
  myInputDesc.desc.emptyFlagSize = 0;
  myInputDesc.desc.emptyFlagPitch = 0;
  myInputDesc.desc.emptyFlagValue = 0;
  myInputDesc.desc.oob.port_id = 0;
  memset( myInputDesc.desc.oob.oep, 0, sizeof(myInputDesc.desc.oob.oep));
  myInputDesc.desc.oob.cookie = 0;
  OD::Port &port = *transport.createInputPort(myInputDesc, params);
  ocpiDebug("Our input descriptor: %s", myInputDesc.desc.oob.oep);
  // Now the normal transport/transfer driver has initialized (not finalized) the input port.
  OD::Descriptor theOutputDesc;
  OH::Access
    edpAccess, edpConfAccess, smaAccess, smaConfAccess, gbeAccess, gbeConfAccess,
    genAccess, genConfAccess;
  if (*ap) {
    // If we are exchanging descriptors, write it out to the given file with ".in" suffix
    // Pause (getchar), and then read in the output descriptor from the other side.
    file = *ap;
    file += ".in";
    // Strip out our ether interface.
    OD::Descriptor sendDesc = myInputDesc;
    const char *sp = strchr(myInputDesc.desc.oob.oep,'/');
    std::string clean("ocpi-ether-rdma:");
    clean.append(sp+1);
    strcpy(sendDesc.desc.oob.oep, clean.c_str());
    int fd = creat(file.c_str(), 0666);
    if (fd < 0 ||
	write(fd, &sendDesc, sizeof(sendDesc)) != sizeof(sendDesc) ||
	close(fd) < 0)
      bad("Creating temp file for RDMA descriptor");
    printf("Input Descriptor written to %s.\nWaiting for a keystroke...", file.c_str());
    fflush(stdout);
    getchar();
    file = *ap;
    file += ".out";
    fd = open(file.c_str(), O_RDONLY);
    if (fd < 0 ||
	read(fd, &theOutputDesc, sizeof(theOutputDesc)) != sizeof(theOutputDesc) ||
	close(fd) < 0)
      bad("Reading file for RDMA output descriptor");
    // Now we have the output descriptor for the remote output port
  } else {
    // The output port is a hardware port.  We need to program the hardware 
    // as well as produce/synthesize the output descriptor for the remote hardware port.
    // 1. Get acccessors to all workers with control and configuration accessors for each.
    cAccess->offsetRegisters(edpAccess, (intptr_t)(&((OH::OccpSpace*)0)->worker[EDP_WORKER]));
    cAccess->offsetRegisters(edpConfAccess, (intptr_t)(&((OH::OccpSpace*)0)->config[EDP_WORKER]));
    cAccess->offsetRegisters(smaAccess, (intptr_t)(&((OH::OccpSpace*)0)->worker[SMA_WORKER]));
    cAccess->offsetRegisters(smaConfAccess, (intptr_t)(&((OH::OccpSpace*)0)->config[SMA_WORKER]));
    cAccess->offsetRegisters(gbeAccess, (intptr_t)(&((OH::OccpSpace*)0)->worker[GBE_WORKER]));
    cAccess->offsetRegisters(gbeConfAccess, (intptr_t)(&((OH::OccpSpace*)0)->config[GBE_WORKER]));
    cAccess->offsetRegisters(genAccess, (intptr_t)(&((OH::OccpSpace*)0)->worker[GEN_WORKER]));
    cAccess->offsetRegisters(genConfAccess, (intptr_t)(&((OH::OccpSpace*)0)->config[GEN_WORKER]));
    wwreset(edpAccess);
    wwreset(smaAccess);
    wwreset(gbeAccess);
    wwreset(genAccess);
    wwunreset(edpAccess);
    wwunreset(smaAccess);
    wwunreset(gbeAccess);
    wwunreset(genAccess);
    ocpiCheck(wwop(edpAccess, "initialize") == OCCP_SUCCESS_RESULT);
    ocpiCheck(wwop(smaAccess, "initialize") == OCCP_SUCCESS_RESULT);
    ocpiCheck(wwop(gbeAccess, "initialize") == OCCP_SUCCESS_RESULT);
    ocpiCheck(wwop(genAccess, "initialize") == OCCP_SUCCESS_RESULT);
    // 2. Synthesize the output descriptor
    theOutputDesc.type = OD::ProducerDescT;
    theOutputDesc.role = OD::ActiveMessage;
    theOutputDesc.options = 1 << OD::MandatedRole;
    theOutputDesc.desc.nBuffers = 3;
    theOutputDesc.desc.dataBufferBaseAddr = 0;
    theOutputDesc.desc.dataBufferPitch = 4096;
    theOutputDesc.desc.dataBufferSize = 4096;
    theOutputDesc.desc.metaDataBaseAddr = 4096 * theOutputDesc.desc.nBuffers;
    theOutputDesc.desc.metaDataPitch = sizeof(OH::OcdpMetadata);
    theOutputDesc.desc.fullFlagBaseAddr = 
      theOutputDesc.desc.metaDataBaseAddr + theOutputDesc.desc.metaDataPitch * theOutputDesc.desc.nBuffers;
    theOutputDesc.desc.fullFlagSize = 4;
    theOutputDesc.desc.fullFlagPitch = 4;
    theOutputDesc.desc.fullFlagValue = 1;
    theOutputDesc.desc.emptyFlagBaseAddr = edpConfAccess.physOffset(offsetof(OH::OcdpProperties, nRemoteDone));
    theOutputDesc.desc.emptyFlagSize = 4;
    theOutputDesc.desc.emptyFlagPitch = 0;
    theOutputDesc.desc.emptyFlagValue = 1;
    theOutputDesc.desc.oob.port_id = 0;
    theOutputDesc.desc.oob.cookie = 0;
    uint32_t outputEndPointSize = edpConfAccess.get32Register(memoryBytes, OH::OcdpProperties);
    DT::EndPoint &outputEndPoint =
      DT::getManager().allocateProxyEndPoint(endpoint.c_str(), outputEndPointSize);
    OD::Transport::fillDescriptorFromEndPoint(outputEndPoint, theOutputDesc);
  }
  // Finalizing the input port takes: role, type flow, emptyflagbase, size, pitch, value
  // This makes the input port ready to data from the output port
  port.finalize(theOutputDesc, myInputDesc);
  ocpiDebug("Our output descriptor is: %s", theOutputDesc.desc.oob.oep);
  if (!*ap) {
    // If the other side is software (sendRDMA below), it will start when told.
    // If it is hardware we setup and start the workers now
    // We aren't passing descriptors, but programming the hardware and
    // synthesizing the output descriptor

    // Configure the 4 workers, upstream to downstream:
    // 1. The message generator set up to send 10 messages of 16 bytes each.
    struct Generator {
      uint32_t
        enable,         // 0x00
	wrapCount,      // 0x04
	messagesSent,   // 0x08
	dataSent,       // 0x0c
	messagesToSend, // 0x10
	status;         // 0x14
    };
    genAccess.set32Register(window, OH::OccpWorkerRegisters, 0);     // for normal config
    //    genConfAccess.set32Register(enable, Generator, 1);
    genConfAccess.set32Register(wrapCount, Generator, 1);
    genConfAccess.set32Register(messagesToSend, Generator, 10);
    genAccess.set32Register(window, OH::OccpWorkerRegisters, 0x400); // setup for metadata
    genConfAccess.set32Register(length, OH::OcdpMetadata, 16);
    genConfAccess.set32Register(opCode, OH::OcdpMetadata, 1);
    genAccess.set32Register(window, OH::OccpWorkerRegisters, 0x800); // setup for data
    genConfAccess.set32RegisterOffset(0, 1);
    genConfAccess.set32RegisterOffset(4, 2);
    genConfAccess.set32RegisterOffset(8, 3);
    genConfAccess.set32RegisterOffset(0xc, 4);
    genAccess.set32Register(window, OH::OccpWorkerRegisters, 0);     // for normal config
    // 2. The SMA adapter converting from WSI to WMI
    smaConfAccess.set32RegisterOffset(0, 2); // WSI to WMI
    // 3. The EDP, set up to perform datagram RDMA
    // Tell the output side about the input side, as determined by createInputPort
    edpConfAccess.set32Register(control, OH::OcdpProperties,
				OCDP_CONTROL(OCDP_CONTROL_PRODUCER, OH::OCDP_ACTIVE_MESSAGE));
    edpConfAccess.set32Register(nRemoteBuffers, OH::OcdpProperties, myInputDesc.desc.nBuffers);
    edpConfAccess.set32Register(remoteBufferBase, OH::OcdpProperties,
				(uint32_t)myInputDesc.desc.dataBufferBaseAddr);
    edpConfAccess.set32Register(remoteMetadataBase, OH::OcdpProperties,
				(uint32_t)myInputDesc.desc.metaDataBaseAddr);
    edpConfAccess.set32Register(remoteBufferSize, OH::OcdpProperties, myInputDesc.desc.dataBufferPitch);
    edpConfAccess.set32Register(remoteMetadataSize, OH::OcdpProperties, myInputDesc.desc.metaDataPitch);
    edpConfAccess.set32Register(remoteFlagBase, OH::OcdpProperties,
				(uint32_t)myInputDesc.desc.fullFlagBaseAddr);
    edpConfAccess.set32Register(remoteFlagPitch, OH::OcdpProperties, myInputDesc.desc.fullFlagPitch);
    // Program the source/destination ids for remote DMA
    uint32_t val = myInputDesc.desc.oob.mailBox | (theOutputDesc.desc.oob.mailBox << 16);
    ocpiDebug("DW with DestId in LSB and SourceID in MSB is 0x%x", val);
    edpConfAccess.set32Register(remoteBufferHi, OH::OcdpProperties, val);

    // Program the local part of the output side - how data is placed in local buffers
    edpConfAccess.set32Register(nLocalBuffers, OH::OcdpProperties, theOutputDesc.desc.nBuffers);
    edpConfAccess.set32Register(localBufferSize, OH::OcdpProperties, theOutputDesc.desc.dataBufferPitch);
    edpConfAccess.set32Register(localBufferBase, OH::OcdpProperties, 
				(uint32_t)theOutputDesc.desc.dataBufferBaseAddr);
    edpConfAccess.set32Register(localMetadataBase, OH::OcdpProperties,
				(uint32_t)theOutputDesc.desc.metaDataBaseAddr);
    edpConfAccess.set32Register(localMetadataSize, OH::OcdpProperties, theOutputDesc.desc.metaDataPitch);
    // 4. The GBE worker that inserts the MAC header fields.
    OE::Address addr(strchr(myInputDesc.desc.oob.oep, '/') + 1);
    union {
      struct {
	uint8_t addr[6];
	uint16_t ethertype;
      };
      uint64_t value;
    } value;
    memcpy(value.addr, addr.addr(), addr.s_size);
    value.ethertype = OCDP_ETHER_TYPE;
    ocpiDebug("Telling device to send to %s with ethertype %x",
	      addr.pretty(), OCDP_ETHER_TYPE);
    gbeConfAccess.set64RegisterOffset(0x10, value.value);
    // Now that they are all configured, start from downstream to upstream.
    ocpiCheck(wwop(gbeAccess, "start") == OCCP_SUCCESS_RESULT);
    ocpiCheck(wwop(edpAccess, "start") == OCCP_SUCCESS_RESULT);
    ocpiCheck(wwop(smaAccess, "start") == OCCP_SUCCESS_RESULT);
    ocpiCheck(wwop(genAccess, "start") == OCCP_SUCCESS_RESULT);
    genConfAccess.set32Register(enable, Generator, 1);
  }
  for (unsigned n = 0; n < 10; n++) {
    uint8_t opCode;
    size_t length;
    void *vdata;
    OD::BufferUserFacet *buf;
    unsigned t;
    for (t = 0; t < 1000000 && !(buf = port.getNextFullInputBuffer(vdata, length, opCode)); t++)
      OS::sleep(1);
    if (t == 1000000)
      ocpiBad("Receive DMA timeout\n");
    else {
      ocpiDebug("Received RDMA buffer: first DW 0x%" PRIx32 ", length %zu, op %u\n",
		*(uint32_t *)vdata, length, opCode);
      if (opCode != n)
	ocpiBad("Bad opcode: wanted %u, got %u", n, opCode);
      port.releaseInputBuffer(buf);
    }
  }
  printf("Received 10 RDMA buffers\n");
  port.reset();
}
// Send an RDMA stream using a datagram transport
static void
sendRDMA(const char **ap) {
  if (!*ap)
    setupDevice(false);
  std::string file;
  OD::TransportGlobal &global(OC::Manager::getTransportGlobal());
  OD::Transport transport(&global, false);
  OD::Descriptor myOutputDesc;
  myOutputDesc.type = OD::ProducerDescT;
  myOutputDesc.role = OD::ActiveMessage;
  myOutputDesc.options = 1 << OD::MandatedRole;
  myOutputDesc.desc.nBuffers = 10;
  myOutputDesc.desc.dataBufferBaseAddr = 0;
  myOutputDesc.desc.dataBufferPitch = 0;
  myOutputDesc.desc.dataBufferSize = 4096;
  myOutputDesc.desc.metaDataBaseAddr = 0;
  myOutputDesc.desc.metaDataPitch = 0;
  myOutputDesc.desc.fullFlagBaseAddr =  0;
  myOutputDesc.desc.fullFlagSize = 0;
  myOutputDesc.desc.fullFlagPitch = 0;
  myOutputDesc.desc.fullFlagValue = 0;
  myOutputDesc.desc.emptyFlagBaseAddr = 0;
  myOutputDesc.desc.emptyFlagSize = 0;
  myOutputDesc.desc.emptyFlagPitch = 0;
  myOutputDesc.desc.emptyFlagValue = 0;
  myOutputDesc.desc.oob.port_id = 0;
  memset( myOutputDesc.desc.oob.oep, 0, sizeof(myOutputDesc.desc.oob.oep));
  myOutputDesc.desc.oob.cookie = 0;

  OD::Descriptor theInputDesc;
  if (*ap) {
    file = *ap;
    file += ".in";
    int fd = open(file.c_str(), O_RDONLY);
    if (fd < 0 ||
	read(fd, &theInputDesc, sizeof(theInputDesc)) != sizeof(theInputDesc) ||
	close(fd) < 0)
      bad("Reading file for RDMA input descriptor");
    ocpiDebug("Received descriptor for: %s", myOutputDesc.desc.oob.oep);
  } else {
    theInputDesc.type = OD::ProducerDescT;
    theInputDesc.role = OD::ActiveMessage;
    theInputDesc.options = 1 << OD::MandatedRole;
    theInputDesc.desc.nBuffers = 10;
    theInputDesc.desc.dataBufferBaseAddr = 0;
    theInputDesc.desc.dataBufferPitch = 0;
    theInputDesc.desc.dataBufferSize = 0;
    theInputDesc.desc.metaDataBaseAddr = 0;
    theInputDesc.desc.metaDataPitch = 0;
    theInputDesc.desc.fullFlagBaseAddr =  0;
    theInputDesc.desc.fullFlagSize = 0;
    theInputDesc.desc.fullFlagPitch = 0;
    theInputDesc.desc.fullFlagValue = 0;
    theInputDesc.desc.emptyFlagBaseAddr = 0;
    theInputDesc.desc.emptyFlagSize = 0;
    theInputDesc.desc.emptyFlagPitch = 0;
    theInputDesc.desc.emptyFlagValue = 0;
    theInputDesc.desc.oob.port_id = 0;
    memset( theInputDesc.desc.oob.oep, 0, sizeof(theInputDesc.desc.oob.oep));
    theInputDesc.desc.oob.cookie = 0;
  }
  OD::Port &port = *transport.createOutputPort(myOutputDesc, theInputDesc);
  OD::Descriptor localShadowPort, feedback;
  const OD::Descriptor &outDesc = *port.finalize(theInputDesc, myOutputDesc, &localShadowPort);
  if (*ap) {
    file = *ap;
    file += ".out";
    OD::Descriptor sendDesc = outDesc;
    const char *sp = strchr(outDesc.desc.oob.oep, '/');
    std::string clean("ocpi-ether-rdma:");
    clean.append(sp+1);
    strcpy(sendDesc.desc.oob.oep, clean.c_str());
    int fd = creat(file.c_str(), 0666);
    if (fd < 0 ||
	write(fd, &sendDesc, sizeof(sendDesc)) != sizeof(sendDesc) ||
	close(fd) < 0)
      bad("Writing output RDMA descriptor");
    printf("Flow Control Descriptor in %s.\nWaiting for a keystroke...", file.c_str());
    fflush(stdout);
    getchar();
  }
  for (unsigned n = 0; n < 10; n++) {
    void *vdata;
    size_t length;
    OD::BufferUserFacet *buf;
    unsigned t;
    for (t = 0; t < 1000000 && !(buf = port.getNextEmptyOutputBuffer(vdata, length)); t++)
      OS::sleep(1);
    if (t == 1000000)
      bad("Receive DMA timeout\n");
    else {
      for (unsigned d = 0; d < length/sizeof(uint32_t); d++)
	((uint32_t *)vdata)[d] = n + d;
      port.sendOutputBuffer(buf, 4096, (uint8_t)n);
      ocpiDebug("Sent RDMA buffer: first DW 0x%" PRIx32 ", length %zu, op %u\n",
		*(uint32_t *)vdata, length, n);
    }
  }
  printf("Sent 10 buffers, sleeping to allow frames to get through and be ack'd...\n");
  fflush(stdout);
  OS::sleep(10000);
  printf("Exiting\n");
  port.reset();
}

static void
simulate(const char **ap) {
  OH::Sim::Server server(*ap, platform, OCPI_UTRUNCATE(uint8_t,spinCount), sleepUsecs,
			 simTicks, verbose, simDump, isPublic, error);
  if (error.length())
    bad("Simulator server creation error");
  if (server.run(simExec, error))
    bad("Simulator server execution error");
  ocpiDebug("Simulation server finished: '%s'", error.c_str());
}

static void
getxml(const char **ap) {
  if (!ap[0])
    bad("No output filename specified for getxml");
  FILE *ofp = fopen(ap[0], "w");
  if (!ofp)
    bad("Cannot open output file: \"%s\"", ap[0]);
  std::vector<char> xml;
  std::string err;
  if (dev->getMetadata(xml, err))
    bad(err.c_str());
  if (fwrite(&xml[0], xml.size(), 1, ofp) != 1 ||
      fclose(ofp))
    bad("error writing xml file '%s' size %zu", ap[0], xml.size());
}

// We create a worker class that does not have to be part of anything else.
class Worker : public OC::Worker, public OH::WciControl {
  std::string m_name, m_wName;
public:
  Worker(ezxml_t impl, ezxml_t inst, const char *idx) 
    : OC::Worker(NULL, impl, inst, NULL, false),
      OH::WciControl(*dev, impl, inst, properties(), false),
      m_name(ezxml_cattr(inst, "name")),
      m_wName(ezxml_cattr(impl, "name"))
  {
    // We need to initialize the status of the worker since the OC::Worker class
    // object is being created without knowledge of previous state.
    // The worker's status register tells us the last control operation
    // that was performed.  It also has a sticky indication of
    // errors from the worker itself, but it doesn't remember whether the
    // previous control operation failed for other reasons (FIXME: the OCCP should
    // capture this information).  We do our best here by first bypassing the software.
    worker = atoi(idx);
    cAccess->offsetRegisters(wAccess, (intptr_t)(&((OH::OccpSpace*)0)->worker[worker]));
    uint32_t
      l_control = wAccess.get32Register(control, OH::OccpWorkerRegisters),
      l_status =  wAccess.get32Register(status, OH::OccpWorkerRegisters);
    OU::Worker::ControlState cs;
    OU::Worker::ControlOperation lastOp =
      (OU::Worker::ControlOperation)OCCP_STATUS_LAST_OP(l_status);
    if (!(l_control & OCCP_WORKER_CONTROL_ENABLE))
      cs = OU::Worker::EXISTS; // there is no specific reset state since it isn't hetero
    else if (!(l_status & OCCP_STATUS_CONFIG_OP_VALID) || lastOp == 4)
      cs = OU::Worker::EXISTS; // no control op since reset
    else if (l_status & OCCP_STATUS_CONTROL_ERRORS)
      cs = OU::Worker::UNUSABLE;
    else if (lastOp == OU::Worker::OpRelease)
      cs = OU::Worker::UNUSABLE;
    else if (l_status & OCCP_STATUS_FINISHED)
      cs = OU::Worker::FINISHED;
    else
      switch(lastOp) {
      case OU::Worker::OpInitialize: cs = OU::Worker::INITIALIZED; break;
      case OU::Worker::OpStart: cs = OU::Worker::OPERATING; break;
      case OU::Worker::OpStop: cs = OU::Worker::SUSPENDED; break;
      default:
	cs = OU::Worker::OPERATING;
	// FIXME:  the beforeQuery, and AfterConfig and test ops screw us up here.
      }
    setControlState(cs);
  }
  void control(const char *op) {
    bool ignored = false;
    uint32_t c =  wAccess.get32Register(control, OH::OccpWorkerRegisters);
    if (!strcasecmp(op, "reset")) {
      if (OCCP_WORKER_CONTROL_ENABLE & c) {
	// Force the last control op to be bad
	c &= ~OCCP_WORKER_CONTROL_ENABLE;
	wAccess.set32Register(control, OH::OccpWorkerRegisters,
			      c | OCCP_CONTROL_CLEAR_ATTENTION | OCCP_CONTROL_CLEAR_ERRORS);
      } else
	ignored = true;
    } else if (!strcasecmp(op, "unreset")) {
      if (OCCP_WORKER_CONTROL_ENABLE & c && !timeout)
	ignored = true;
      else {
	if (timeout) {
	  c &= ~0x1f;
	  unsigned logTimeout = 31;
	  for (size_t u = 1 << logTimeout; !(u & timeout);
	       u >>= 1, logTimeout--)
	    ;
	  c |= logTimeout;
	}
	wAccess.set32Register(control, OH::OccpWorkerRegisters, c |= OCCP_WORKER_CONTROL_ENABLE);
	wAccess.get32Register(test, OH::OccpWorkerRegisters);
	wAccess.set32Register(control, OH::OccpWorkerRegisters,
			      c | OCCP_CONTROL_CLEAR_ATTENTION | OCCP_CONTROL_CLEAR_ERRORS);
      }
    } else {
      unsigned i;
      for (i = 0; ops[i]; i++) 
	if (!strcasecmp(ops[i], op)) {
	  ignored = controlOp((OU::Worker::ControlOperation)i);
	  break;
	}
      if (!ops[i])
	bad("Unknown control operation: %s", op);
    }
    if (ignored)
      printf("The '%s' operation was IGNORED on instance '%s' of worker '%s'.\n",
	     op, name().c_str(), implTag().c_str());
    else
      printf("The '%s' operation was performed on instance '%s' of worker '%s'.\n",
	     op, name().c_str(), implTag().c_str());
  }
  void status() {
    printf("Status of instance '%s' of worker '%s' is '%s'\n",
	   name().c_str(), implTag().c_str(),
	   wAccess.get32Register(control, OH::OccpWorkerRegisters) & OCCP_WORKER_CONTROL_ENABLE ?
	   OU::Worker::s_controlStateNames[getState()] : "RESET");
    wdump(NULL);
  }
  OC::Port *findPort(const char *) { return NULL; }
  const std::string &name() const { return m_name; }
  void prepareProperty(OU::Property &, volatile void *&, const volatile void *&) {}
  OC::Port &createPort(const OU::Port &, const OU::PValue *) {
    ocpiAssert("This method is not expected to ever be called" == 0);
    return *(OC::Port*)NULL;
  }
  OC::Port &createOutputPort(OU::PortOrdinal, size_t, size_t, 
			     const OU::PValue*)
    throw (OU::EmbeddedException)
  {
    ocpiAssert("This method is not expected to ever be called" == 0);
    return *(OC::Port*)NULL;
  }
  OC::Port & createInputPort(OU::PortOrdinal, size_t, size_t, const OU::PValue*)
    throw (OU::EmbeddedException)
  {
    ocpiAssert("This method is not expected to ever be called" == 0);
    return *(OC::Port*)NULL;
  }
  OC::Application *application() { return NULL;}
  OC::Worker *nextWorker() { return NULL; }
  void read(size_t, size_t, void *) {}
  void write(size_t, size_t, const void *) {}
};

static ezxml_t
getmeta() {
  static std::vector<char> xml;
  std::string err;
  if (dev->getMetadata(xml, err))
    bad(err.c_str());
  ezxml_t x = ezxml_parse_str(&xml[0], xml.size());
  if (x && ezxml_error(x)[0])
    bad("XML Parsing error: %s", ezxml_error(x));
  if (!x || !x->name)
    bad("XML configuration in bitstream could not be parsed as XML");
  return x;
}

struct Arg {
  ezxml_t top;
  size_t index;
  char   letter;
  const char  *name, *prop, *value;
  bool control, status;
  const char **args;
  unsigned count;
  Arg(const char **a_args)
    : index(999), letter(0), name(NULL), control(false), status(false), args(a_args), count(0) {
    top = getmeta();
    prop = args[0] ? args[1] : NULL;
    value = args[0] && args[1] ? args[2] : NULL;
  }
  void
  setup() {
    if (isdigit(**args))
      index = atoi(*args);
    else
      name = *args;
  }

  void
  doWorker(ezxml_t inst) {
    count++;
    const char
      *iname = ezxml_attr(inst, "name"),
      *idx = ezxml_attr(inst, "occpIndex"),
      *wkr = ezxml_attr(inst, "worker");
    ezxml_t impl = OX::findChildWithAttr(top, "worker", "name", wkr);
    if (!impl)
      bad("Can't find worker '%s' for instance '%s'", iname, wkr);
    Worker *w = NULL;
    if (!idx) {
      if (control || status || value || prop)
	bad("Can't do control/status/get/put on workers with no control interface");
    } else {
      w = new Worker(impl, inst, idx);
      if (control)
	w->control(prop);
      else if (status)
	w->status();
      else if (value) {
	// Setting a property
	w->setProperty(prop, value);
	printf("Setting the %s property to '%s' on instance '%s'\n",
	       prop, value, iname);
	fflush(stdout);
      }
      if (control || status || value)
	return;
    }
    printf("  Instance %s of %s worker %s (spec %s)",
	   iname, strcasecmp(inst->name, "instance") ? inst->name :
	   idx && !strcmp(idx, "0") ? "platform" : "normal",
	   wkr, wkr ? ezxml_cattr(impl, "specname") : "<none>");
    if (idx)
      printf(" with index %s", idx);
    printf("\n");
    fflush(stdout);
    std::string pname, val;
    bool unreadable;
    if (prop) {
      unsigned i = w->whichProperty(prop);
      w->getProperty(i, pname, val, &unreadable, hex);
      printf("%3u %20s: %s\n", i, pname.c_str(),
	     unreadable ? "<unreadable>" : val.c_str());
    } else if (verbose && w) {
      for (unsigned i = 0; w->getProperty(i, pname, val, &unreadable, hex); i++)
	printf("%3u %20s: %s\n", i, pname.c_str(),
	       unreadable ? "<unreadable>" : val.c_str());
    }
    fflush(stdout);
  }

  const char *
  tryWorker(ezxml_t x) {
    const char *err;
    if ((!strcasecmp(x->name, "instance") ||
	 !strcasecmp(x->name, "adapter") ||
	 !strcasecmp(x->name, "io") ||
	 !strcasecmp(x->name, "interconnect"))) {
      size_t iindex;
      bool ifound = false;
      if ((err = OX::getNumber(x, "occpIndex", &iindex, &ifound)))
	return err;
      const char *iname = ezxml_cattr(x, "name");
      if ((letter && iname && iname[0] == letter) ||
	  (name && iname && !strcasecmp(name, iname)) ||
	  (!letter && !name && ifound && index == iindex))
	doWorker(x);
      else if (name && iname && !strcasecmp(name, ezxml_cattr(x, "worker"))) {
	// Check for a duplicate, among all children
	for (ezxml_t c = top->child; c; c = c->ordered)
	  if (x != c) {
	    const char *w = ezxml_cattr(c, "worker");
	    const char *n = ezxml_cattr(c, "name");
	    if (w && !strcasecmp(w, name))
	      bad("More than one instance (%s and %s) matches worker '%s'",
		  iname, n, name);
	  }
	doWorker(x);
      }
    }
    return NULL;
  }
  static const char *
  doWorkerArg(ezxml_t x, void *arg) {
    return ((Arg *)arg)->tryWorker(x);
  }
  const char *
  doWorkers() {
    count = 0;
    const char *err = OX::ezxml_children(top, doWorkerArg, (void*)this);
    if (err && err[0])
      bad("Error: %s", err);
    if (!count && !letter)
      bad("No workers found matching worker/instance argument: %s", args[0]);
    return NULL;
  }
};

static void
get(const char **ap) {
  Arg arg(ap);
  if (*ap) {
    if (ap[1] && ap[2])
      bad("The 'get' command takes 0, 1 or 2 args: [instance-or-worker [property-name]]");
    arg.setup();
    arg.doWorkers();
  } else {
    printf("HDL Device: '%s' is platform '%s' part '%s' and UUID '%s'\n",
	   dev->name().c_str(), ezxml_cattr(arg.top, "platform"), ezxml_cattr(arg.top, "device"),
	   ezxml_cattr(arg.top, "uuid"));
    printf("Platform configuration workers are:\n");
    arg.letter = 'p';
    arg.doWorkers();
    printf("Container workers are:\n");
    arg.letter = 'c';
    arg.doWorkers();
    printf("Application workers are:\n");
    arg.letter = 'a';
    arg.doWorkers();
  }
}

// Set a property value
static void
set(const char **ap) {
  Arg arg(ap);
  if (!ap[0] || !ap[1] || !ap[2])
    bad("The 'set' command takes three arguments: instance-or-worker property-name property-value");
  arg.setup();
  arg.doWorkers();
}

// Perform a control operation
static void
control(const char **ap) {
  Arg arg(ap);
  if (!ap[0] || !ap[1] || ap[2])
    bad("The 'control' command takes two arguments: instance-or-worker [reset|unreset|start|stop]");
  arg.setup();
  arg.control = true;
  arg.doWorkers();
}

// Display a worker's status
static void
status(const char **ap) {
  Arg arg(ap);
  if (!ap[0] || ap[1])
    bad("The 'status' command takes one argument: instance-or-worker");
  arg.setup();
  arg.status = true;
  arg.doWorkers();
}

static void
load(const char **ap) {
  // Some devices can be loaded even when they don't probe, so we open the device
  // specially/softly here...
  if (!device &&
      !(device = getenv("OCPI_DEFAULT_HDL_DEVICE")))
    bad("a device option is required with this command");
  if (!ap[0])
    bad("No input filename specified for loading");
  
  driver = &OCPI::HDL::Driver::getSingleton();
  if (!(dev = driver->open(device, false, true, NULL, error)))
    bad("error opening device %s", device);
  dev->load(ap[0]);
}
static void
unload(const char **) {
  dev->unload();
}<|MERGE_RESOLUTION|>--- conflicted
+++ resolved
@@ -342,11 +342,7 @@
     bool ambiguous = false;
     if (!argv[0])
       bad("Missing command name");
-<<<<<<< HEAD
-    for (Command *c = commands; c->name; c++)
-=======
     for (Command *c = commands; c->name; c++) {
->>>>>>> 890a84b5
       if (!strncmp(argv[0], c->name, strlen(argv[0]))) {
 	if (!strcmp(argv[0], c->name)) {
 	  exact = c;
@@ -356,10 +352,7 @@
 	else
 	  found = c;
       }
-<<<<<<< HEAD
-=======
     }
->>>>>>> 890a84b5
     if (!exact) {
       if (!found)
 	bad("unknown command: %s", argv[0]);
