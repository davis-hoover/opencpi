--- conflicted
+++ resolved
@@ -393,7 +393,6 @@
 	  (((value) & 0xff) << 24) | (((value) & 0xff00) << 8) |
 	  (((value) & 0xff0000) >> 8) | (((value) >> 24));
       }
-<<<<<<< HEAD
       unsigned fls64(uint64_t n);
       inline size_t ceilLog2(uint64_t n) {
 	return OCPI_UTRUNCATE(size_t, n ? fls64(n - 1) : 0);
@@ -405,9 +404,7 @@
       inline size_t bitsForMax(uint64_t n) {
 	return ceilLog2(n + 1);
       }
-=======
       OCPI::OS::Ether::Address &getSystemAddr();
->>>>>>> a17f3f89
       const std::string &getSystemId();
   }
 }
