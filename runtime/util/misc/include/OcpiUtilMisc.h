/*
 * This file is protected by Copyright. Please refer to the COPYRIGHT file
 * distributed with this source distribution.
 *
 * This file is part of OpenCPI <http://www.opencpi.org>
 *
 * OpenCPI is free software: you can redistribute it and/or modify it under the
 * terms of the GNU Lesser General Public License as published by the Free
 * Software Foundation, either version 3 of the License, or (at your option) any
 * later version.
 *
 * OpenCPI is distributed in the hope that it will be useful, but WITHOUT ANY
 * WARRANTY; without even the implied warranty of MERCHANTABILITY or FITNESS FOR
 * A PARTICULAR PURPOSE. See the GNU Lesser General Public License for more
 * details.
 *
 * You should have received a copy of the GNU Lesser General Public License
 * along with this program. If not, see <http://www.gnu.org/licenses/>.
 */

// -*- c++ -*-

#ifndef OCPIUTILMISC_H__
#define OCPIUTILMISC_H__

/**
 * \file
 * \brief Miscellaneous utilities.
 *
 * Revision History:
 *
 *     04/19/2005 - Frank Pilhofer
 *                  Initial version.
 */

#include <strings.h>
#include <assert.h>
#include <inttypes.h>
#include <cstring>
#include <cstdio>
#include <string>
#include <istream>
#include <functional>
#include <vector>

#include "OcpiOsAssert.h"
#include "OcpiOsEther.h"

#ifndef NDEBUG
  class Trace {
  public:
    std::string ts;
    Trace(const char* e) 
      : ts(e)
    {
      ocpiDebug("Entering (%s)\n", ts.c_str() );
    }

    ~Trace()
    {
      ocpiDebug("Leaving (%s)\n", ts.c_str() );    
    }
  };
#define TRACE(s) Trace t(s)
#else
#define TRACE(s)
#endif

// OCPI_OFFSETOF is here because offsetof doesn't work on members that are structures
#if defined(NDEBUG)
#define OCPI_UTRUNCATE(type, val) ((type)(val))
#define OCPI_STRUNCATE(type, val) ((type)(val))
#define OCPI_SIZEOF(utype, stype) ((utype)sizeof(stype))
#define OCPI_OFFSETOF(utype, member, stype) ((utype)&((stype *)0)->member)
#define OCPI_SIZE_T_DIFF(larger, smaller) ((size_t)((larger) - (smaller)))
#define OCPI_CHAR_DIFF(larger, smaller) ((unsigned)((larger) - (smaller)))
#else
#define OCPI_UTRUNCATE(type, val) \
  (static_cast<type>(OCPI::Util::utruncate((uint64_t)(val), sizeof(type))))
#define OCPI_STRUNCATE(type, val) \
  (static_cast<type>(OCPI::Util::struncate((int64_t)(val), sizeof(type))))
#define OCPI_SIZEOF(utype, stype) \
  ((utype)OCPI::Util::utruncate((uint64_t)sizeof(stype), sizeof(utype)))
#define OCPI_OFFSETOF(utype, stype, member)				\
  ((utype)OCPI::Util::utruncate((uint64_t)&((stype *)0)->member, sizeof(utype)))
#define OCPI_SIZE_T_DIFF(larger, smaller) \
  OCPI::Util::size_t_diff((larger) - (smaller))
#define OCPI_CHAR_DIFF(larger, smaller) \
  OCPI::Util::char_diff((larger) - (smaller))
#endif

namespace OCPI {
  namespace Util {

    /**
     * \brief Miscellaneous utilities.
     */

    inline uint64_t utruncate(uint64_t val, size_t bytes) {
      ocpiAssert(bytes == sizeof(val) || val <= ~((uint64_t)-1 << (bytes*8)));
      return val;
    }

    inline int64_t struncate(int64_t val, size_t bytes) {
      ocpiAssert(bytes == sizeof(val) ||
		 (val < 0 ?
		  val >= (int64_t)-1 << (bytes*8-1) :
		  val <= ~((int64_t)-1 << (bytes*8-1))));
      return val;
    }

    inline size_t size_t_diff(ssize_t diff) {
      ocpiAssert(diff >= 0);
      return (size_t)(diff);
    }

<<<<<<< HEAD
    inline unsigned char_diff(int diff) {
      ocpiAssert(diff >= 0);
      return (unsigned)(diff);
    }

      /**
       * \brief Convert an integer to a string.
       *
       * \param[in] value An integer value.
       * \return  A string containing the decimal representation of the value.
       */

      std::string integerToString (int value);

      /**
       * \brief Convert an unsigned integer to a string.
       *
       * \param[in] value An unsigned integer value.
       * \param[in] base  The base for representing \a value.  Must be between
       *                  2 and 16, inclusive. E.g., 10 is for decimal, 16 for
       *                  hexadecimal.
       * \param[in] mindigits The minimum of digits that the string
       *                  representation shall have.  If \a value can be
       *                  represented with fewer digits, it is left-padded
       *                  using the \a pad character.
       * \param[in] pad   The character to pad the string with, if necessary.
       * \return          A string representation of \a value, using base
       *                  \a base, having a length of at least \a mindigits.
       */

      std::string unsignedToString (unsigned int value,
                                    unsigned int base = 10,
                                    unsigned int mindigits = 0,
                                    char pad = '0');

      /**
       * \brief Convert an unsigned long long integer to a string.
       *
       * \param[in] value An unsigned integer value.
       * \param[in] base  The base for representing \a value.  Must be between
       *                  2 and 16, inclusive. E.g., 10 is for decimal, 16 for
       *                  hexadecimal.
       * \param[in] mindigits The minimum of digits that the string
       *                  representation shall have.  If \a value can be
       *                  represented with fewer digits, it is left-padded
       *                  using the \a pad character.
       * \param[in] pad   The character to pad the string with, if necessary.
       * \return          A string representation of \a value, using base
       *                  \a base, having a length of at least \a mindigits.
       */

      std::string unsignedToString (unsigned long long value,
                                    unsigned int base = 10,
                                    unsigned int mindigits = 0,
                                    char pad = '0');
=======
    int64_t struncate(int64_t val, unsigned bytes);
>>>>>>> 56315a46

    /**
     * \brief Convert an integer to a string.
     *
     * \param[in] value An integer value.
     * \return  A string containing the decimal representation of the value.
     */
    std::string integerToString (int value);

    /**
     * \brief Convert an unsigned integer to a string.
     *
     * \param[in] value An unsigned integer value.
     * \param[in] base  The base for representing \a value.  Must be between
     *                  2 and 16, inclusive. E.g., 10 is for decimal, 16 for
     *                  hexadecimal.
     * \param[in] mindigits The minimum of digits that the string
     *                  representation shall have.  If \a value can be
     *                  represented with fewer digits, it is left-padded
     *                  using the \a pad character.
     * \param[in] pad   The character to pad the string with, if necessary.
     * \return          A string representation of \a value, using base
     *                  \a base, having a length of at least \a mindigits.
     */
    std::string unsignedToString (unsigned int value,
                                  unsigned int base = 10,
                                  unsigned int mindigits = 0,
                                  char pad = '0');

    /**
     * \brief Convert an unsigned long long integer to a string.
     *
     * \param[in] value An unsigned integer value.
     * \param[in] base  The base for representing \a value.  Must be between
     *                  2 and 16, inclusive. E.g., 10 is for decimal, 16 for
     *                  hexadecimal.
     * \param[in] mindigits The minimum of digits that the string
     *                  representation shall have.  If \a value can be
     *                  represented with fewer digits, it is left-padded
     *                  using the \a pad character.
     * \param[in] pad   The character to pad the string with, if necessary.
     * \return          A string representation of \a value, using base
     *                  \a base, having a length of at least \a mindigits.
     */
    std::string unsignedToString (unsigned long long value,
                                  unsigned int base = 10,
                                  unsigned int mindigits = 0,
                                  char pad = '0');

    /**
     * \brief Convert a floating-point value to a string.
     *
     * \param[in] value A floating-point value.
     * \return          A decimal representation of the value.
     */
    std::string doubleToString (double value);

    /**
     * \brief Convert a string to an integer.
     *
     * \param[in] value A string containing a decimal representation of
     *                  an integer number.
     * \return          The value.
     *
     * \throw std::string If the value can not be interpreted as a
     * number.
     */
    int stringToInteger (const std::string & value);

    /**
     * \brief Convert a string to an unsigned integer.
     *
     * \param[in] value A string containing a decimal representation
     *                  of an unsigned integer number.
     * \param[in] base  The base.  Must be between 2 and 16, inclusive.
     * \return          The value.
     *
     * \throw std::string If the value can not be interpreted as a
     * number.
     */
    unsigned int stringToUnsigned (const std::string & value,
                                   unsigned int base = 10);

    /**
     * \brief Convert a string to an unsigned integer.
     *
     * \param[in] value A string containing a decimal representation
     *                  of an unsigned integer number.
     * \param[in] base  The base.  Must be between 2 and 16, inclusive.
     * \return          The value.
     *
     * \throw std::string If the value can not be interpreted as a
     * number.
     */
#if 0 // DISABLED
    unsigned long long stringToULongLong (const std::string & value,
                                          unsigned int base = 10);
#endif

    /**
     * \brief Convert an unsigned long long position to a <em>std::streamsize</em> value.
     *
     * <em>std::streamsize</em> is an implementation-defined,
     * signed type that may be of lesser width than unsigned long long.
     * This function provides control over the return value if the
     * unsigned long long position value exceeds the value range of
     * <em>std::streamsize</em>.
     *
     * \param[in] pos      The position to convert.
     * \param[in] minusone What to do if the \a pos value exceeds the value
     *                range of <em>std::streamsize</em>.  If true, then -1
     *                will be returned as an error indicator.  If false,
     *                then the maximum positive value for
     *                <em>std::streamsize</em> is returned.
     * \return        An <em>std::streamsize</em> value with the same
     *                value as \a pos, if possible, or -1 or the maximum
     *                positive value for <em>std::streamsize</em>,
     *                as requested using the \a minusone parameter.
     */
    std::streamsize unsignedToStreamsize (unsigned long long pos,
                                          bool minusone = true);

    /**
     * \brief Read a line from an input stream to the next LF.
     *
     * Read a line from an input stream, up to and including the next
     * <tt>LF</tt> character.  Trailing whitespace characters (including
     * the <tt>LF</tt> and any <tt>CR</tt>, tab and space characters) are
     * discarded.
     *
     * Up to \a maxSize characters are read.  If no end-of-line character
     * is found after reading \a maxSize characters, the \a failbit is set
     * on \a conn, and the data that was read up to that point is returned.
     *
     * \param[in] conn    The input stream from which to read.
     * \param[in] maxSize The maximum amount of characters to read, or
     *                    -1 for no maximum.
     * \return            The data that was read.
     */
    std::string readline (std::istream * conn, unsigned int maxSize = static_cast<unsigned int> (-1));

    /**
     * \brief Case insensitive string comparison.
     *
     * \param[in] s1  The first string.
     * \param[in] s2  The second string.
     * \return   The result of a case-insensitive comparison of \a s1 and
     *           \a s2.  A negative value if \a s1 is lexicographically less
     *           than \a s2.  A positive value if \a s1 is lexicographically
     *           greater than \a s2.  Zero if the strings are the same,
     *           excluding case.
     */
    int caseInsensitiveStringCompare (const std::string & s1,
                                      const std::string & s2);

    /**
     * \brief Predicate to compare two strings, ignoring case.
     *
     * This class can be used, e.g., wherever the STL expects a
     * comparator class, as in the <em>std::set</em> and <em>std::map</em>
     * templates.  E.g.,
     *
     * \code
     *   typedef std::map<std::string, std::string,
     *                    CaseInsensitiveStringLess>
     *     CaseInsensitiveMap;
     * \endcode
     */
    class CaseInsensitiveStringLess : public std::binary_function<std::string, std::string, bool>
    {
      public:
        bool operator() (const std::string & s1, const std::string & s2) const;
    };

    /**
     * \brief Test if a string matches a glob-style pattern.
     *
     * \param[in] str     A string.
     * \param[in] pattern A glob-style pattern.
     * \return            true if \a str matches \a pattern,
     *                    false if not.
     */
    bool glob (const std::string & str, const std::string & pattern);

    /**
     * \brief Determine if a file is an XML document.
     *
     * This operation reads data from the stream.  After reaching a
     * conclusion, the stream pointer is rewound to the beginning.
     * If resetting the read pointer fails, e.g., if the stream is
     * not seekable, the caller may have to close and re-open the
     * file before processing it.
     *
     * \param[in] str A stream.
     * \return   true if the data in the stream looks like an XML
     *           document, false if not.
     *
     * \pre The read pointer shall be at position zero.
     * \post The read pointer is at position zero, or the failbit is
     * set on \a str (because repositioning the read pointer failed).
     */
    bool isXMLDocument (std::istream * str);

    /**
     * \brief do vasprintf into a std::string
     *
     * \param[inout] out is referenced std::string where the output goes
     */
    void
      encodeXmlAttrSingle(const std::string &s, std::string &out, bool raw = false),
      encodeDescriptor(const char *iname, const std::string &s, std::string &out),
      decodeDescriptor(const char *info, std::string &s),
      formatString(std::string &out, const char *fmt, ...) __attribute__((format(printf, 2, 3)));
    // return value is simply a convenience of out.c_str()
    const char
      *format(std::string &out, const char *fmt, ...) __attribute__((format(printf, 2, 3))),
      *formatAdd(std::string &out, const char *fmt, ...) __attribute__((format(printf, 2, 3))),
      *formatAddV(std::string &out, const char *fmt, va_list ap);
    bool
      // This one just returns true as a convenience for the error handling protocol
      // that sets an error string and returns true if an error occurred.
      eformat(std::string &out, const char *fmt, ...) __attribute__((format(printf, 2, 3)));
    // Return an error string (caller can throw if desired)
    const char
      *parseList(const char *list, const char * (*doit)(const char *tok, void *arg),
		 void *arg = NULL),
      *file2String(std::string &out, const char *file, char replaceNewLine = 0),
      *file2String(std::string &out, const char *file, const char *start, const char *middle, 
		   const char *end),
      *string2File(const std::string &in, const char *file, bool leaveExisting = false,
		   bool onlyIfDifferent = false, bool makeExecutable = false),
      *evsprintf(const char *fmt, va_list ap),
      *esprintf(const char *fmt, ...) __attribute__((format(printf, 1, 2)));
    void
      ewprintf(const char *fmt, ...) __attribute__((format(printf, 1, 2))); // for warnings
    inline const char *file2String(std::string &out, const std::string &file,
				   char replaceNewLine = 0) {
      return file2String(out, file.c_str(), replaceNewLine);
    }
    inline const char *string2File(const std::string &in, const std::string &file,
				   bool leaveExisting = false, bool onlyIfDifferent = false) {
      return string2File(in, file.c_str(), leaveExisting, onlyIfDifferent);
    }

    // Simple wrapper for strsep, allowing empty tokens if desired.
    // When empty tokens not allowed, consecutive delimiters are simply consumed
    // Usage is:
    //    for (OU::TokenIter li(input); li.token(); li.next()) { use li.token(); }
    class TokenIter {
      char *m_copy, *m_ptr;
      const char *m_token, *m_delims;
      bool m_allowEmpty;
    public:
      TokenIter(const char *list, const char *delims = ", \t\n", bool allowEmpty = false);
      TokenIter(const std::string &list, const char *delims = ", \t\n", bool allowEmpty = false);
      ~TokenIter();
      inline const char *token() const { return m_token; }
      void next();
    };

    // These are comparison object for use in STL classes
    struct ConstCharComp {
      inline bool operator() (const char *lhs, const char *rhs) const {
	return strcmp(lhs, rhs) < 0;
      }
    };
    struct ConstCharCaseComp {
      inline bool operator() (const char *lhs, const char *rhs) const {
	return strcasecmp(lhs, rhs) < 0;
      }
    };
    struct ConstStringComp {
      inline bool operator() (const std::string &lhs, const std::string &rhs) const {
        return strcmp(lhs.c_str(), rhs.c_str()) < 0;
      }
    };
    struct ConstStringCaseComp {
      inline bool operator() (const std::string &lhs, const std::string &rhs) const {
        return strcasecmp(lhs.c_str(), rhs.c_str()) < 0;
      }
    };
    /* DO NOT USE THESE - they are invalid in containers like "map" which
     * want a "less" compare and assume equal when !(a<b) and !(b<a).
     * See also: http://www.cplusplus.com/reference/map/map/ (Compare)
    struct ConstCharEqual {
      inline bool operator() (const char *lhs, const char *rhs) const {
	return strcmp(lhs, rhs) == 0;
      }
    };
    struct ConstCharCaseEqual {
      inline bool operator() (const char *lhs, const char *rhs) const {
	return strcasecmp(lhs, rhs) == 0;
      }
    };
    */
    /* These need to be replaced if needed because they are poorly implemented ("abc" == "cba"):
    struct ConstCharHash {
      inline size_t operator() (const char *s) const {
	size_t h = 0;
	while (*s) h += (unsigned char)*s++;
	return h;
      }
    };
    struct ConstCharCaseHash {
      inline size_t operator() (const char *s) const {
	size_t h = 0;
	while (*s) h += (unsigned char)tolower(*s++);
	return h;
      }
    };
    */
    inline size_t roundUp (size_t value, size_t align) {
      return ((value + (align - 1)) / align) * align;
    }
    inline uint32_t swap32(uint32_t value) {
      return (((value) & 0xff) << 24) | (((value) & 0xff00) << 8) |
	     (((value) & 0xff0000) >> 8) | (((value) >> 24));
    }
    unsigned fls64(uint64_t n);
    inline size_t ceilLog2(uint64_t n) {
      return OCPI_UTRUNCATE(size_t, n ? fls64(n - 1) : 0);
    }
    inline size_t floorLog2(uint64_t n) {
      // ocpiInfo("Floor log2 of %u is %u", n, myfls(n)-1);
      return OCPI_UTRUNCATE(size_t, fls64(n) - 1);
    }
    inline size_t bitsForMax(uint64_t n) {
      return ceilLog2(n + 1);
    }
    OCPI::OS::Ether::Address &getSystemAddr();
    const std::string &getSystemId();
    // The posix.2 definition, meaning initial removal of trailing slashes.
    // empty strings and "/" result in an empty string.
    // The return value is a convenience - the c_str() of the output buffer.
    const char *baseName(const char *path, std::string &buf);
    // Do glob processing where the expectation is that any pattern results in a single
    // unique name.  Include tilde processing.  Return true on error
    bool globPath(const char *in, std::string &out);
    // find item in colon-separated path, returning complete path in "result"
    // return true on error
    bool searchPath(const char *path, const char *item, std::string &result,
		    const char *preferredSuffix = NULL, std::vector<std::string> *all = NULL);
    // set path to be the current project registry.  Return an error string or NULL.
    const char *getProjectRegistry(std::string &path);
    // return, via "path", a ":" separated list of all projects registered
    // or present in the project path.
    // return error-message string on error
    const char *getAllProjects(std::string &path);
    // Return the OpenCPI installation dir or throw;
    const std::string &getOpenCPI();
    // Return the CDK's dir or throw;
    const std::string &getCDK();
    // A convenience template for singletons possibly created at static construction
    // time (moved from OcpiDriverManager)
    template <class S> class Singleton {
      static S *getSingletonPtr(bool test) {
        static S *theSingleton;
	if (!test) {
	  // FIXME: put this static mutex into OCPI:OS somehow
	  static pthread_mutex_t mutex = PTHREAD_MUTEX_INITIALIZER;
	  // This is hyper-conservative since static constructors are run in a single thread.
	  // But C++ doesn't actually say that...
	  ocpiCheck(pthread_mutex_lock(&mutex) == 0);
	  if (!theSingleton)
	    theSingleton = new S;
	  ocpiCheck(pthread_mutex_unlock(&mutex) == 0);
	}
        return theSingleton;
      }
    protected:
      Singleton() {};                   // Empty constructor
    private:
      // [Virtual] destructor to clean up memory?
      Singleton(Singleton const&);      // Don't implement
      void operator=(Singleton const&); // Don't implement
    public:
      static S &getSingleton() {
	return *getSingletonPtr(false);
      }
      static S *singleton() {
	return getSingletonPtr(true);
      }
    };
  }
}

#endif<|MERGE_RESOLUTION|>--- conflicted
+++ resolved
@@ -114,65 +114,10 @@
       return (size_t)(diff);
     }
 
-<<<<<<< HEAD
     inline unsigned char_diff(int diff) {
       ocpiAssert(diff >= 0);
       return (unsigned)(diff);
     }
-
-      /**
-       * \brief Convert an integer to a string.
-       *
-       * \param[in] value An integer value.
-       * \return  A string containing the decimal representation of the value.
-       */
-
-      std::string integerToString (int value);
-
-      /**
-       * \brief Convert an unsigned integer to a string.
-       *
-       * \param[in] value An unsigned integer value.
-       * \param[in] base  The base for representing \a value.  Must be between
-       *                  2 and 16, inclusive. E.g., 10 is for decimal, 16 for
-       *                  hexadecimal.
-       * \param[in] mindigits The minimum of digits that the string
-       *                  representation shall have.  If \a value can be
-       *                  represented with fewer digits, it is left-padded
-       *                  using the \a pad character.
-       * \param[in] pad   The character to pad the string with, if necessary.
-       * \return          A string representation of \a value, using base
-       *                  \a base, having a length of at least \a mindigits.
-       */
-
-      std::string unsignedToString (unsigned int value,
-                                    unsigned int base = 10,
-                                    unsigned int mindigits = 0,
-                                    char pad = '0');
-
-      /**
-       * \brief Convert an unsigned long long integer to a string.
-       *
-       * \param[in] value An unsigned integer value.
-       * \param[in] base  The base for representing \a value.  Must be between
-       *                  2 and 16, inclusive. E.g., 10 is for decimal, 16 for
-       *                  hexadecimal.
-       * \param[in] mindigits The minimum of digits that the string
-       *                  representation shall have.  If \a value can be
-       *                  represented with fewer digits, it is left-padded
-       *                  using the \a pad character.
-       * \param[in] pad   The character to pad the string with, if necessary.
-       * \return          A string representation of \a value, using base
-       *                  \a base, having a length of at least \a mindigits.
-       */
-
-      std::string unsignedToString (unsigned long long value,
-                                    unsigned int base = 10,
-                                    unsigned int mindigits = 0,
-                                    char pad = '0');
-=======
-    int64_t struncate(int64_t val, unsigned bytes);
->>>>>>> 56315a46
 
     /**
      * \brief Convert an integer to a string.
