/*
 * This file is protected by Copyright. Please refer to the COPYRIGHT file
 * distributed with this source distribution.
 *
 * This file is part of OpenCPI <http://www.opencpi.org>
 *
 * OpenCPI is free software: you can redistribute it and/or modify it under the
 * terms of the GNU Lesser General Public License as published by the Free
 * Software Foundation, either version 3 of the License, or (at your option) any
 * later version.
 *
 * OpenCPI is distributed in the hope that it will be useful, but WITHOUT ANY
 * WARRANTY; without even the implied warranty of MERCHANTABILITY or FITNESS FOR
 * A PARTICULAR PURPOSE. See the GNU Lesser General Public License for more
 * details.
 *
 * You should have received a copy of the GNU Lesser General Public License
 * along with this program. If not, see <http://www.gnu.org/licenses/>.
 */

#include <stdarg.h>
#include <assert.h>
#include <string.h> //strerror
#include <sys/types.h>
#include <sys/stat.h>
#include <istream>
#include <string>
#include <cstdlib>
#include <cerrno>
#include <cctype>
#include <list>
#include <glob.h>
#include "OcpiOsEther.h"
#include "OcpiOsFileSystem.h"
#include "OcpiUtilValue.h"
#include "OcpiUtilException.h"
#include "OcpiUtilUUID.h"
#include "OcpiUtilMisc.h"

/*
 * ----------------------------------------------------------------------
 * Integer to String conversion
 * ----------------------------------------------------------------------
 */

namespace {
  static const char i2sDigits[16] = {
    '0', '1', '2', '3', '4', '5', '6', '7',
    '8', '9', 'a', 'b', 'c', 'd', 'e', 'f'
  };
}

namespace OE = OCPI::OS::Ether;
namespace OCPI {
  namespace Util {
std::string
integerToString (int value)
{
<<<<<<< HEAD
  bool positive = (value >= 0);
  unsigned count=1;
  int tmp;
=======
  const bool positive = (value >= 0);
  unsigned count=1;
>>>>>>> 2c15f070

  if (!positive) {
    value = -value;
    count++;
  }

  for (int tmp=value; tmp>9; count++) {
    tmp /= 10;
  }

  std::string result(count,'-');

  while (value > 9) {
    result[--count] = i2sDigits[value%10];
    value /= 10;
  }

  // assert (count == positive ? 1 : 2)

  result[--count] = i2sDigits[value%10];
  return result;
}

std::string
unsignedToString (unsigned int value,
                                   unsigned int base,
                                   unsigned int mindigits,
                                   char pad)
{
  unsigned int tmp;
  unsigned int count=1;
  unsigned int padLen;

  if (base < 2 || base > 16) {
    throw std::string ("invalid base");
  }

  /*
   * Determine length of number.
   */

  for (tmp=value; tmp>=base; count++) {
    tmp /= base;
  }

  /*
   * Initialize string.
   */

  std::string result;

  if (mindigits > count) {
    padLen = mindigits - count;
    result.resize (mindigits, pad);
  }
  else {
    padLen = 0;
    result.resize (count);
  }

  /*
   * Stringify number.
   */

  while (value >= base) {
    result[--count+padLen] = i2sDigits[value%base];
    value /= base;
  }

  // assert (count == 1 && value < base)

  result[--count+padLen] = i2sDigits[value];
  return result;
}

std::string
unsignedToString (unsigned long long value,
                                   unsigned int base,
                                   unsigned int mindigits,
                                   char pad)
{
  unsigned long long tmp;
  unsigned int count=1;
  unsigned int padLen;

  if (base < 2 || base > 16) {
    throw std::string ("invalid base");
  }

  /*
   * Determine length of number.
   */

  for (tmp=value; tmp>=base; count++) {
    tmp /= base;
  }

  /*
   * Initialize string.
   */

  std::string result;

  if (mindigits > count) {
    padLen = mindigits - count;
    result.resize (mindigits, pad);
  }
  else {
    padLen = 0;
    result.resize (count);
  }

  /*
   * Stringify number.
   */

  while (value >= base) {
    result[--count+padLen] = i2sDigits[value%base];
    value /= base;
  }

  // assert (count == 1 && value < base)

  result[--count+padLen] = i2sDigits[value];
  return result;
}

std::string
doubleToString (double value)
{
  char tmp[32]; // C Programmer's Disease
  sprintf (tmp, "%g", value);
  return std::string (tmp);
}

/*
 * ----------------------------------------------------------------------
 * String to integer conversion
 * ----------------------------------------------------------------------
 */

int
stringToInteger (const std::string & str)
{
  const char * txtPtr = str.c_str ();
  long int value;
  char * endPtr;

  errno = 0;
  value = std::strtol (txtPtr, &endPtr, 10);

  if ((value == 0 && endPtr == txtPtr) || errno == ERANGE || *endPtr) {
    throw std::string ("not an integer");
  }

  int res = static_cast<int> (value);

  if (static_cast<long int> (res) != value) {
    throw std::string ("integer out of range");
  }

  return res;
}

unsigned int
stringToUnsigned (const std::string & str,
                                   unsigned int base)
{
  const char * txtPtr = str.c_str ();
  unsigned long int value;
  char * endPtr;

  errno = 0;
  value = std::strtoul (txtPtr, &endPtr, (int)base);

  if ((value == 0 && endPtr == txtPtr) || errno == ERANGE || *endPtr) {
    throw std::string ("not an unsigned integer");
  }

  unsigned int res = static_cast<unsigned int> (value);

  if (static_cast<unsigned long int> (res) != value) {
    throw std::string ("unsigned integer out of range");
  }

  return res;
}

#if 0
// DISABLED - this is just broken - assuming strtoul is "good enough" is unacceptable
unsigned long long
stringToULongLong (const std::string & str,
                                    unsigned int base)
{
  const char * txtPtr = str.c_str ();
  char * endPtr;

  errno = 0;

// TODO: Move this to autotools checking if strtoull is available and not this hack
#if (defined (__STDC_VERSION__) && __STDC_VERSION__ >= 199901L) || (__cplusplus >= 201103)
  unsigned long long int value;
  value = std::strtoull (txtPtr, &endPtr, (int)base);
#else
  unsigned long int value;
  value = std::strtoul (txtPtr, &endPtr, (int)base);
#endif

  if ((value == 0 && endPtr == txtPtr) || errno == ERANGE || *endPtr) {
    throw std::string ("not an unsigned integer");
  }

  return value;
}
#endif // disabled stringToULongLong

/*
 * ----------------------------------------------------------------------
 * Convert an unsigned long long to a std::streamsize. If the value
 * does not fit, return -1 as an error indication, if minusone is true,
 * else return the maximum value that fits into a std::streamsize.
 * ----------------------------------------------------------------------
 */

std::streamsize
unsignedToStreamsize (unsigned long long value, bool minusone)
{
  /*
   * Microsoft C++ generates a "W1" warning, even when static_cast<> is
   * used. But we know what we're doing.
   */

#if defined (_MSC_VER)
#pragma warning (push)
#pragma warning (disable:4244)
#endif

  std::streamsize res = static_cast<std::streamsize> (value);

  if (res < 0 || value != static_cast<unsigned long long> (res)) {
    if (!minusone) {
      return static_cast<std::streamsize> (1<<31);
    }

    return static_cast<std::streamsize> (-1);
  }

#if defined (_MSC_VER)
#pragma warning (pop)
#endif

  return res;
}

/*
 * ----------------------------------------------------------------------
 * Read a line, discard trailing WS
 * ----------------------------------------------------------------------
 */

std::string
readline (std::istream * conn, unsigned int maxSize)
{
  std::string res;
  char c;
  
  while (conn->good() && !conn->eof()) {
    if (!conn->read (&c, 1).good()) {
      break;
    }

    if (c == '\n') {
      break;
    }

    if (res.length() == maxSize) {
      conn->setstate (std::ios_base::failbit);
      break;
    }

    res += c;
  }

  std::string::size_type pos = res.find_last_not_of (" \t\r");

  if (pos == std::string::npos) {
    res.clear ();
  }
  else if (pos != res.length() - 1) {
    res.resize (pos+1);
  }
  
  return res;
}

/*
 * ----------------------------------------------------------------------
 * Case insensitive string comparison
 * ----------------------------------------------------------------------
 */

int

caseInsensitiveStringCompare (const std::string & s1,
                              const std::string & s2)
{
  size_t s1l = s1.length ();
  size_t s2l = s2.length ();
  size_t l = (s1l < s2l) ? s1l : s2l;
  size_t i;
  int c;

  for (i=0; i<l; i++) {
    if (std::isalpha (s1[i]) && std::isalpha (s2[i])) {
      c = std::tolower (s2[i]) - std::tolower (s1[i]);
    }
    else if (std::isalpha (s1[i])) {
      c = std::tolower (s2[i]) - s1[i];
    }
    else if (std::isalpha (s2[i])) {
      c = s2[i] - std::tolower (s1[i]);
    }
    else {
      c = s2[i] - s1[i];
    }

    if (c != 0) {
      return c;
    }
  }
  
  return (int)(s2l - s1l);
}

bool
CaseInsensitiveStringLess::
operator() (const std::string & s1,
            const std::string & s2) const
{
  return (caseInsensitiveStringCompare (s1, s2) < 0);
}

/*
 * ----------------------------------------------------------------------
 * See if a glob matches a string
 * ----------------------------------------------------------------------
 */

bool
glob (const std::string & str,
                       const std::string & pat)
{
  size_t strIdx = 0, strLen = str.length ();
  size_t patIdx = 0, patLen = pat.length ();
  const char * name = str.data ();
  const char * pattern = pat.data ();

  while (strIdx < strLen && patIdx < patLen) {
    if (*pattern == '*') {
      pattern++;
      patIdx++;
      while (*pattern == '*' && patIdx < patLen) {
        pattern++;
        patIdx++;
      }
      while (strIdx < strLen) {
        if (glob (name, pattern)) {
          return true;
        }
        strIdx++;
        name++;
      }
      return (patIdx < patLen) ? false : true;
    }
    else if (*pattern == '?' || *pattern == *name) {
      pattern++;
      patIdx++;
      name++;
      strIdx++;
    }
    else {
      return false;
    }
  }

  while (*pattern == '*' && patIdx < patLen) {
    pattern++;
    patIdx++;
  }

  if (patIdx < patLen || strIdx < strLen) {
    return false;
  }

  return true;
}

/*
 * ----------------------------------------------------------------------
 * Determine if a file is an XML file or not
 * ----------------------------------------------------------------------
 */

bool
isXMLDocument (std::istream * istr)
{
  /*
   * We read the first four bytes of the file, which must be "<?xm"
   * for an XML file
   */

  char data[4];
  bool result;

  istr->read (data, 4);

  if (istr->gcount() != 4) {
    // file shorter than 4 bytes. can't be XML.
    istr->seekg (0, std::ios_base::beg);
    return false;
  }

  if (data[0] == '<' && data[1] == '?' &&
      data[2] == 'x' && data[3] == 'm') {
    result = true;
  }
  else {
    result = false;
  }

  istr->seekg (-4, std::ios_base::cur);
  return result;
}

const char *
formatAddV(std::string &out, const char *fmt, va_list ap) {
  char *cp;
  ocpiCheck(vasprintf(&cp, fmt, ap) >= 0);
  assert(cp); // or better generic memory exception
  out += cp;
  free(cp);
  return out.c_str();
}
// FIXME remove this when all callers are fixed.
void 
formatString(std::string &out, const char *fmt, ...) {
  va_list ap;
  va_start(ap, fmt);
  out.clear();
  formatAddV(out, fmt, ap);
  va_end(ap);
}
const char * 
format(std::string &out, const char *fmt, ...) {
  va_list ap;
  va_start(ap, fmt);
  out.clear();
  formatAddV(out, fmt, ap);
  va_end(ap);
  return out.c_str();
}
bool 
eformat(std::string &out, const char *fmt, ...) {
  va_list ap;
  va_start(ap, fmt);
  out.clear();
  formatAddV(out, fmt, ap);
  va_end(ap);
  return true;
}
const char *
formatAdd(std::string &out, const char *fmt, ...) {
  va_list ap;
  va_start(ap, fmt);
  formatAddV(out, fmt, ap);
  va_end(ap);
  return out.c_str();
}

// FIXME: Use vanilla C file I/O
// In converting the contents of the file to a string:
// 1. Leading whitespace is trimmed
// 2. If "replaceNewLine" is non-zero, newlines are replaced with it, except the last one
const char *
file2String(std::string &out, const char *file, char replaceNewLine) {
  char c[2] = { replaceNewLine, 0 };
  return file2String(out, file, NULL, c[0] ? c : NULL, NULL);
}
const char *
file2String(std::string &out, const char *file, const char *start, const char *middle, 
	    const char *end) {
  FILE *f = fopen(file, "r");
  long size;
  const char *err = NULL;
  if (f &&
      fseek(f, 0, SEEK_END) == 0 &&
      (size = ftell(f)) > 0 &&
      fseek(f, 0, SEEK_SET) == 0) {
    out.reserve((size_t)size);
    // To avoid requiring double storage, we chunk the input.
    char buf[4*1024+1];
    bool initial = true;  // for trimming initial which space
    bool newLine = false; // for trimming trailing newline when replacing newlines
    size_t n;
    while ((n = fread(buf, 1, sizeof(buf)-1, f))) {
      buf[n] = '\0';
      if (strlen(buf) < n)
	n = strlen(buf);
      char *cp = buf;
      if (initial) {
	// Trim initial white space
	for (; n && isspace(*cp) && *cp != '\n'; n--, cp++)
	  ;
	if (n) {
	  initial = false;
	  if (start)
	    out = start;
	}
      }
      if (middle) {
	if (newLine) {
	  out += middle;
	  newLine = false;
	}
	char *np = cp;
	for (size_t nn = n; nn; nn--, np++)
	  if (*np == '\n') {
	    out.append(cp, (size_t)(np - cp));
	    if (nn == 1)
	      newLine = true, n--;
	    else {
	      cp = np + 1;
	      out += middle;
	    }
	  }
	if (!newLine) {
	  out.append(cp, (size_t)(np - cp));
	  cp = np + 1;
	}
      } else
	out.append(cp, n);
    }
    if (ferror(f))
      err = "error reading file";
    else if (end)
      out += end;
  } else
    err = "file could not be opened for reading";
   if (f)
    fclose(f);
  if (err) {
    out.clear();
    return esprintf("Can't process file \"%s\" for string: %s", file, err);
  }
  return NULL;
}
const char *
string2File(const std::string &in, const char *file, bool leaveExisting, bool onlyIfDifferent,
            bool makeExecutable) {
  bool isDir;
  if (OS::FileSystem::exists(file, &isDir)) {
    if (isDir)
      return esprintf("error trying to write file when directory exists with that name: %s",
		      file);
    else if (leaveExisting)
      return NULL;
    if (onlyIfDifferent) {
      const char *err;
      std::string existing;
      if ((err = file2String(existing, file)))
	return err;
      if (existing == in)
	return NULL;
    }
  }
  FILE *f = fopen(file, "w");
  size_t n = in.size();
  const char *err = NULL;

  if (!f)
    err = esprintf("Failed to create file: %s (%s)", file, strerror(errno));
  else {
    if (fwrite(in.c_str(), 1, n, f) != n || fflush(f))
      err = esprintf("Failed to write file: %s (%s)", file, strerror(errno));
    else if (makeExecutable) {
      // Linux does not have getumask
      mode_t mask = umask(0);
      umask(mask);
      if (fchmod(fileno(f), (mode_t)0777 & ~mask))
	err = esprintf("Failed to set execute permission on: %s (%s)", file, strerror(errno));
    }
    if (fclose(f) && !err)
      err = esprintf("Failed to close/write file: %s (%s)", file, strerror(errno));
  }
  return err;
<<<<<<< HEAD
=======
}

void
ewprintf(const char *fmt, ...) {
  va_list ap;
  fputs("Warning: ", stderr);
  va_start(ap, fmt);
  vfprintf(stderr, fmt, ap);
  va_end(ap);
  fputs("\n", stderr);
>>>>>>> 2c15f070
}

const char *
esprintf(const char *fmt, ...) {
  va_list ap;
  va_start(ap, fmt);
  const char *err = evsprintf(fmt, ap);
  va_end(ap);
  return err;
}

const char *
evsprintf(const char *fmt, va_list ap) {
  char *buf;
  ocpiCheck(vasprintf(&buf, fmt, ap) >= 0);
  return buf;
}

TokenIter::
TokenIter(const char *list, const char *delims, bool allowEmpty)
  : m_copy(list ? strdup(list) : NULL), m_ptr(m_copy), m_token(NULL), m_delims(delims),
    m_allowEmpty(allowEmpty) {
  if (list)
    next();
}
TokenIter::
TokenIter(const std::string &list, const char *delims, bool allowEmpty)
  : m_copy(strdup(list.c_str())), m_ptr(m_copy), m_token(NULL), m_delims(delims),
    m_allowEmpty(allowEmpty) {
  if (!list.empty())
    next();
}
TokenIter::
~TokenIter() {
  free(m_copy);
}
void TokenIter::
next() {
  do
    m_token = strsep(&m_ptr, m_delims);
  while (m_token && !*m_token && !m_allowEmpty);
}

// parse an attribute value as a list separated by comma, space or tab
// and call a function with the given arg for each token found
const char *
parseList(const char *list, const char * (*doit)(const char *tok, void *arg), void *arg) {
  const char *err = 0;
  if (list) {
    char
      *mylist = strdup(list),
      *base,
      *last = 0,
      *tok;
    for (base = mylist; (tok = strtok_r(base, ", \t", &last)); base = NULL)
      if ((err = doit(tok, arg)))
        break;
    free(mylist);
  }
  return err;
}

unsigned fls64(uint64_t n) {
  for (unsigned i = (unsigned)sizeof(n)*8; i > 0; --i)
    if (n & ((uint64_t)1 << (i - 1)))
      return i;
  return 0;
}

const std::string &
getSystemId() {
  static std::string id;
  if (id.empty()) {
    OCPI::OS::Ether::Address addr;
    try {
      addr = getSystemAddr();
    } catch (Error&) {
      // No valid MAC address found; generate a fake one (AV-4173)
      // We'll generate a UUID with the format:
      // edea2406-83ab-4405-a8fd-514a3f496c3c
      // and then take the last part (514a3f496c3c) as the six octets
      std::string fakeUUID = UUID::binaryToHex(UUID::produceRandomUUID());
      // stringToULongLong is broken... fakeUUID.erase(0, 24); addr.set64(stringToULongLong(fakeUUID, 16));
      // We don't have strtoull on some old compilers, and don't really care about the value, so scrambling bytes is OK
      uint64_t fake_addr = 0;
      for (auto i=3; i; --i) { // 3 16-bit chunks = 48 bits (MAC)
        fake_addr <<= 16;
        const size_t fakeUUID_m4 = fakeUUID.length()-4; // last four chars
        const char *sub = fakeUUID.data()+fakeUUID_m4;
        fake_addr |= stringToUnsigned(sub, 16);
        fakeUUID.erase(fakeUUID_m4);
      }
      addr.set64(fake_addr);
      ocpiDebug("Establishing system identity from random UUID: %s", addr.pretty());
    }
    id = addr.pretty();
  }
  return id;
}

OCPI::OS::Ether::Address &
getSystemAddr() {
  static bool set = false;
  static OCPI::OS::Ether::Address addr;
  // no static construction
  if (!set) {
    std::string error;
    OE::IfScanner ifs(error);
    if (error.empty()) {
      OE::Interface eif;
      while (ifs.getNext(eif, error)) {
        if (eif.addr.isEther()) {
          addr = eif.addr;
          ocpiDebug("Establishing system identity from interface '%s': %s",
                    eif.name.c_str(), addr.pretty());
          set = true;
          break;
        }
      }
      if (error.empty() && !set)
	throw Error("No network interface found to establish a system identity from its MAC address");
    }
    if (error.length())
      throw Error("Error finding a network interface for establishing a system identity: %s",
		  error.c_str());
  }  
  return addr;
}
// Encode for embedding in single quotes, adding to the "out" argument.
void
encodeXmlAttrSingle(const std::string &s, std::string &out, bool raw) {
  Unparser up;
  const char *cp = s.data();
  for (size_t n = s.length(); n; n--, cp++) {
    if (*cp == '\'')
      out += "&apos;";
    else if (*cp == '&')
      out += "&amp;";
    else if (raw)
      up.unparseChar(out, *cp, true);
    else
      out += *cp;
  }
}

// This scheme is ours so that it is somewhat readable, xml friendly, and handles NULLs
void
encodeDescriptor(const char *iname, const std::string &s, std::string &out) {
  formatAdd(out, " %s='%zu.", iname, s.length());
  encodeXmlAttrSingle(s, out, true);
  out += '\'';
}
void
decodeDescriptor(const char *info, std::string &s) {
  char *end;
  errno = 0;
  size_t infolen = strtoul(info, &end, 0);
  do {
    if (errno || infolen >= 1000 || *end++ != '.')
      break;
    s.resize(infolen);
    const char *start = end;
    end += strlen(start);
    size_t n;
    for (n = 0; n < infolen && *start; n++)
      if (parseOneChar(start, end, s[n]))
	break;
    if (*start || n != infolen)
      break;
    return;
  } while (0);
  throw Error("Invalid Port Descriptor from Container Server in: \"%s\"", info);
}
const char *
baseName(const char *path, std::string &buf) {
  buf.clear();
  if (path) {
    const char *end = path + strlen(path);
    while (end > path && end[-1] == '/')
      end--;
    if (end == path)
      return buf.c_str();
    const char *slash = strrchr(path, '/');
    slash = slash ? slash + 1 : path;
    const char *dot = strrchr(slash, '.');
    if (!dot)
      dot = end;
    buf.assign(slash, (size_t)(dot - slash));
  } else
    buf.clear();
  return buf.c_str();
}
// Search for the given name in a colon separated path
// Set the full constructed path in "result".
// Use pattern matching (the file iterator) to enable the "item" to be wildcarded,
// and return the first one found unless "all" is non-null in which case record them all
// Return true on error: none found
bool
searchPath(const char *path, const char *item, std::string &result, const char *preferred,
	   std::vector<std::string> *all) {
  std::string copy(path), pattern(item);
  char *cp = &copy[0], *last;
  result.clear();
  for (char *lp = strtok_r(cp, ":", &last); lp; lp = strtok_r(NULL, ":", &last)) {
    std::string dir(lp); // FIXME iterator should have constructor with char*
    bool isDir;
    if (!OS::FileSystem::exists(dir, &isDir) || !isDir)
      continue;
    std::string found;
    if (preferred) {
      std::string pdir(dir + "/" + preferred);
      if (OS::FileSystem::exists(pdir, &isDir) || !isDir) {
	for (OS::FileIterator fi(pdir, pattern); !fi.end(); fi.next()) {
	  found = fi.absoluteName();
	  if (result.empty())
	    result = found;
	  if (all)
	    all->push_back(found);
	  else
	    return false;
	}
      }
    }
    for (OS::FileIterator fi(dir, pattern); !fi.end(); fi.next()) {
      found = fi.absoluteName();
      if (result.empty())
	result = found;
      if (all)
	all->push_back(found);
      else
	return false;
    }
  }
  return result.empty();
}

const char *
getProjectRegistry(std::string &path) {
  const char *prenv = getenv("OCPI_PROJECT_REGISTRY_DIR");
  path = prenv ? prenv : getOpenCPI() + "/project-registry";
  bool isDir;
  return
    OS::FileSystem::exists(path, &isDir) && isDir ? NULL :
    prenv ?
    esprintf("The OCPI_PROJECT_REGISTRY_DIR environment variable (%s) is not a directory",
	     prenv) :
    esprintf("The OpenCPI project registry (%s) is not a directory", path.c_str());
}

// Determine the full list of projects from either the project path
// or project registry.
// Return, via "path", a ":" separated list of all projects registered
// or present in the project path.
// Return error-message string on error, NULL on success
const char *
getAllProjects(std::string &path) {
  // Collect path variables from environment used to determine
  // projects in path
  const char *err;
  std::string prpath;
  if ((err = getProjectRegistry(prpath)))
    return err;
  const char *ppenv = getenv("OCPI_PROJECT_PATH");

  // Append path with the contents of OCPI_PROJECT_PATH
  if (ppenv)
    format(path, "%s:", ppenv);
  
  // Determine all of the files that exist inside project-registry.
  // Add each one to 'path' so that each registered project can be searched.
  for (OS::FileIterator fi(prpath, "*"); !fi.end(); fi.next())
    path += fi.absoluteName() + ":";
  // Finally, add CDK as the last element of 'path'
  path += getCDK();
  return NULL;
}

// Do glob processing where the expectation is that any pattern results in a single
// unique name
// Consider making this more global.
// Return true on error
bool
globPath(const char *in, std::string &out) {
  if (!in || !in[0])
    return true;
  glob_t pglob;
  bool rv = true;
  if (!glob(in, GLOB_NOSORT|GLOB_TILDE, NULL, &pglob) && pglob.gl_pathc == 1) {
    rv = false;
    out = pglob.gl_pathv[0];
  }
  globfree(&pglob);
  return rv;
}
// Add fancier tests here if we want.
static bool
isOpenCPI(const std::string &d) {
  bool isDir;
  return OS::FileSystem::exists(d, &isDir) && isDir;
}
// Find our OpenCPI installation
// - We only do it once, so we don't deal with changing locations during execution.
// - If you specify the OCPI_ROOT_DIR, it must exist and be a dir or we throw an exception.
// - Otherwise if you specify OCPI_CDK_DIR, it must exist, and we use "..".
// - If we have to search, we skip things that are not directories (not throw)
// - We only check for it to exist and be a directory.  No other checks are performed (yet).
// - We don't care about multithreading here (yet).
// ************ This should be consisitent with the make, bash, and python versions *******
// The rules are:
// 1. Use OCPI_ROOT_DIR which may have leading ~/
// 2. The OCPI_CDK_DIR/.. which may have leading ~/
// 3. Try: ~/OpenCPI, then ~/opencpi, then /opt/opencpi
const std::string &
getOpenCPI() {
  static std::string s_opencpi;
  if (s_opencpi.empty()) {
    std::string opencpi;
    const char
      *home = getenv("HOME"),
      *root = getenv("OCPI_ROOT_DIR"),
      *cdk = getenv("OCPI_CDK_DIR");
    if (root) {
      if (globPath(root, opencpi))
	throw Error("OCPI_ROOT_DIR is \"%s\", which is not a valid pathname", root);
      if (!isOpenCPI(opencpi))
	throw Error("OCPI_ROOT_DIR was \"%s\", but is not a valid OpenCPI installation", root);
    } else if (cdk) {
      if (globPath(cdk, opencpi))
	throw Error("OCPI_CDK_DIR is \"%s\", which is not a valid pathname", cdk);
      opencpi += "/..";
      if (!isOpenCPI(opencpi))
	throw Error("OCPI_CDK_DIR set to \"%s\", but \"%s\" is not a valid OpenCPI installation",
		    cdk, opencpi.c_str());
      // fixup/canonicalize the ..
      char *abs = ::realpath(opencpi.c_str(), NULL);
      if (!abs)
	throw Error("Cannot get absolute path for \"%s\", from OCPI_CDK_DIR set to \"%s\"",
		    opencpi.c_str(), cdk);
      opencpi = abs;
      free(abs);
    } else {
      // Ok, nothing was specified so we search.
      std::list<std::string> tries;
      do {
	if (home) {
	  format(opencpi, "%s/OpenCPI", home);
	  if (isOpenCPI(opencpi))
	    break;
	  tries.push_back(opencpi);
	  format(opencpi, "%s/opencpi", home);
	  if (isOpenCPI(opencpi))
	    break;
	  tries.push_back(opencpi);
	}
	opencpi = "/opt/opencpi";
	if (isOpenCPI(opencpi))
	  break;
	opencpi.clear();
	for (auto it = tries.begin(); it != tries.end(); ++it)
	  formatAdd(opencpi, " \"%s\"", (*it).c_str());
	throw Error("Cannot find a valid OpenCPI installation and neither OCPI_ROOT_DIR nor "
		    "OCPI_CDK_DIR is set.  Locations tried were: %s", opencpi.c_str());
      } while (0);
    }
    ocpiInfo("The OpenCPI installation has been found at \"%s\"", opencpi.c_str());
    ocpiInfo("OCPI_ROOT_DIR was \"%s\".  OCPI_CDK_DIR was \"%s\"",
	     root ? root : "", cdk ? cdk : "");
    s_opencpi = opencpi;
  }
  return s_opencpi;
}
// Add fancier tests here if we want.
static bool
isCdk(const std::string &d) {
  bool isDir;
  return OS::FileSystem::exists(d, &isDir) && isDir &&
    OS::FileSystem::exists(d + "/scripts", &isDir) && isDir;
}
// Find our CDK.
// - We only do it once, so we don't deal with changing CDK locations during execution.
// - If you specify the OCPI_CDK_DIR, it must exist and be a dir or we throw an exception.
// - Otherwise we look for OpenCPI with a cdk under it.
// - We don't care about multithreading here (yet).
// ************ This should be consisitent with the make, bash, and python versions *******
// The rules are:
// 1. Use OCPI_CDK_DIR which may have leading ~/
// 2. Find the OpenCPI installation and expect a CDK subdirectory.

// Otherwise find the OpenCPI installation and try "cdk";
const std::string &
getCDK() {
  static std::string s_cdk;
  if (s_cdk.empty()) {
    std::string l_cdk;
    const char *cdk = getenv("OCPI_CDK_DIR");
    if (cdk) {
      if (globPath(cdk, l_cdk))
	throw Error("OCPI_CDK_DIR is \"%s\", which is not a valid pathname", cdk);
      if (!isCdk(l_cdk))
	throw Error("OCPI_CDK_DIR set to \"%s\", but \"%s\" is not a valid OpenCPI CDK",
		    cdk, l_cdk.c_str());
    } else {
      l_cdk = getOpenCPI() + "/cdk";
      if (!isCdk(l_cdk))
<<<<<<< HEAD
	throw Error("When looking for the OpenCPI CDK, \"%s\" is not a valid penCPI CDK",
		    l_cdk.c_str());
    }      
=======
        throw Error("When looking for the OpenCPI CDK, \"%s\" is not a valid OpenCPI CDK",
                    l_cdk.c_str());
    }
>>>>>>> 2c15f070
    char *abs = ::realpath(l_cdk.c_str(), NULL);
    if (!abs)
      throw Error("Cannot get absolute path for OpenCPI CDK at \"%s\"",
		  l_cdk.c_str());
    l_cdk = abs;
    free(abs);
    s_cdk = l_cdk;
    ocpiInfo("OpenCPI CDK location is: %s", s_cdk.c_str());
  }
  return s_cdk;
}
} // Util
} // OCPI<|MERGE_RESOLUTION|>--- conflicted
+++ resolved
@@ -56,14 +56,8 @@
 std::string
 integerToString (int value)
 {
-<<<<<<< HEAD
-  bool positive = (value >= 0);
-  unsigned count=1;
-  int tmp;
-=======
   const bool positive = (value >= 0);
   unsigned count=1;
->>>>>>> 2c15f070
 
   if (!positive) {
     value = -value;
@@ -659,8 +653,6 @@
       err = esprintf("Failed to close/write file: %s (%s)", file, strerror(errno));
   }
   return err;
-<<<<<<< HEAD
-=======
 }
 
 void
@@ -671,7 +663,6 @@
   vfprintf(stderr, fmt, ap);
   va_end(ap);
   fputs("\n", stderr);
->>>>>>> 2c15f070
 }
 
 const char *
@@ -1076,15 +1067,9 @@
     } else {
       l_cdk = getOpenCPI() + "/cdk";
       if (!isCdk(l_cdk))
-<<<<<<< HEAD
-	throw Error("When looking for the OpenCPI CDK, \"%s\" is not a valid penCPI CDK",
-		    l_cdk.c_str());
-    }      
-=======
         throw Error("When looking for the OpenCPI CDK, \"%s\" is not a valid OpenCPI CDK",
                     l_cdk.c_str());
     }
->>>>>>> 2c15f070
     char *abs = ::realpath(l_cdk.c_str(), NULL);
     if (!abs)
       throw Error("Cannot get absolute path for OpenCPI CDK at \"%s\"",
