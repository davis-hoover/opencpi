/*
 *  Copyright (c) Mercury Federal Systems, Inc., Arlington VA., 2009-2010
 *
 *    Mercury Federal Systems, Incorporated
 *    1901 South Bell Street
 *    Suite 402
 *    Arlington, Virginia 22202
 *    United States of America
 *    Telephone 703-413-0781
 *    FAX 703-413-0784
 *
 *  This file is part of OpenCPI (www.opencpi.org).
 *     ____                   __________   ____
 *    / __ \____  ___  ____  / ____/ __ \ /  _/ ____  _________ _
 *   / / / / __ \/ _ \/ __ \/ /   / /_/ / / /  / __ \/ ___/ __ `/
 *  / /_/ / /_/ /  __/ / / / /___/ ____/_/ / _/ /_/ / /  / /_/ /
 *  \____/ .___/\___/_/ /_/\____/_/    /___/(_)____/_/   \__, /
 *      /_/                                             /____/
 *
 *  OpenCPI is free software: you can redistribute it and/or modify
 *  it under the terms of the GNU Lesser General Public License as published
 *  by the Free Software Foundation, either version 3 of the License, or
 *  (at your option) any later version.
 *
 *  OpenCPI is distributed in the hope that it will be useful,
 *  but WITHOUT ANY WARRANTY; without even the implied warranty of
 *  MERCHANTABILITY or FITNESS FOR A PARTICULAR PURPOSE.  See the
 *  GNU Lesser General Public License for more details.
 *
 *  You should have received a copy of the GNU Lesser General Public License
 *  along with OpenCPI.  If not, see <http://www.gnu.org/licenses/>.
 */
#include <stdarg.h>
#include <assert.h>
#include <istream>
#include <string>
#include <cstdlib>
#include <cerrno>
#include <cctype>
#include "OcpiOsEther.h"
#include "OcpiUtilValue.h"
#include "OcpiUtilException.h"
#include "OcpiUtilMisc.h"

/*
 * ----------------------------------------------------------------------
 * Integer to String conversion
 * ----------------------------------------------------------------------
 */

namespace {
  char i2sDigits[16] = {
    '0', '1', '2', '3', '4', '5', '6', '7',
    '8', '9', 'a', 'b', 'c', 'd', 'e', 'f'
  };
}

namespace OE = OCPI::OS::Ether;
namespace OCPI {
  namespace Util {
std::string
integerToString (int value)
{
  bool positive = (value >= 0);
  int count=1, tmp;

  if (!positive) {
    value = -value;
    count++;
  }

  for (tmp=value; tmp>9; count++) {
    tmp /= 10;
  }

  std::string result;
  result.resize (count);

  if (!positive) {
    result[0] = '-';
  }

  while (value > 9) {
    result[--count] = i2sDigits[value%10];
    value /= 10;
  }

  // assert (count == positive ? 1 : 2)

  result[--count] = i2sDigits[value%10];
  return result;
}

std::string
unsignedToString (unsigned int value,
                                   unsigned int base,
                                   unsigned int mindigits,
                                   char pad)
{
  unsigned int tmp;
  unsigned int count=1;
  unsigned int padLen;

  if (base < 2 || base > 16) {
    throw std::string ("invalid base");
  }

  /*
   * Determine length of number.
   */

  for (tmp=value; tmp>=base; count++) {
    tmp /= base;
  }

  /*
   * Initialize string.
   */

  std::string result;

  if (mindigits > count) {
    padLen = mindigits - count;
    result.resize (mindigits, pad);
  }
  else {
    padLen = 0;
    result.resize (count);
  }

  /*
   * Stringify number.
   */

  while (value >= base) {
    result[--count+padLen] = i2sDigits[value%base];
    value /= base;
  }

  // assert (count == 1 && value < base)

  result[--count+padLen] = i2sDigits[value];
  return result;
}

std::string
unsignedToString (unsigned long long value,
                                   unsigned int base,
                                   unsigned int mindigits,
                                   char pad)
{
  unsigned long long tmp;
  unsigned int count=1;
  unsigned int padLen;

  if (base < 2 || base > 16) {
    throw std::string ("invalid base");
  }

  /*
   * Determine length of number.
   */

  for (tmp=value; tmp>=base; count++) {
    tmp /= base;
  }

  /*
   * Initialize string.
   */

  std::string result;

  if (mindigits > count) {
    padLen = mindigits - count;
    result.resize (mindigits, pad);
  }
  else {
    padLen = 0;
    result.resize (count);
  }

  /*
   * Stringify number.
   */

  while (value >= base) {
    result[--count+padLen] = i2sDigits[value%base];
    value /= base;
  }

  // assert (count == 1 && value < base)

  result[--count+padLen] = i2sDigits[value];
  return result;
}

std::string
doubleToString (double value)
{
  char tmp[32]; // C Programmer's Disease
  sprintf (tmp, "%g", value);
  return std::string (tmp);
}

/*
 * ----------------------------------------------------------------------
 * String to integer conversion
 * ----------------------------------------------------------------------
 */

int
stringToInteger (const std::string & str)
{
  const char * txtPtr = str.c_str ();
  long int value;
  char * endPtr;

  errno = 0;
  value = std::strtol (txtPtr, &endPtr, 10);

  if ((value == 0 && endPtr == txtPtr) || errno == ERANGE || *endPtr) {
    throw std::string ("not an integer");
  }

  int res = static_cast<int> (value);

  if (static_cast<long int> (res) != value) {
    throw std::string ("integer out of range");
  }

  return res;
}

unsigned int
stringToUnsigned (const std::string & str,
                                   unsigned int base)
{
  const char * txtPtr = str.c_str ();
  unsigned long int value;
  char * endPtr;

  errno = 0;
  value = std::strtoul (txtPtr, &endPtr, base);

  if ((value == 0 && endPtr == txtPtr) || errno == ERANGE || *endPtr) {
    throw std::string ("not an unsigned integer");
  }

  unsigned int res = static_cast<unsigned int> (value);

  if (static_cast<unsigned long int> (res) != value) {
    throw std::string ("unsigned integer out of range");
  }

  return res;
}

unsigned long long
stringToULongLong (const std::string & str,
                                    unsigned int base)
{
  const char * txtPtr = str.c_str ();
  char * endPtr;

  errno = 0;

#if defined (__STDC_VERSION__) && __STDC_VERSION__ >= 199901L
  unsigned long long int value;
  value = std::strtoull (txtPtr, &endPtr, base);
#else
  long int value;
  value = std::strtoul (txtPtr, &endPtr, base);
#endif

  if ((value == 0 && endPtr == txtPtr) || errno == ERANGE || *endPtr) {
    throw std::string ("not an unsigned integer");
  }

  return value;
}

/*
 * ----------------------------------------------------------------------
 * Convert an unsigned long long to a std::streamsize. If the value
 * does not fit, return -1 as an error indication, if minusone is true,
 * else return the maximum value that fits into a std::streamsize.
 * ----------------------------------------------------------------------
 */

std::streamsize
unsignedToStreamsize (unsigned long long value, bool minusone)
{
  /*
   * Microsoft C++ generates a "W1" warning, even when static_cast<> is
   * used. But we know what we're doing.
   */

#if defined (_MSC_VER)
#pragma warning (push)
#pragma warning (disable:4244)
#endif

  std::streamsize res = static_cast<std::streamsize> (value);

  if (res < 0 || value != static_cast<unsigned long long> (res)) {
    if (!minusone) {
      return static_cast<std::streamsize> (1<<31);
    }

    return static_cast<std::streamsize> (-1);
  }

#if defined (_MSC_VER)
#pragma warning (pop)
#endif

  return res;
}

/*
 * ----------------------------------------------------------------------
 * Read a line, discard trailing WS
 * ----------------------------------------------------------------------
 */

std::string
readline (std::istream * conn, unsigned int maxSize)
{
  std::string res;
  char c;
  
  while (conn->good() && !conn->eof()) {
    if (!conn->read (&c, 1).good()) {
      break;
    }

    if (c == '\n') {
      break;
    }

    if (res.length() == maxSize) {
      conn->setstate (std::ios_base::failbit);
      break;
    }

    res += c;
  }

  std::string::size_type pos = res.find_last_not_of (" \t\r");

  if (pos == std::string::npos) {
    res.clear ();
  }
  else if (pos != res.length() - 1) {
    res.resize (pos+1);
  }
  
  return res;
}

/*
 * ----------------------------------------------------------------------
 * Case insensitive string comparison
 * ----------------------------------------------------------------------
 */

int

caseInsensitiveStringCompare (const std::string & s1,
                              const std::string & s2)
{
  size_t s1l = s1.length ();
  size_t s2l = s2.length ();
  size_t l = (s1l < s2l) ? s1l : s2l;
  size_t i;
  int c;

  for (i=0; i<l; i++) {
    if (std::isalpha (s1[i]) && std::isalpha (s2[i])) {
      c = std::tolower (s2[i]) - std::tolower (s1[i]);
    }
    else if (std::isalpha (s1[i])) {
      c = std::tolower (s2[i]) - s1[i];
    }
    else if (std::isalpha (s2[i])) {
      c = s2[i] - std::tolower (s1[i]);
    }
    else {
      c = s2[i] - s1[i];
    }

    if (c != 0) {
      return c;
    }
  }
  
  return (int)(s2l - s1l);
}

bool
CaseInsensitiveStringLess::
operator() (const std::string & s1,
            const std::string & s2) const
{
  return (caseInsensitiveStringCompare (s1, s2) < 0);
}

/*
 * ----------------------------------------------------------------------
 * See if a glob matches a string
 * ----------------------------------------------------------------------
 */

bool
glob (const std::string & str,
                       const std::string & pat)
{
  size_t strIdx = 0, strLen = str.length ();
  size_t patIdx = 0, patLen = pat.length ();
  const char * name = str.data ();
  const char * pattern = pat.data ();

  while (strIdx < strLen && patIdx < patLen) {
    if (*pattern == '*') {
      pattern++;
      patIdx++;
      while (*pattern == '*' && patIdx < patLen) {
        pattern++;
        patIdx++;
      }
      while (strIdx < strLen) {
        if (glob (name, pattern)) {
          return true;
        }
        strIdx++;
        name++;
      }
      return (patIdx < patLen) ? false : true;
    }
    else if (*pattern == '?' || *pattern == *name) {
      pattern++;
      patIdx++;
      name++;
      strIdx++;
    }
    else {
      return false;
    }
  }

  while (*pattern == '*' && patIdx < patLen) {
    pattern++;
    patIdx++;
  }

  if (patIdx < patLen || strIdx < strLen) {
    return false;
  }

  return true;
}

/*
 * ----------------------------------------------------------------------
 * Determine if a file is an XML file or not
 * ----------------------------------------------------------------------
 */

bool
isXMLDocument (std::istream * istr)
{
  /*
   * We read the first four bytes of the file, which must be "<?xm"
   * for an XML file
   */

  char data[4];
  bool result;

  istr->read (data, 4);

  if (istr->gcount() != 4) {
    // file shorter than 4 bytes. can't be XML.
    istr->seekg (0, std::ios_base::beg);
    return false;
  }

  if (data[0] == '<' && data[1] == '?' &&
      data[2] == 'x' && data[3] == 'm') {
    result = true;
  }
  else {
    result = false;
  }

  istr->seekg (-4, std::ios_base::cur);
  return result;
}

void 
formatAddV(std::string &out, const char *fmt, va_list ap) {
  char *cp;
  vasprintf(&cp, fmt, ap);
  assert(cp); // or better generic memory exception
  out += cp;
  free(cp);
}
// FIXME remove this when all callers are fixed.
void 
formatString(std::string &out, const char *fmt, ...) {
  va_list ap;
  va_start(ap, fmt);
  out.clear();
  formatAddV(out, fmt, ap);
  va_end(ap);
}
void 
format(std::string &out, const char *fmt, ...) {
  va_list ap;
  va_start(ap, fmt);
  out.clear();
  formatAddV(out, fmt, ap);
  va_end(ap);
}
bool 
eformat(std::string &out, const char *fmt, ...) {
  va_list ap;
  va_start(ap, fmt);
  out.clear();
  formatAddV(out, fmt, ap);
  va_end(ap);
  return true;
}
void 
formatAdd(std::string &out, const char *fmt, ...) {
  va_list ap;
  va_start(ap, fmt);
  formatAddV(out, fmt, ap);
  va_end(ap);
}

// FIXME: Use vanilla C file I/O
const char *
file2String(std::string &out, const char *file, char replaceNewLine) {
  FILE *f = fopen(file, "r");
  long size;
  const char *err = NULL;

  if (f &&
      fseek(f, 0, SEEK_END) == 0 &&
      (size = ftell(f)) > 0 &&
      fseek(f, 0, SEEK_SET) == 0) {
    out.reserve(size);
    // To avoid requiring double storage, we chunk the input.
    char buf[4*1024+1];
    bool initial = true;  // for trimming initial which space
    bool newLine = false; // for trimming trailing newline when replacing newlines
    size_t n;
    while ((n = fread(buf, 1, sizeof(buf)-1, f))) {
      buf[n] = '\0';
      if (strlen(buf) < n)
	n = strlen(buf);
      char *cp = buf;
      if (initial) {
	// Trim initial white space
	for (; n && isspace(*cp); n--, cp++)
	  ;
	if (n)
	  initial = false;
      }
      if (replaceNewLine) {
	if (newLine) {
	  out += replaceNewLine;
	  newLine = false;
	}
	char *np = cp;
	for (size_t nn = n; nn; nn--, np++)
	  if (*np == '\n') {
	    if (nn == 1)
	      newLine = true, n--;
	    else
	      *np = replaceNewLine;
	  }
      }
      out.append(cp, n);
    }
    if (ferror(f))
      err = "error reading file";
  } else
    err = "file could not be open for reading";
   if (f)
    fclose(f);
  if (err) {
    out.clear();
    return esprintf("Can't process file \"%s\" for string: %s", file, err);
  }
  return NULL;
}
const char *
string2File(const std::string &in, const char *file) {
  FILE *f = fopen(file, "w");
  size_t n = in.size();

  if (f && fwrite(in.c_str(), 1, n, f) == n && fclose(f) == 0)
    return NULL;
  return esprintf("error writing string value to file '%s'", file);
}

const char *
esprintf(const char *fmt, ...) {
  va_list ap;
  va_start(ap, fmt);
  const char *err = evsprintf(fmt, ap);
  va_end(ap);
  return err;
}

const char *
evsprintf(const char *fmt, va_list ap) {
  char *buf;
  vasprintf(&buf, fmt, ap);
  return buf;
}

// parse an attribute value as a list separated by comma, space or tab
// and call a function with the given arg for each token found
const char *
parseList(const char *list, const char * (*doit)(const char *tok, void *arg), void *arg) {
  const char *err = 0;
  if (list) {
    char
      *mylist = strdup(list),
      *base,
      *last = 0,
      *tok;
    for (base = mylist; (tok = strtok_r(base, ", \t", &last)); base = NULL)
      if ((err = doit(tok, arg)))
        break;
    free(mylist);
  }
  return err;
}

unsigned fls64(uint64_t n) {
  for (int i = sizeof(n)*8; i > 0; i--)
    if (n & ((uint64_t)1 << (i - 1)))
      return i;
  return 0;
}

const std::string &
getSystemId() {
  static std::string *id = NULL;
  if (!id)
    id = new std::string(getSystemAddr().pretty());
  return *id;
}

OCPI::OS::Ether::Address &
getSystemAddr() {
  static bool set = false;
  static OCPI::OS::Ether::Address addr;
  // no static construction
  if (!set) {
    std::string error;
    OE::IfScanner ifs(error);
    if (error.empty()) {
      OE::Interface eif;
      while (ifs.getNext(eif, error))
	if (eif.addr.isEther()) {
	  addr = eif.addr;
	  ocpiDebug("Establishing system identify from interface '%s': %s",
		    eif.name.c_str(), addr.pretty());
	  set = true;
	  break;
	}
      if (error.empty() && !set)
	throw Error("No network interface found to establish a system identify from its MAC address");
    }
    if (error.length())
      throw Error("Error finding a network interface for establishing a system identify: %s",
		  error.c_str());
  }  
  return addr;
}
// This scheme is ours so that it is somewhat readable, xml friendly, and handles NULLs
void
encodeDescriptor(const std::string &s, std::string &out) {
  formatAdd(out, "%zu.", s.length());
  Unparser up;
  const char *cp = s.data();
  for (size_t n = s.length(); n; n--, cp++) {
    if (*cp == '\'')
      out += "&apos;";
    else if (*cp == '&')
      out += "&amp;";
    else
      up.unparseChar(out, *cp, true);
  }
}
void
decodeDescriptor(const char *info, std::string &s) {
  char *end;
  errno = 0;
  size_t infolen = strtoul(info, &end, 0);
  do {
    if (errno || infolen >= 1000 || *end++ != '.')
      break;
    s.resize(infolen);
    const char *start = end;
    end += strlen(start);
    size_t n;
    for (n = 0; n < infolen && *start; n++)
      if (parseOneChar(start, end, s[n]))
	break;
    if (*start || n != infolen)
      break;
    return;
  } while (0);
  throw Error("Invalid Port Descriptor from Container Server in: \"%s\"", info);
}
<<<<<<< HEAD
=======
const char *
baseName(const char *path, std::string &buf) {
  buf.clear();
  if (path) {
    const char *end = path + strlen(path);
    while (end > path && end[-1] == '/')
      end--;
    if (end == path)
      return buf.c_str();
    const char *slash = strrchr(path, '/');
    slash = slash ? slash + 1 : path;
    const char *dot = strrchr(slash, '.');
    if (!dot)
      dot = end;
    buf.assign(slash, dot - slash);
  } else
    buf.clear();
  return buf.c_str();
}
>>>>>>> 32c81ddf
}
}<|MERGE_RESOLUTION|>--- conflicted
+++ resolved
@@ -720,8 +720,6 @@
   } while (0);
   throw Error("Invalid Port Descriptor from Container Server in: \"%s\"", info);
 }
-<<<<<<< HEAD
-=======
 const char *
 baseName(const char *path, std::string &buf) {
   buf.clear();
@@ -741,6 +739,5 @@
     buf.clear();
   return buf.c_str();
 }
->>>>>>> 32c81ddf
 }
 }