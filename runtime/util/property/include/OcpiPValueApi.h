--- conflicted
+++ resolved
@@ -65,15 +65,15 @@
 	: name(aName), type(aType), owned(false) {}
       inline PValue()
 	: name(0), type(OCPI_none), owned(false) {}
-<<<<<<< HEAD
+#if 0
       ~PValue() { if (owned) free((void*)value.vString); }
       PValue(const PValue &p);
       PValue & operator=(const PValue * p );
       PValue & operator=(const PValue & p );
-=======
-      inline ~PValue() { if (owned) delete [] vString; }
+#else
+      inline ~PValue() { if (owned) delete [] value.vString; }
       PValue &operator=(const PValue &);
->>>>>>> 15d417b7
+#endif
       unsigned length() const;
       const std::string &unparse(std::string &value, bool append = false) const;
       const char *name; // NULL name is end of list
