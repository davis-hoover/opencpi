--- conflicted
+++ resolved
@@ -126,13 +126,8 @@
       const char *parse(char *proto);
       const char *parseSummary(ezxml_t x);
       const char *finishParse();
-<<<<<<< HEAD
       void printXML(std::string &out, unsigned indent = 0) const;
-      void write(Writer &writer, const uint8_t *data, uint32_t length, uint8_t opcode);
-=======
-      void printXML(FILE *f, unsigned indent = 0) const;
       void write(Writer &writer, const uint8_t *data, size_t length, uint8_t opcode);
->>>>>>> 54ed34ba
       size_t read(Reader &reader, uint8_t *data, size_t maxLength, uint8_t opcode);
       void generate(const char *name);
       void generateOperation(uint8_t &opcode, Value **&v);
