
/*
 *  Copyright (c) Mercury Federal Systems, Inc., Arlington VA., 2009-2010
 *
 *    Mercury Federal Systems, Incorporated
 *    1901 South Bell Street
 *    Suite 402
 *    Arlington, Virginia 22202
 *    United States of America
 *    Telephone 703-413-0781
 *    FAX 703-413-0784
 *
 *  This file is part of OpenCPI (www.opencpi.org).
 *     ____                   __________   ____
 *    / __ \____  ___  ____  / ____/ __ \ /  _/ ____  _________ _
 *   / / / / __ \/ _ \/ __ \/ /   / /_/ / / /  / __ \/ ___/ __ `/
 *  / /_/ / /_/ /  __/ / / / /___/ ____/_/ / _/ /_/ / /  / /_/ /
 *  \____/ .___/\___/_/ /_/\____/_/    /___/(_)____/_/   \__, /
 *      /_/                                             /____/
 *
 *  OpenCPI is free software: you can redistribute it and/or modify
 *  it under the terms of the GNU Lesser General Public License as published
 *  by the Free Software Foundation, either version 3 of the License, or
 *  (at your option) any later version.
 *
 *  OpenCPI is distributed in the hope that it will be useful,
 *  but WITHOUT ANY WARRANTY; without even the implied warranty of
 *  MERCHANTABILITY or FITNESS FOR A PARTICULAR PURPOSE.  See the
 *  GNU Lesser General Public License for more details.
 *
 *  You should have received a copy of the GNU Lesser General Public License
 *  along with OpenCPI.  If not, see <http://www.gnu.org/licenses/>.
 */

#ifndef OCPI_METADATA_PROTOCOL_H
#define OCPI_METADATA_PROTOCOL_H
#include <string>
#include "OcpiUtilProperty.h"
#include "OcpiUtilEzxml.h"

#define OCPI_PROTOCOL_SUMMARY_ATTRS \
  "DataValueWidth", "DataValueGranularity", "DiverseDataSizes", "MaxMessageValues", \
  "VariableMessageLength", "ZeroLengthMessages", "MinMessageValues"

namespace OCPI  {
  namespace Util {
    // A class that represents information about the protocol at a port.
    class Protocol;
    class Operation {
    public:
      friend class Protocol;
      std::string m_name, m_qualifiedName;
      bool m_isTwoWay;         // not supported much yet...
      size_t m_nArgs;
      Member *m_args;           // both input and output args.  if twoway, first is return value
      size_t m_nExceptions;
      Operation *m_exceptions;  // if twoway
      size_t m_myOffset;      // for determining message sizes
      bool m_topFixedSequence;  // is this operation a single top level sequence of fixed size elements?
      Operation();
      Operation(const Operation & p );
      ~Operation();
      Operation & operator=(const Operation * p );
      Operation & operator=(const Operation & p );
      const char *parse(ezxml_t op, Protocol &);
      Member *findArg(const char *name);
      inline bool isTwoWay() const { return m_isTwoWay; }
      inline Member *args() const { return m_args; }
      inline size_t nArgs() const { return m_nArgs; }
      inline const char *cname() const { return m_name.c_str(); }
      inline bool isTopFixedSequence() const { return m_topFixedSequence; }
      void printXML(FILE *f, unsigned indent = 0) const;
      void write(Writer &writer, const uint8_t *data, size_t length);
      size_t read(Reader &reader, uint8_t *data, size_t maxLength);
      // for testing
      void generate(const char *name, Protocol &p);
      void generateArgs(Value **&);
      void print(FILE *, Value **v) const;
      void testPrintParse(FILE *f, Value **v, bool hex);
    };
    class Protocol {
    public:
      size_t m_nOperations;
      Operation *m_operations;
      Operation *m_op;                 // used during parsing
      std::string
	m_qualifiedName,               // IDL-style qualified name (double colon separators)
	m_name;
      // Summary attributes derived from protocols.  May be specified in the absense of protocol
      size_t m_defaultBufferSize;      // Allow the protocol to simply override the protocol size, if != 0
                                       // and particularly when it is unbounded
      size_t m_minBufferSize;          // convenience - in bytes
      size_t m_dataValueWidth;         // the smallest atomic data size in any message
      size_t m_dataValueGranularity;   // smallest multiple of atomic data size
      bool m_diverseDataSizes;         // are there atomic types greater than m_dataValueWidth?
      size_t m_minMessageValues;       // the smallest valid message size for any operation
                                       // this size would be adequate if you knew that only that
                                       // operation would be used, and, if unbounded, the smallest
                                       // possible message size for that operation. Might be zero
      size_t m_maxMessageValues;       // the largest size, in values, in any message
                                       // for unbounded, defaults to zero, but can be overriden to
                                       // to simply apply a bound anyway.
      bool m_variableMessageLength;    // are there messages or different or unbounded sizes?
      bool m_zeroLengthMessages;       // are there messages of zero length (min == 0)
      bool m_isTwoWay;                 // are there operations that are two-way?
      bool m_isUnbounded;              // are there messages with no upper bound?
      Protocol();
      Protocol(const Protocol & p );
      virtual ~Protocol();
      Protocol & operator=( const Protocol & p );
      Protocol & operator=( const Protocol * p );
      virtual const char *parseOperation(ezxml_t op);
      Operation *findOperation(const char *name);
      void finishOperation(const Operation &op);
      inline bool isTwoWay() { return m_isTwoWay; }
<<<<<<< HEAD
      inline size_t &nOperations() { return m_nOperations; }
      inline Operation *operations() { return m_operations; }
      inline const char *cname() const { return m_name.c_str(); }
=======
      inline const size_t &nOperations() const { return m_nOperations; }
      inline Operation *operations() const { return m_operations; }
      inline const std::string &name() const { return m_name; }
>>>>>>> dc3eedb2
      const char *parse(ezxml_t x, bool top = true);
      // Note this is NOT const char array and must be modifiable in place
      const char *parse(char *proto);
      const char *parseSummary(ezxml_t x);
      const char *finishParse();
      void printXML(FILE *f, unsigned indent = 0) const;
      void write(Writer &writer, const uint8_t *data, size_t length, uint8_t opcode);
      size_t read(Reader &reader, uint8_t *data, size_t maxLength, uint8_t opcode);
      void generate(const char *name);
      void generateOperation(uint8_t &opcode, Value **&v);
      void freeOperation(uint8_t operation, Value **v);
      void printOperation(FILE *, uint8_t opcode, Value **v) const;
      void testOperation(FILE *, uint8_t opcode, Value **v, bool hex);
    };
  }
}

#endif<|MERGE_RESOLUTION|>--- conflicted
+++ resolved
@@ -113,15 +113,9 @@
       Operation *findOperation(const char *name);
       void finishOperation(const Operation &op);
       inline bool isTwoWay() { return m_isTwoWay; }
-<<<<<<< HEAD
-      inline size_t &nOperations() { return m_nOperations; }
-      inline Operation *operations() { return m_operations; }
-      inline const char *cname() const { return m_name.c_str(); }
-=======
       inline const size_t &nOperations() const { return m_nOperations; }
       inline Operation *operations() const { return m_operations; }
-      inline const std::string &name() const { return m_name; }
->>>>>>> dc3eedb2
+      inline const char *cname() const { return m_name.c_str(); }
       const char *parse(ezxml_t x, bool top = true);
       // Note this is NOT const char array and must be modifiable in place
       const char *parse(char *proto);
