--- conflicted
+++ resolved
@@ -101,10 +101,7 @@
       PVString("worker"),
       PVString("server"),
       PVString("container"),
-<<<<<<< HEAD
-=======
       PVString("selection"),
->>>>>>> 2c15f070
       PVEnd
     };
 
@@ -364,17 +361,11 @@
       delete [] oldp;
     }
     const char *PValueList::
-<<<<<<< HEAD
-    add(const char *name, const char *value) {
-=======
     add(const char *name, const char *value, bool override) {
->>>>>>> 2c15f070
       PValue newp;
       const char *err;
       if ((err = parseParam(name, value, newp)))
 	return err;
-<<<<<<< HEAD
-=======
       if (override) {
 	PValue *p = find(m_list, name);
 	if (p) {
@@ -382,7 +373,6 @@
 	  return NULL;
 	}
       }
->>>>>>> 2c15f070
       add(newp);
       return NULL;
     }
