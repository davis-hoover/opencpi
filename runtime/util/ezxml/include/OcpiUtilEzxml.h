--- conflicted
+++ resolved
@@ -49,14 +49,9 @@
 #include <stdint.h>
 #include <iostream>
 #include <cstring>
-<<<<<<< HEAD
-#include <stdint.h>
+#include <vector>
 #include "OcpiUtilVfs.h"
 #include "OcpiExprEvaluator.h"
-=======
-#include <vector>
-#include "OcpiUtilVfs.h"
->>>>>>> a17f3f89
 #include "ezxml.h"
 
 namespace OCPI {
