--- conflicted
+++ resolved
@@ -396,11 +396,7 @@
       const char *err;
       size_t inst, n;
       bool get, set, op, wait, hex, getState = ezxml_cattr(m_rx, "getstate") != NULL;
-<<<<<<< HEAD
-      
-=======
-
->>>>>>> 15d417b7
+
       if ((err = OX::getNumber(m_rx, "id",   &inst, NULL, 0, false, true)) ||
 	  (err = OX::getNumber(m_rx, "get",  &n,    &get, 0, false)) ||
 	  (err = OX::getNumber(m_rx, "set",  &n,    &set, 0, false)) ||
