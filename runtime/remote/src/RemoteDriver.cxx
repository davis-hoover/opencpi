--- conflicted
+++ resolved
@@ -112,21 +112,6 @@
   void read(size_t /*offset*/, size_t /*nBytes*/, void */*p_data*/) {}
   void write(size_t /*offset*/, size_t /*nBytes*/, const void */*p_data*/ ) {}
   void setPropertyBytes(const OA::PropertyInfo &/*info*/, size_t /*offset*/,
-<<<<<<< HEAD
-			const uint8_t */*data*/, size_t /*nBytes*/, unsigned /*idx*/) const {};
-  void setProperty8(const OA::PropertyInfo &info, size_t offset, uint8_t data,
-		    unsigned idx) const {
-    char unparsed[2+8/4+1];
-    snprintf(unparsed, sizeof(unparsed), "%" PRIu8, data);
-    setProperty(info, unparsed, info, offset + idx, 0);
-  }
-  void setProperty16(const OA::PropertyInfo &/*info*/, size_t /*offset*/, uint16_t /*data*/,
-		     unsigned /*idx*/) const {}
-  void setProperty32(const OA::PropertyInfo &/*info*/, size_t /*offset*/, uint32_t /*data*/,
-		     unsigned /*idx*/) const {}
-  void setProperty64(const OA::PropertyInfo &/*info*/, size_t /*offset*/, uint64_t /*data*/,
-		     unsigned /*idx*/) const {}
-=======
 			const uint8_t */*data*/, size_t /*nBytes*/, unsigned /*idx*/) const {
     assert("No implementation for remote setPropertyBytes"==NULL);
   };
@@ -154,7 +139,6 @@
     snprintf(unparsed, sizeof(unparsed), "0x%" PRIx64, data);
     setProperty(info, unparsed, info, offset + idx*sizeof(uint64_t), 0);
   }
->>>>>>> 25a0b0b4
   void getPropertyBytes(const OA::PropertyInfo &/*info*/, size_t /*offset*/,
 			uint8_t */*data*/, size_t /*nBytes*/, unsigned /*idx*/, bool /*string*/)
     const {
