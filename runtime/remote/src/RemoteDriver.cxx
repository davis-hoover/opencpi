--- conflicted
+++ resolved
@@ -29,12 +29,8 @@
   namespace Remote {
 
 const uint16_t REMOTE_PORT = 17171;
-<<<<<<< HEAD
-const uint16_t REMOTE_NARGS = 6; // fields in the discovery entries before transports
-bool g_suppressRemoteDiscovery = false;
-=======
-const uint16_t REMOTE_NARGS = 6; // fields in the discovery entries
->>>>>>> 54ed34ba
+const uint16_t REMOTE_NARGS = 7; // fields in the discovery entries before transports
+    //bool g_suppressRemoteDiscovery = false;
 extern const char *remote;
 const unsigned RETRIES = 3;
 const unsigned DELAYMS = 500;
@@ -222,13 +218,9 @@
   Client &m_client;
 public:
   Container(Client &client, const std::string &name,
-<<<<<<< HEAD
 	    const char *model, const char *os, const char *osVersion, const char *arch,
-	    const char *platform, const char *transports, const OA::PValue* /*params*/)
-=======
-	    const char *model, const char *os, const char *osVersion, const char *platform,
-	    const char *dynamic, const OA::PValue* /*params*/)
->>>>>>> 54ed34ba
+	    const char *platform, const char *dynamic, const char *transports,
+	    const OA::PValue* /*params*/)
     throw ( OU::EmbeddedException )
     : OC::ContainerBase<Driver,Container,Application,Artifact>(*this, name.c_str()),
       m_client(client) {
@@ -239,7 +231,6 @@
     m_osVersion = osVersion;
     m_arch = arch;
     m_platform = platform;
-<<<<<<< HEAD
     unsigned nTransports = 0;
     for (const char *p = transports; *p; p++)
       if (*p == '|')
@@ -260,9 +251,7 @@
       t->id = id;
       transports += nChars;
     }
-=======
     OX::parseBool(dynamic, NULL, &m_dynamic);
->>>>>>> 54ed34ba
   }
   virtual ~Container()
   throw () {
@@ -403,18 +392,11 @@
 	client = new Client(*this, server, *sock);
 	taken = true;
       }
-<<<<<<< HEAD
-      ocpiDebug("Creating remote container: \"%s\", model %s, os %s, version %s, arch %s, platform %s",
-		cname.c_str(), args[1], args[2], args[3], args[4], args[5]);
+      ocpiDebug("Creating remote container: \"%s\", model %s, os %s, version %s, arch %s, platform %s dynamic %s",
+		cname.c_str(), args[1], args[2], args[3], args[4], args[5], args[6]);
       ocpiDebug("Transports are: '%s'", cp);
       Container &c = *new Container(*client, cname.c_str(), args[1], args[2], args[3], args[4],
-				    args[5], cp, NULL);
-=======
-      ocpiDebug("Creating remote container: \"%s\", model %s, os %s, version %s, platform %s dynamic %s",
-		cname.c_str(), args[1], args[2], args[3], args[4], args[5]);
-      Container &c = *new Container(*client, cname.c_str(), args[1], args[2], args[3], args[4],
-				    args[5], NULL);
->>>>>>> 54ed34ba
+				    args[5], args[6], cp, NULL);
       (void)&c;
     }
     sock = NULL;
