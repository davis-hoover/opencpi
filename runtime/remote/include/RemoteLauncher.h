/*
 *  This file is part of OpenCPI (www.opencpi.org).
 *     ____                   __________   ____
 *    / __ \____  ___  ____  / ____/ __ \ /  _/ ____  _________ _
 *   / / / / __ \/ _ \/ __ \/ /   / /_/ / / /  / __ \/ ___/ __ `/
 *  / /_/ / /_/ /  __/ / / / /___/ ____/_/ / _/ /_/ / /  / /_/ /
 *  \____/ .___/\___/_/ /_/\____/_/    /___/(_)____/_/   \__, /
 *      /_/                                             /____/
 *
 *  OpenCPI is free software: you can redistribute it and/or modify
 *  it under the terms of the GNU Lesser General Public License as published
 *  by the Free Software Foundation, either version 3 of the License, or
 *  (at your option) any later version.
 *
 *  OpenCPI is distributed in the hope that it will be useful,
 *  but WITHOUT ANY WARRANTY; without even the implied warranty of
 *  MERCHANTABILITY or FITNESS FOR A PARTICULAR PURPOSE.  See the
 *  GNU Lesser General Public License for more details.
 *
 *  You should have received a copy of the GNU Lesser General Public License
 *  along with OpenCPI.  If not, see <http://www.gnu.org/licenses/>.
 */
// Launchers manage a set of containers that are controlled from the same processor.
// A local launcher is simply an object through which local containers are managed.
// If the containers are remote, then there is a "remote launcher" that is acting as a
// client for a container server, which itself will use a local launcher for the containers
// it is serving
#ifndef REMOTE_LAUNCHER_H
#define REMOTE_LAUNCHER_H
#include <set>
#include <vector>
#include <string>

#include "OcpiOsSocket.h"
#include "ContainerLauncher.h"
namespace OCPI {
  namespace Remote {
    class Launcher : public OCPI::Container::LocalLauncher {
      int m_fd;              // socket fd
      bool m_sending;        // Is next phase to send something?
      std::string m_request; // xml text request being constructed
      std::vector<char> m_response;      // char buffer of received response
      ezxml_t m_rx;          // parsed xml of received response
      // A map from global instance to remote instance
      std::vector<unsigned> m_instanceMap;
      std::vector<unsigned> m_connectionMap;
      // These maps are indexed by the remote server according to the position in the
      // launching XML we sent them
      std::vector<OCPI::Container::Launcher::Connection *> m_connections;
      std::vector<OCPI::Library::Artifact *> m_artifacts;
    protected:
      Launcher(OCPI::OS::Socket &socket);
      virtual ~Launcher();
    private:
      virtual const std::string &name() const = 0;
      void send();
      void receive();
      void emitContainer(const OCPI::Container::Container &cont);
      void emitArtifact(const OCPI::Library::Artifact &art);
      void emitCrew(const OCPI::Container::Launcher::Crew &crew);
      void emitMember(const char *name, unsigned contN, unsigned artN, unsigned crewN,
		      const Launcher::Member &i, int slave);
      void emitSide(const Launcher::Members &members, Launcher::Port &p, bool input);
      void emitConnection(const Launcher::Members &members, Launcher::Connection &c);
      void emitConnectionUpdate(unsigned nConn, const char *iname, std::string &sinfo);
      void loadArtifact(ezxml_t ax); // Just push the bytes down the pipe, getting a response for each.
      void updateConnection(ezxml_t cx);
    public:
      bool
	wait(unsigned remoteInstance, OCPI::OS::ElapsedTime timeout),
	launch(Launcher::Members &members, Launcher::Connections &connections),
	work(Launcher::Members &members, Launcher::Connections &connections);
      OCPI::Util::Worker::ControlState getState(unsigned remoteInstance);
      void
	controlOp(unsigned remoteInstance, OU::Worker::ControlOperation),
	setPropertyValue(unsigned remoteInstance, size_t propN, std::string &v),
	getPropertyValue(unsigned remoteInstance, size_t propN, std::string &v, bool hex,
			 bool add);
<<<<<<< HEAD
      static void
	encodeDescriptor(const char *iname, const std::string &s, std::string &out),
	decodeDescriptor(const char *info, std::string &s);

      static bool
	receiveXml(int fd, ezxml_t &rx, std::vector<char> &buf, bool &eof, std::string &error),
	sendXml(int fd, std::string &buf, const char *msg, std::string &error);
=======
>>>>>>> 54ed34ba
    };
  }
}
#endif<|MERGE_RESOLUTION|>--- conflicted
+++ resolved
@@ -76,16 +76,6 @@
 	setPropertyValue(unsigned remoteInstance, size_t propN, std::string &v),
 	getPropertyValue(unsigned remoteInstance, size_t propN, std::string &v, bool hex,
 			 bool add);
-<<<<<<< HEAD
-      static void
-	encodeDescriptor(const char *iname, const std::string &s, std::string &out),
-	decodeDescriptor(const char *info, std::string &s);
-
-      static bool
-	receiveXml(int fd, ezxml_t &rx, std::vector<char> &buf, bool &eof, std::string &error),
-	sendXml(int fd, std::string &buf, const char *msg, std::string &error);
-=======
->>>>>>> 54ed34ba
     };
   }
 }
