--- conflicted
+++ resolved
@@ -46,12 +46,6 @@
       }
     }
 
-<<<<<<< HEAD
-    const Workers NoWorkers;
-    Worker::
-    Worker(Artifact *art, ezxml_t impl, ezxml_t inst, const Workers &a_slaves, bool a_hasMaster,
-	   size_t a_member, size_t a_crewSize, const OA::PValue *) 
-=======
     // A very 8-bit-byte-oriented cache
     class Cache {
       typedef uint8_t Word; // no templates here, just to allow this to change from 8 to 64
@@ -140,7 +134,6 @@
     Worker::
     Worker(Artifact *art, ezxml_t impl, ezxml_t inst, const Workers &a_slaves, bool a_hasMaster,
 	   size_t a_member, size_t a_crewSize, const OA::PValue *)
->>>>>>> 2c15f070
       : OU::Worker::Worker(),
 	m_artifact(art), m_xml(impl), m_instXml(inst), m_workerMutex(true),
 	m_controlOpPending(false), m_slaves(a_slaves), m_hasMaster(a_hasMaster),
@@ -224,15 +217,6 @@
 	prepareProperty(prop, m_writeVaddr, m_readVaddr);
       return prop;
     }
-<<<<<<< HEAD
-    // Internal used by others.
-    void Worker::setPropertyValue(const OU::Property &prop, const char *v) {
-      OU::Value val(prop);
-      const char *err = val.parse(v);
-      if (err)
-	throw OU::Error("For value \"%s\" for property \"%s\": %s", v, prop.m_name.c_str(), err);
-      setPropertyValue(prop, val);
-=======
     // ========================== Property Setting: 5 levels ===========================
 
     // Level 1 of 5, converting the property name into a reference to the property info object
@@ -275,7 +259,6 @@
       if (err)
 	throw OU::Error("For setting value \"%s\" for property \"%s\": %s", v, prop.cname(), err);
       setProperty(prop, v, *m, offset, dimension);
->>>>>>> 2c15f070
     }
     const char *Worker::
     getProperty(const OCPI::API::PropertyInfo &prop, std::string &v, OA::AccessList &list,
@@ -575,26 +558,9 @@
 	else
 	  setData(info, cache, mOffset, (uint8_t *)v.m_String, l);
 	if (cache)
-<<<<<<< HEAD
-	  memcpy(cache, &v.m_UChar, info.m_nBytes);
-      }
-      if (info.m_writeSync)
-	propertyWritten(info.m_ordinal);
-    }
-    void Worker::setProperty(const char *pname, const char *value) {
-      OU::Property &prop = findProperty(pname);
-      OU::ValueType &vt = prop;
-      OU::Value v(vt); // FIXME storage when not scalar
-      const char *err = v.parse(value);
-      if (err)
-        throw OU::Error("When parsing worker property \"%s\" with value \"%s\":  %s",
-			pname, value, err);
-      setPropertyValue(prop, v);
-=======
 	  cache->setDirty(mOffset, m.m_nBytes); // make it all dirty so dirty is not sparse
       } else
 	setData(info, cache, mOffset, &v.m_UChar, 0, m.m_nBits);
->>>>>>> 2c15f070
     }
     void Worker::
     getProperty(const OA::PropertyInfo &info, OU::Value &v, const OU::Member &m,
@@ -693,17 +659,6 @@
 	*unreadablep = true;
       return true;
     }
-<<<<<<< HEAD
-    void Worker::setProperty(unsigned ordinal, OU::Value &value) {
-      OU::Property &prop(property(ordinal));
-      setPropertyValue(prop, value);
-    }
-    void Worker::setProperty(unsigned ordinal, const char *value) {
-      OU::Property &prop(property(ordinal));
-      setPropertyValue(prop, value);
-    }
-=======
->>>>>>> 2c15f070
     // batch setting with lots of error checking - all or nothing
     void Worker::setProperties(const OA::PValue *props) {
       if (props)
