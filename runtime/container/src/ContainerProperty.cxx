/*
 * This file is protected by Copyright. Please refer to the COPYRIGHT file
 * distributed with this source distribution.
 *
 * This file is part of OpenCPI <http://www.opencpi.org>
 *
 * OpenCPI is free software: you can redistribute it and/or modify it under the
 * terms of the GNU Lesser General Public License as published by the Free
 * Software Foundation, either version 3 of the License, or (at your option) any
 * later version.
 *
 * OpenCPI is distributed in the hope that it will be useful, but WITHOUT ANY
 * WARRANTY; without even the implied warranty of MERCHANTABILITY or FITNESS FOR
 * A PARTICULAR PURPOSE. See the GNU Lesser General Public License for more
 * details.
 *
 * You should have received a copy of the GNU Lesser General Public License
 * along with this program. If not, see <http://www.gnu.org/licenses/>.
 */

#include <limits>
#include "OcpiOsAssert.h"
#include "OcpiUtilProperty.h"
#include "OcpiUtilException.h"
#include "OcpiContainerApi.h"

namespace OU = OCPI::Util;
namespace OS = OCPI::OS;
namespace OCPI {
  namespace API {
    PropertyAccess::~PropertyAccess(){}
    void Property::
    checkTypeAlways(const OU::Member &m, BaseType ctype, size_t n, bool write) const {
      ocpiDebug("checkTypeAlways on %s, for %s which is %s", OU::baseTypeNames[ctype],
		m_info.cname(), OU::baseTypeNames[m_info.m_baseType]);
      const char *err = NULL;
      if (write && !m_info.m_isWritable)
	err = "trying to write a non-writable property";
      else if (write && !m_worker.beforeStart() && m_info.m_isInitial)
	err = "trying to write a an initial property after worker is started";
#if 0 // this cannot happen anymore
      else if (!write && !m_info.m_isReadable)
	err = "trying to read a non-readable property";
#endif
      else if (m.m_baseType == OCPI_Struct)
	err = "struct type used as scalar type";
      else if (ctype != m.m_baseType)
	err = "incorrect type for this property";
      else if (n && m.m_isSequence) {
	if (n % m.m_nItems)
	  err = "number of items not a multiple of array size";
	else {
	  n /= m.m_nItems;
	  if (write && n > m.m_sequenceLength)
	    err = "sequence or array too long for this property";
	  else if (!write && n < m.m_sequenceLength)
	    err = "sequence or array not large enough for this property";
	}
      } else if (n && n != m.m_nItems)
	  err = "wrong number of values for non-sequence type";
      if (err)
	throwError(err);
    }
    void Property::init() {
      m_readVaddr = NULL;
      m_writeVaddr = NULL;
      m_readSync = m_info.m_readSync;
      m_writeSync = m_info.m_writeSync;
      m_ordinal = m_info.m_ordinal;
    }
    // This is user-visible, initialized from information in the metadata
    // It is intended to be constructed on the user's stack - a cache of
    // just the items needed for fastest access
    Property::Property(const Worker &w, const char *aname) :
      m_worker(w), m_info(w.setupProperty(aname, m_writeVaddr, m_readVaddr)), m_member(m_info) {
      init();
    }
    Property::Property(const Worker &w, const std::string &aname) :
      m_worker(w), m_info(w.setupProperty(aname.c_str(), m_writeVaddr, m_readVaddr)), m_member(m_info) {
      init();
    }
    // This is a sort of side-door from the application code
    // that already knows the property ordinal
    Property::Property(const Worker &w, unsigned n) :
      m_worker(w), m_info(w.setupProperty(n, m_writeVaddr, m_readVaddr)), m_member(m_info) {
      init();
    }
    const OU::Member &Property::
    descend(AccessList &list, size_t &offset) const {
      const OU::Member *m;
      const char *err = m_info.descend(list, m, offset);
      if (err)
	throwError(err);
      return *m;
    }
    BaseType Property::baseType() const {return m_info.m_baseType;}
    size_t Property::stringBufferLength() const {
      if (m_info.m_baseType != OCPI_String)
	throw "cannot use stringBufferLength() on properties that are not strings";
      return m_info.m_stringLength + 1;
}
    void Property::throwError(const char *err) const {
      throw OU::Error("Access error for property \"%s\":  %s", m_info.cname(), err);
    }

// yes, we really do want to compare floats with zero here
#pragma GCC diagnostic push
#pragma GCC diagnostic ignored "-Wfloat-equal"
#if __GNUC__ < 4 || (__GNUC__ == 4 && (__GNUC_MINOR__ <= 7 ) )
#pragma GCC diagnostic ignored "-Wtype-limits"
#pragma GCC diagnostic ignored "-Wsign-compare"
#endif
    // This internal template method is called after all error checking is done and is not called
    // on strings, so the static_casts should not cause any unexpected results.
    template <typename val_t> void Property::
    setValueInternal(const OU::Member &m, size_t offset, const val_t val) const {
      switch (m.m_baseType) {

#undef OCPI_DATA_TYPE_S
#define OCPI_DATA_TYPE_S(sca,corba,letter,bits,run,pretty,store)
#define OCPI_DATA_TYPE(sca,corba,letter,bits,run,pretty,store)		\
	case OCPI_##pretty: {						\
	  ocpiDebug("setting internal: " #pretty " %u %u %u",		\
		    std::numeric_limits<run>::is_integer,		\
		    std::numeric_limits<val_t>::digits,			\
		    std::numeric_limits<run>::digits);			\
	  if (!std::numeric_limits<run>::is_integer &&			\
	      std::numeric_limits<val_t>::digits > std::numeric_limits<run>::digits) \
	    throwError("setting property will lose precision");	\
	  if (std::numeric_limits<val_t>::is_signed && !std::numeric_limits<run>::is_signed && \
	      val < 0)							\
	    throwError("setting unsigned property to negative value");	\
	  /* complicated only to avoid signed/unsigned integer comparison warnings */ \
	  if ((!std::numeric_limits<val_t>::is_signed || val >= 0) &&	\
	      ((std::numeric_limits<run>::is_signed ==			\
		std::numeric_limits<val_t>::is_signed ||		\
		!std::numeric_limits<run>::is_integer ||		\
		!std::numeric_limits<val_t>::is_integer) ?		\
	       val > std::numeric_limits<run>::max() :			\
	       /* here when integer sign mismatch */			\
	       static_cast<uint64_t>(val) >				\
	       static_cast<uint64_t>(std::numeric_limits<run>::max()))) \
	    throwError("setting value greater than maximum allowed");	\
	  const run mymin = std::numeric_limits<run>::is_integer ?	\
	    std::numeric_limits<run>::min() :				\
	    static_cast<run>(-std::numeric_limits<run>::max());		\
	  if (std::numeric_limits<val_t>::is_signed &&			\
	      ((std::numeric_limits<run>::is_signed ==			\
		std::numeric_limits<val_t>::is_signed ||		\
		!std::numeric_limits<run>::is_integer ||		\
		!std::numeric_limits<val_t>::is_integer) ?		\
	       val < mymin :						\
	       /* here when integer sign mismatch */			\
	       static_cast<int64_t>(val) < static_cast<int64_t>(mymin))) \
	    throwError("setting value less than minimum allowed");	\
	  set##pretty##Value(m, offset, static_cast<run>(val));	\
	  break;							\
	}
	OCPI_PROPERTY_DATA_TYPES
#undef OCPI_DATA_TYPE
#undef OCPI_DATA_TYPE_S
#define OCPI_DATA_TYPE_S OCPI_DATA_TYPE

      default:;
      }
    }
    template <typename val_t> val_t Property::
    getValueInternal(const OU::Member &m, size_t offset) const {
      switch (m.m_baseType) {
#undef OCPI_DATA_TYPE_S
#define OCPI_DATA_TYPE_S(sca,corba,letter,bits,run,pretty,store)
#define OCPI_DATA_TYPE(sca,corba,letter,bits,run,pretty,store)		\
      case OCPI_##pretty: {						\
	ocpiDebug("getting internal: " #pretty);			\
	run val = get##pretty##Value(m, offset);			\
	if (!std::numeric_limits<val_t>::is_integer &&			\
	    std::numeric_limits<run>::digits > std::numeric_limits<val_t>::digits) \
	  throwError("getting property will lose precision");		\
	if (std::numeric_limits<run>::is_signed && !std::numeric_limits<val_t>::is_signed && \
	    val < 0)							\
	  throwError("value is negative when unsigned value requested"); \
	/* complicated only to avoid signed/unsigned integer comparison warnings */ \
	if ((!std::numeric_limits<run>::is_signed || val >= 0) &&	\
	    ((std::numeric_limits<val_t>::is_signed ==			\
	      std::numeric_limits<run>::is_signed ||			\
	      !std::numeric_limits<val_t>::is_integer ||		\
	      !std::numeric_limits<run>::is_integer) ?			\
	     val > std::numeric_limits<val_t>::max() :			\
	     /* here when integer sign mismatch */			\
	     static_cast<uint64_t>(val) >				\
	     static_cast<uint64_t>(std::numeric_limits<val_t>::max()))) \
	  throwError("value greater than maximum allowed for requested type"); \
	const val_t mymin = std::numeric_limits<val_t>::is_integer ?	\
	  std::numeric_limits<val_t>::min() :				\
	  -std::numeric_limits<val_t>::max();				\
	if (std::numeric_limits<run>::is_signed &&			\
	    ((std::numeric_limits<val_t>::is_signed ==			\
	      std::numeric_limits<run>::is_signed ||			\
	      !std::numeric_limits<val_t>::is_integer ||		\
	      !std::numeric_limits<run>::is_integer) ?			\
	     val < mymin :						\
	     /* here when integer sign mismatch */			\
	     static_cast<int64_t>(val) < static_cast<int64_t>(mymin)))	\
	  throwError("value less than minimum allowed for requested type"); \
	return static_cast<val_t>(val);					\
      }
      OCPI_PROPERTY_DATA_TYPES
#undef OCPI_DATA_TYPE
#undef OCPI_DATA_TYPE_S
#define OCPI_DATA_TYPE_S OCPI_DATA_TYPE

      default:;
      }
      return 0; // not reached
    }
    // type specific scalar property setters
    // the argument type is NOT the base type of the property, but the API caller's type
#undef OCPI_DATA_TYPE_S
#define OCPI_DATA_TYPE_S(sca,corba,letter,bits,run,pretty,store)	\
    template <> void Property::						\
    setValue<run>(const run val, AccessList &list) const {		\
      size_t offset;							\
      const OU::Member &m = descend(list, offset);			\
      ocpiDebug("Property::setValue on %s %s->%s\n", m_info.cname(),	\
		OU::baseTypeNames[OCPI_##pretty], OU::baseTypeNames[m_info.m_baseType]); \
      if (m.m_baseType != OCPI_String)				\
	throwError("setting non-string property with string value");	\
      set##pretty##Value(m, offset, val);				\
    }
#define OCPI_DATA_TYPE(sca,corba,letter,bits,run,pretty,store)		\
    template <> void Property::						\
    setValue<run>(run val, AccessList &list) const {			\
      size_t offset;							\
      const OU::Member &m = descend(list, offset);			\
      ocpiDebug("setValue on %s %s->%s\n", m_info.cname(),		\
		OU::baseTypeNames[OCPI_##pretty], OU::baseTypeNames[m_info.m_baseType]); \
      if (m.m_baseType == OCPI_##pretty)				\
	set##pretty##Value(m, offset, val);				\
      else if (m_info.m_baseType == OCPI_String)			\
	throwError("setting string property with " #run " value");	\
      else								\
	setValueInternal<run>(m, offset, val);				\
    }									\
    template <> run Property::						\
    getValue<run>(AccessList &list) const {				\
      size_t offset;							\
      const OU::Member &m = descend(list, offset);			\
      ocpiDebug("getValue on %s %s->%s\n", m_info.cname(),		\
		OU::baseTypeNames[OCPI_##pretty], OU::baseTypeNames[m_info.m_baseType]);  \
      if (m.m_baseType == OCPI_String)					\
	throwError("getting a " #run " value from a string property");	\
      return m.m_baseType == OCPI_##pretty ?				\
	get##pretty##Value(m, offset) : getValueInternal<run>(m, offset); \
    }
    OCPI_PROPERTY_DATA_TYPES
#undef OCPI_DATA_TYPE
#undef OCPI_DATA_TYPE_S
#define OCPI_DATA_TYPE_S OCPI_DATA_TYPE
// re-allow the -Wfloat-equal warning
#pragma GCC diagnostic pop

    template <> void Property::
    setValue<std::string>(std::string val, AccessList &list) const {
      setValue<String>(val.c_str(), list);
    }
    void Property::setValue(const std::string &val, AccessList &list) const {
      setValue<String>(val.c_str(), list);
    }
    template <> std::string Property::
    getValue<std::string>(AccessList &list) const {
      size_t offset;
      const OU::Member &m = descend(list, offset);
      ocpiDebug("getValue on %s %s->%s\n", m_info.cname(),
		OU::baseTypeNames[OCPI_String], OU::baseTypeNames[m_info.m_baseType]);
      if (m.m_baseType != OCPI_String)
	throwError("getting a string value from a non-string property");
      std::vector<char> s(m.m_stringLength + 1);
<<<<<<< HEAD
      getStringValue(&m, offset, &s[0], s.size());
=======
      getStringValue(m, offset, &s[0], s.size());
>>>>>>> 2c15f070
      return &s[0];
    }
#if 1
// easier in C++11 with std::enable_if etc.
#ifdef __APPLE__
    template <> long Property::
    getValue<long>(AccessList &list) const {
      size_t offset;
      const OU::Member &m = descend(list, offset);
      ocpiDebug("getValue on %s %s->%s\n", m_info.cname(),
		OU::baseTypeNames[OCPI_Long], OU::baseTypeNames[m_info.m_baseType]);
      if (m.m_baseType == OCPI_String)
	throwError("getting a " "Long" " value from a string property");
      return m.m_baseType == OCPI_Long ?
	getLongValue(m, offset) : getValueInternal<Long>(m, offset);
    }
    template <> unsigned long Property::
    getValue<unsigned long>(AccessList &list) const {
      size_t offset;
      const OU::Member &m = descend(list, offset);
      ocpiDebug("getValue on %s %s->%s\n", m_info.cname(),
		OU::baseTypeNames[OCPI_ULong], OU::baseTypeNames[m_info.m_baseType]);
      if (m.m_baseType == OCPI_String)
	throwError("getting a " "ULong" " value from a string property");
      return m.m_baseType == OCPI_ULong ?
	getULongValue(m, offset) : getValueInternal<ULong>(m, offset);
    }
#endif
#endif
  }
}<|MERGE_RESOLUTION|>--- conflicted
+++ resolved
@@ -275,11 +275,7 @@
       if (m.m_baseType != OCPI_String)
 	throwError("getting a string value from a non-string property");
       std::vector<char> s(m.m_stringLength + 1);
-<<<<<<< HEAD
-      getStringValue(&m, offset, &s[0], s.size());
-=======
       getStringValue(m, offset, &s[0], s.size());
->>>>>>> 2c15f070
       return &s[0];
     }
 #if 1
