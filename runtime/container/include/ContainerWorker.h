/*
 * This file is protected by Copyright. Please refer to the COPYRIGHT file
 * distributed with this source distribution.
 *
 * This file is part of OpenCPI <http://www.opencpi.org>
 *
 * OpenCPI is free software: you can redistribute it and/or modify it under the
 * terms of the GNU Lesser General Public License as published by the Free
 * Software Foundation, either version 3 of the License, or (at your option) any
 * later version.
 *
 * OpenCPI is distributed in the hope that it will be useful, but WITHOUT ANY
 * WARRANTY; without even the implied warranty of MERCHANTABILITY or FITNESS FOR
 * A PARTICULAR PURPOSE. See the GNU Lesser General Public License for more
 * details.
 *
 * You should have received a copy of the GNU Lesser General Public License
 * along with this program. If not, see <http://www.gnu.org/licenses/>.
 */

#ifndef CONTAINER_WORKER_H
#define CONTAINER_WORKER_H

#include "ezxml.h"

#include "OcpiContainerApi.h"

#include "OcpiOsMutex.h"
#include "OcpiOsTimer.h"
#include "OcpiUtilProperty.h"
#include "OcpiUtilWorker.h"
#include "OcpiPValue.h"

namespace OCPI {

  namespace Util {
    class EmbeddedException;
  }
  namespace Container {
    // This class is a small module of behavior used by workers, but available for other uses
    // Unfortunately, it is virtually inheritable (see HDL container's use of it).
    class Controllable {
    public:
      inline OCPI::Util::Worker::ControlState getState() const { return m_state; }
      inline uint32_t getControlMask() { return m_controlMask; }
      inline void setControlMask(uint32_t mask) { m_controlMask = mask; }
      inline void setControlState(OCPI::Util::Worker::ControlState state) const {
	m_state = state;
      }
      // Default is that no polling is done
      virtual void checkControlState() const {}

      OCPI::Util::Worker::ControlState getControlState() const {
	checkControlState();
	return m_state;
      }
    protected:
      Controllable();
      void setControlOperations(const char *controlOperations);
      virtual ~Controllable(){}
    private:
      mutable OCPI::Util::Worker::ControlState m_state;
      uint32_t m_controlMask;
    };

    class Application;
    class Port;
    class Artifact;
    // This is the base class for all workers
    // It supports the API, and is a child of the Worker template class inherited by
    // concrete workers
    // These interfaces must be supplied for control purposes
    class WorkerControl {
    protected:
      virtual ~WorkerControl();
    public:
      //      virtual const std::string &name() const = 0;
      virtual void prepareProperty(OCPI::Util::Property &p,
				   volatile uint8_t *&m_writeVaddr,
				   const volatile uint8_t *&m_readVaddr) const = 0;
      virtual void setPropertyBytes(const OCPI::API::PropertyInfo &info, size_t offset,
				    const uint8_t *data, size_t nBytes,
				    unsigned idx = 0) const = 0;
      virtual void setProperty8(const OCPI::API::PropertyInfo &info, size_t offset, uint8_t data,
				unsigned idx = 0) const = 0;
      virtual void setProperty16(const OCPI::API::PropertyInfo &info, size_t offset, uint16_t data,
				 unsigned idx = 0) const = 0;
      virtual void setProperty32(const OCPI::API::PropertyInfo &info, size_t offset, uint32_t data,
				 unsigned idx = 0) const = 0;
      virtual void setProperty64(const OCPI::API::PropertyInfo &info, size_t offset, uint64_t data,
				 unsigned idx = 0) const = 0;
      virtual void getPropertyBytes(const OCPI::API::PropertyInfo &info, size_t offset,
				    uint8_t *data, size_t nBytes, unsigned idx = 0,
				    bool string = false) const = 0;
      virtual uint8_t getProperty8(const OCPI::API::PropertyInfo &info, size_t offset, unsigned idx = 0)
	const = 0;
      virtual uint16_t getProperty16(const OCPI::API::PropertyInfo &info, size_t offset, unsigned idx = 0)
	const = 0;
      virtual uint32_t getProperty32(const OCPI::API::PropertyInfo &info, size_t offset, unsigned idx = 0)
	const = 0;
      virtual uint64_t getProperty64(const OCPI::API::PropertyInfo &info, size_t offset, unsigned idx = 0)
	const = 0;
      virtual void controlOperation(OCPI::Util::Worker::ControlOperation) = 0;
    };
    typedef uint32_t PortMask;
    class Worker;
    typedef std::vector<Worker *> Workers;
    extern const Workers NoWorkers;
<<<<<<< HEAD
=======
    class Cache;
>>>>>>> 2c15f070
    class Worker
      : public OCPI::Util::Worker, public OCPI::API::Worker, virtual public Controllable,
	virtual public WorkerControl
    {

      friend class OCPI::API::Property;
      friend class Port;
      friend class Artifact;
      friend class Application;
      Artifact *m_artifact;
      ezxml_t m_xml, m_instXml;
      std::string m_implTag, m_instTag;
      // Our thread safe mutex for the worker itself
      OCPI::OS::Mutex m_workerMutex;
      OCPI::OS::Mutex m_controlMutex; //since sched_yield is incompatible with SCHED_OTHER
      bool m_controlOpPending;
      const Workers &m_slaves;
      bool m_hasMaster;
      size_t m_member, m_crewSize;
      PortMask m_connectedPorts, m_optionalPorts; // spcm?
      mutable std::vector<Cache *> m_cache; // per property write cache, when needed
      bool beforeStart() const;
    protected:
      void connectPort(OCPI::Util::PortOrdinal ordinal);
      PortMask &connectedPorts() { return m_connectedPorts; }
      PortMask &optionalPorts() { return m_optionalPorts; }
      virtual void portIsConnected(OCPI::Util::PortOrdinal /*ordinal*/) {};
      void checkControl();
      inline OCPI::OS::Mutex &mutex() { return m_workerMutex; }
      virtual Port *findPort(const char *name) = 0;
      inline const std::string &instTag() const { return m_instTag; }
      inline const std::string &implTag() const { return m_implTag; }
    public:
      inline const Artifact *artifact() const { return m_artifact; }
      bool isOperating() const;
    protected:
      inline ezxml_t myXml() const { return m_xml; }
      inline ezxml_t myInstXml() const { return m_instXml; }
      inline bool hasMaster() const { return m_hasMaster; }
      inline const Workers &slaves() const { return m_slaves; }
      inline size_t member() const { return m_member; }
      inline size_t crewSize() const { return m_crewSize; }
      Worker(Artifact *art, ezxml_t impl, ezxml_t inst, const Workers &slaves, bool hasMaster,
	     size_t member, size_t crewSize, const OCPI::Util::PValue *params = NULL);
      OCPI::API::PropertyInfo &setupProperty(const char *name,
					     volatile uint8_t *&m_writeVaddr,
					     const volatile uint8_t *&m_readVaddr) const;
      OCPI::API::PropertyInfo &setupProperty(unsigned n,
					     volatile uint8_t *&m_writeVaddr,
					     const volatile uint8_t *&m_readVaddr) const;
      virtual Port &createPort(const OCPI::Util::Port &metaport,
			       const OCPI::Util::PValue *props) = 0;
      virtual Worker *nextWorker() = 0;
    public:
      static bool hasOption(OCPI::API::PropertyOptionList &options, OCPI::API::PropertyOption o);
      // See comments in ContainerWorker.cxx for all these set/get methods
      // Top level 1 of 5: ACI level: provide string names for properties
      void setProperty(const char *name, const char *value,
		       OCPI::API::AccessList &list = OCPI::API::emptyList) const;
      const char *getProperty(const char *name, std::string &value,
			      OCPI::API::AccessList &list,
			      OCPI::API::PropertyOptionList &options,
			      OCPI::API::PropertyAttributes *attributes) const;
      // Level 1.a - used by proxies that know the property ordinals
      void setProperty(unsigned ordinal, const char *value, OCPI::API::AccessList &list) const;
      // return NULL when ordinal is high
      const char *getProperty(unsigned ordinal, std::string &value,
			      OCPI::API::AccessList &list,
			      OCPI::API::PropertyOptionList &options,
			      OCPI::API::PropertyAttributes *attributes) const;
      // Level 2 of 5: Usable from OA::Property methods that know the PropertyInfo
      void setProperty(const OCPI::API::PropertyInfo &prop, const char *v,
		       OCPI::API::AccessList &list) const;
      const char *getProperty(const OCPI::API::PropertyInfo &prop, std::string &v,
			      OCPI::API::AccessList &list,
			      OCPI::API::PropertyOptionList &options,
			      OCPI::API::PropertyAttributes *attributes) const;
      // Level 3 of 5: Interceptable for most efficient remote access
      virtual void setProperty(const OCPI::API::PropertyInfo &info, const char *val,
			       const OCPI::Util::Member &m, size_t offset, size_t dimension) const;
      virtual void getProperty(const OCPI::API::PropertyInfo &info, std::string &val,
			       const OCPI::Util::Member &m, size_t offset, size_t dimension,
			       OCPI::API::PropertyOptionList &options = OCPI::API::noPropertyOptions,
			       OCPI::API::PropertyAttributes *a_attributes = NULL) const;
      // Level 4 of 5: internal call after processing the data type for slicing etc.
      void setProperty(const OCPI::API::PropertyInfo &info, const char *val,
		       const OCPI::Util::Member &m, size_t offset) const;
      void getProperty(const OCPI::API::PropertyInfo &info, std::string &val,
		       const OCPI::Util::Member &m, size_t offset,
		       OCPI::API::PropertyOptionList &options = OCPI::API::noPropertyOptions,
		       OCPI::API::PropertyAttributes *a_attributes = NULL) const;
      // Level 5 of 5: The actual local work that involves caching etc.
      void setProperty(unsigned ordinal, const OCPI::Util::Value &v) const; // for launcher
    private:
      void setProperty(const OCPI::API::PropertyInfo &info, const OCPI::Util::Value &v,
		       const OCPI::Util::Member &m, size_t offset) const;
      void getProperty(const OCPI::API::PropertyInfo &info, OCPI::Util::Value &v,
		       const OCPI::Util::Member &m, size_t offset,
		       OCPI::API::PropertyOptionList &options = OCPI::API::noPropertyOptions,
		       OCPI::API::PropertyAttributes *a_attributes = NULL) const;
      Cache *getCache(const OCPI::API::PropertyInfo &info, size_t offset, const OCPI::Util::Member &m,
		      bool *dirty = NULL,
		      OCPI::API::PropertyOptionList &options = OCPI::API::noPropertyOptions,
		      OCPI::API::PropertyAttributes *a_attributes = NULL) const;
      void setData(const OCPI::API::PropertyInfo &info, Cache *cache, size_t offset,
		   const uint8_t *data, size_t nBytes, size_t nBits = 0, size_t sequenceOffset = 0,
		   size_t sequenceLength = 0, bool last = true) const;
      const uint8_t *getData(const OCPI::API::PropertyInfo &info, Cache *cache, bool dirty,
			     size_t offset, uint8_t *&data, size_t nBytes, size_t nBits = 0) const;
    public:
      // Other convenience methods for get/set properties
      void setProperties(const char *props[][2]);
      void setProperties(const OCPI::API::PValue *props);
#if 0
      virtual void getPropertyValue(const OCPI::API::PropertyInfo &p, std::string &value, bool hex,
				    bool add, bool uncached) const;
#endif
      bool getProperty(unsigned ordinal, std::string &name, std::string &value,
		       bool *unreadablep = NULL, bool hex = false, bool *cachedp = NULL,
		       bool uncached = false, bool *hiddenp = NULL);
      // Return true when ignored due to "ignored due to existing state"
      bool controlOp(OCPI::Util::Worker::ControlOperation);
<<<<<<< HEAD
      void setPropertyValue(const OCPI::Util::Property &p, const char *v);
=======
>>>>>>> 2c15f070
      virtual const std::string &name() const = 0;
      // This class is actually used in some contexts (e.g. ocpihdl),
      // Where it is not a child of an application, hence this method
      // is allowed to return NULL in this case, hence it returns a pointer.
      virtual Application *application() = 0;
<<<<<<< HEAD
      void setProperty(const char *name, const char *value);
      void setProperty(unsigned ordinal, OCPI::Util::Value &value);
      void setProperty(unsigned ordinal, const char *value);
      void setProperties(const char *props[][2]);
      void setProperties(const OCPI::API::PValue *props);
      virtual void getPropertyValue(const OCPI::Util::Property &p, std::string &value, bool hex,
				    bool add = false, bool uncached = false);
      bool getProperty(unsigned ordinal, std::string &name, std::string &value,
		       bool *unreadablep = NULL, bool hex = false, bool *cachedp = NULL,
		       bool uncached = false);
=======
>>>>>>> 2c15f070
      bool hasImplTag(const char *tag);
      bool hasInstTag(const char *tag);
      typedef unsigned Ordinal;
      // Generic setting method

      virtual ~Worker();
      OCPI::API::Port &getPort(const char *name, const OCPI::API::PValue *params = NULL);
      Port &getPort(const char *name, size_t nOthers, const OCPI::API::PValue *params = NULL);
      // backward compatibility for ctests
      virtual Port
	&createOutputPort(OCPI::Util::PortOrdinal portId, size_t bufferCount, size_t bufferSize,
			  const OCPI::Util::PValue *params = NULL),
	&createInputPort(OCPI::Util::PortOrdinal portId, size_t bufferCount, size_t bufferSize,
			 const OCPI::Util::PValue *params = NULL),
	&createTestPort(OCPI::Util::PortOrdinal portId, size_t bufferCount, size_t bufferSize,
			bool isProvider, const OCPI::Util::PValue *params = NULL);
      virtual void read(size_t offset, size_t size, void *data);
      virtual void write(size_t offset, size_t size, const void *data);
      // end backward compatibility for ctests
#define CONTROL_OP(x, c, t, s1, s2, s3, s4)	\
      void x();
    OCPI_CONTROL_OPS
#undef CONTROL_OP
      virtual bool wait(OCPI::OS::Timer *t = NULL);
      bool isDone();

    private:
      const OCPI::API::PropertyInfo &checkInfo(unsigned ordinal) const;
    public:
#undef OCPI_DATA_TYPE
#undef OCPI_DATA_TYPE_S
#define OCPI_DATA_TYPE(sca,corba,letter,bits,run,pretty,store) \
      void set##pretty##PropertyOrd(unsigned ordinal, run val, unsigned idx) const; \
      run get##pretty##PropertyOrd(unsigned ordinal, unsigned idx) const; \
      run get##pretty##Parameter(unsigned ordinal, unsigned idx) const; \
      void set##pretty##Cached(const OCPI::API::PropertyInfo &info, const OCPI::Util::Member &m, \
			       size_t offset, run val, unsigned idx) const; \
      run get##pretty##Cached(const OCPI::API::PropertyInfo &info, const OCPI::Util::Member &m, \
			      size_t offset, unsigned idx) const; \
      void set##pretty##SequenceCached(const OCPI::API::PropertyInfo &info, const run *vals, size_t n) const; \
      unsigned get##pretty##SequenceCached(const OCPI::API::PropertyInfo &info, run *vals, size_t n) const;

#define OCPI_DATA_TYPE_S(sca,corba,letter,bits,run,pretty,store) \
      void set##pretty##PropertyOrd(unsigned ordinal, run val, unsigned idx) const; \
      void get##pretty##PropertyOrd(unsigned ordinal, char *, size_t length, unsigned idx) const; \
      void get##pretty##Parameter(unsigned ordinal, char *, size_t length, unsigned idx) const; \
      void set##pretty##Cached(const OCPI::API::PropertyInfo &info, const OCPI::Util::Member &m, \
			       size_t offset, run val, unsigned idx) const; \
      run get##pretty##Cached(const OCPI::API::PropertyInfo &info, const OCPI::Util::Member &m, \
			      size_t offset, char *, size_t, unsigned idx) const; \
      void set##pretty##SequenceCached(const OCPI::API::PropertyInfo &info, const run *vals, size_t n) const; \
      unsigned get##pretty##SequenceCached(const OCPI::API::PropertyInfo &info, char **vals, size_t n, \
					   char *buf, size_t space) const;
    OCPI_PROPERTY_DATA_TYPES
#undef OCPI_DATA_TYPE
#undef OCPI_DATA_TYPE_S
#define OCPI_DATA_TYPE_S OCPI_DATA_TYPE

      inline void getRawPropertyBytes(size_t offset, uint8_t *buf, size_t count) {
	getPropertyBytes(*m_firstRaw, offset, buf, count, 0, false);
      }
      inline void setRawPropertyBytes(size_t offset, const uint8_t *buf, size_t count) {
	setPropertyBytes(*m_firstRaw, offset, buf,count, 0);
      }

    };
  }
}
#endif<|MERGE_RESOLUTION|>--- conflicted
+++ resolved
@@ -106,10 +106,7 @@
     class Worker;
     typedef std::vector<Worker *> Workers;
     extern const Workers NoWorkers;
-<<<<<<< HEAD
-=======
     class Cache;
->>>>>>> 2c15f070
     class Worker
       : public OCPI::Util::Worker, public OCPI::API::Worker, virtual public Controllable,
 	virtual public WorkerControl
@@ -232,28 +229,11 @@
 		       bool uncached = false, bool *hiddenp = NULL);
       // Return true when ignored due to "ignored due to existing state"
       bool controlOp(OCPI::Util::Worker::ControlOperation);
-<<<<<<< HEAD
-      void setPropertyValue(const OCPI::Util::Property &p, const char *v);
-=======
->>>>>>> 2c15f070
       virtual const std::string &name() const = 0;
       // This class is actually used in some contexts (e.g. ocpihdl),
       // Where it is not a child of an application, hence this method
       // is allowed to return NULL in this case, hence it returns a pointer.
       virtual Application *application() = 0;
-<<<<<<< HEAD
-      void setProperty(const char *name, const char *value);
-      void setProperty(unsigned ordinal, OCPI::Util::Value &value);
-      void setProperty(unsigned ordinal, const char *value);
-      void setProperties(const char *props[][2]);
-      void setProperties(const OCPI::API::PValue *props);
-      virtual void getPropertyValue(const OCPI::Util::Property &p, std::string &value, bool hex,
-				    bool add = false, bool uncached = false);
-      bool getProperty(unsigned ordinal, std::string &name, std::string &value,
-		       bool *unreadablep = NULL, bool hex = false, bool *cachedp = NULL,
-		       bool uncached = false);
-=======
->>>>>>> 2c15f070
       bool hasImplTag(const char *tag);
       bool hasInstTag(const char *tag);
       typedef unsigned Ordinal;
