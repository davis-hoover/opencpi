--- conflicted
+++ resolved
@@ -203,11 +203,7 @@
       OCPI::Container::Port *findPort(const char *);
       const std::string &name() const;
       void
-<<<<<<< HEAD
-      prepareProperty(OCPI::Util::Property &, volatile uint8_t *&, const volatile uint8_t *&);
-=======
       prepareProperty(OCPI::Util::Property &, volatile uint8_t *&, const volatile uint8_t *&) const;
->>>>>>> 2c15f070
       OCPI::Container::Port &
       createPort(const OCPI::Util::Port &, const OCPI::Util::PValue *);
       OCPI::Container::Port &
