 /*
  *  This file is part of OpenCPI (www.opencpi.org).
  *     ____                   __________   ____
  *    / __ \____  ___  ____  / ____/ __ \ /  _/ ____  _________ _
  *   / / / / __ \/ _ \/ __ \/ /   / /_/ / / /  / __ \/ ___/ __ `/
  *  / /_/ / /_/ /  __/ / / / /___/ ____/_/ / _/ /_/ / /  / /_/ /
  *  \____/ .___/\___/_/ /_/\____/_/    /___/(_)____/_/   \__, /
  *      /_/                                             /____/
  *
  *  OpenCPI is free software: you can redistribute it and/or modify
  *  it under the terms of the GNU Lesser General Public License as published
  *  by the Free Software Foundation, either version 3 of the License, or
  *  (at your option) any later version.
  *
  *  OpenCPI is distributed in the hope that it will be useful,
  *  but WITHOUT ANY WARRANTY; without even the implied warranty of
  *  MERCHANTABILITY or FITNESS FOR A PARTICULAR PURPOSE.  See the
  *  GNU Lesser General Public License for more details.
  *
  *  You should have received a copy of the GNU Lesser General Public License
  *  along with OpenCPI.  If not, see <http://www.gnu.org/licenses/>.
  */
 /*
  * This file contains support for the HDL device in the PL on the Xilinx Zynq platform.
  * On Zynq, the control plane is implemented using the M_AXI_GP0 or M_AXI_GP1 port, which
  * is located at physical address 0x4000000 or 0x80000000.
  * The data plane is implemented with the AXI_HP0-3 and other ports, acting
  * as bus masters only.
  */
#include <stdint.h>
#include <errno.h>
#include <unistd.h>
#include <sys/mman.h>
#include "zlib.h"
#include "OcpiOsFileSystem.h"
#include "HdlZynq.h"
#include "HdlBusDriver.h"
#ifdef OCPI_OS_macos
#define mmap64 mmap
#define off64_t off_t
#endif

 namespace OCPI {
   namespace HDL {
     namespace Zynq {
       namespace OU = OCPI::Util;

       class Device
	 : public OCPI::HDL::Device {
	 Driver    &m_driver;
	 uint8_t  *m_vaddr;
	 friend class Driver;
	 Device(Driver &driver, std::string &a_name, bool forLoad, std::string &err)
	   : OCPI::HDL::Device(a_name, "ocpi-dma-pio"),
	     m_driver(driver), m_vaddr(NULL) {
	   m_isAlive = false;
	   m_endpointSize = sizeof(OccpSpace);
<<<<<<< HEAD
=======
#if 0 // not here since it depends on which GP
	   OU::format(m_endpointSpecific,
		      "ocpi-dma-pio:0x%" PRIx32 ".0x%" PRIx32 ".0x%" PRIx32,
		      GP0_PADDR, 0, 0);
#endif
>>>>>>> 1a5aa119
	   if (isProgrammed(err)) {
	     if (init(err)) {
	       if (forLoad)
		 err.clear();
	     }
	   } else if (err.empty())
	       ocpiInfo("There is no bitstream loaded on this HDL device: %s", a_name.c_str());
	 }
	 ~Device() {
	   std::string ignore;
	   if (m_vaddr)
	     m_driver.unmap(m_vaddr, sizeof(OccpSpace), ignore);
	 }

	 bool
	 configure(ezxml_t config, std::string &err) {
	   if (!m_isAlive) {
	     volatile SLCR *slcr =
	       (volatile SLCR *)m_driver.map(sizeof(SLCR), SLCR_ADDR, err);
	     if (!slcr)
	       return true;
	     // We're not loaded, but fake as much stuff as possible.
	     const char *p = ezxml_cattr(config, "platform");
	     m_platform = p ? p : "zed"; // FIXME: is there any other automatic way for this?
	     switch ((slcr->pss_idcode >> 12) & 0x1f) {
	     case 0x02: m_part = "xc7z010"; break;
	     case 0x07: m_part = "xc7z020"; break;
	     case 0x0c: m_part = "xc7z030"; break;
	     case 0x11: m_part = "xc7z045"; break;
	     default:
	       m_part = "xc7zXXX";
	     }
	     ocpiDebug("Zynq SLCR PSS_IDCODE: 0x%x", slcr->pss_idcode);
	     return m_driver.unmap((uint8_t *)slcr, sizeof(SLCR), err);
	   }
	  return OCPI::HDL::Device::configure(config, err);
	}
	bool
<<<<<<< HEAD
	setup(std::string &err) {
=======
	init(std::string &err) {
>>>>>>> 1a5aa119
	  ocpiDebug("Setting up the Zynq PL");
	  volatile FTM *ftm = (volatile FTM *)m_driver.map(sizeof(FTM), FTM_ADDR, err);
	  if (!ftm)
	    return true;
	  ocpiDebug("Debug register 3 from Zynq FTM is 0x%x", ftm->f2pdbg3);
	  // Find out whether the OpenCPI control plane is available at GP0 or GP1, GP0 first
	  bool useGP1 = (ftm->f2pdbg3 & 0x80) != 0;
	  uint32_t gpAddr = useGP1 ? GP1_PADDR : GP0_PADDR;
	  if (m_driver.unmap((uint8_t *)ftm, sizeof(FTM), err) ||
	      (m_vaddr && m_driver.unmap((uint8_t *)m_vaddr, sizeof(OccpSpace), err)) ||
	      !(m_vaddr = m_driver.map(sizeof(OccpSpace), gpAddr, err)))
	    return true;
	  ocpiDebug("Mapping for GP%c at %p", useGP1 ? '1' : '0', m_vaddr);
	  cAccess().setAccess(m_vaddr, NULL, OCPI_UTRUNCATE(RegisterOffset, 0));
<<<<<<< HEAD
	  if (init(err))
=======
	  if (OCPI::HDL::Device::init(err))
>>>>>>> 1a5aa119
	    return true;
	  OU::format(m_endpointSpecific,
		     "ocpi-dma-pio:0x%" PRIx32 ".0x%" PRIx32 ".0x%" PRIx32,
		     gpAddr, 0, 0);
	  dAccess().setAccess(NULL, NULL, 0); // the data space will never be accessed by CPU
<<<<<<< HEAD
=======
	  m_isAlive = true;
>>>>>>> 1a5aa119
	  return false;
	}
        // return true if programmed, false if not programmed
        // when false, err may be set or not
        bool
        isProgrammed(std::string &err) {
          std::string val;
          const char *e = OU::file2String(val, "/sys/class/xdevcfg/xdevcfg/device/prog_done", '|');
          ocpiDebug("OCPI::HDL::Zynq::Device::isProgrammed: got %s%s (%s)", e ? "error: " : "",
            e ? e : (val.c_str()[0] == '1' ? "done" : "not done"), val.c_str());
          if (e) {
            err = e;
            return false;
          }
          return (val.c_str()[0] == '1');
        }
	bool getMetadata(std::vector<char> &xml, std::string &err) {
	  if (isProgrammed(err))
	    return OCPI::HDL::Device::getMetadata(xml, err);
	  if (err.empty())
	    OU::format(err,
		       "There is no bitstream loaded on this HDL device: %s", name().c_str());
	  return true;
	}
	 // The zynq setup does not provide a slave interface to the DMA BRAM,
	 // since the SDP is only attached as master to the S_AXI_HP ports.
	 // Thus we only allow ActiveMessage since the SDP BRAMs are not memory mapped.
	 // (M_AXI_GP0/1 is dedicated to the control plane).
	 uint32_t dmaOptions(ezxml_t icImplXml, ezxml_t /*icInstXml*/, bool /*isProvider*/) {
	   const char *icname = ezxml_cattr(icImplXml, "name");
	   return
	     (1 << OCPI::RDT::ActiveMessage) |
	     ((icname && !strncasecmp(icname, "sdp", 3)) ? 1 << OCPI::RDT::FlagIsMeta : 0);
	 }

	// Scan the buffer and identify the start of the sync pattern
	static uint8_t *findsync(uint8_t *buf, size_t len) {
	  static uint8_t startup[] = {
	    0xff, 0xff, 0xff, 0xff,
	    0xff, 0xff, 0xff, 0xff, 
	    0xff, 0xff, 0xff, 0xff,
	    0xff, 0xff, 0xff, 0xff, 
	    0xff, 0xff, 0xff, 0xff,
	    0xff, 0xff, 0xff, 0xff, 
	    0xff, 0xff, 0xff, 0xff,
	    0xff, 0xff, 0xff, 0xff, 
	    0x00, 0x00, 0x00, 0xbb,
	    0x11, 0x22, 0x00, 0x44,
	    0xff, 0xff, 0xff, 0xff, 
	    0xff, 0xff, 0xff, 0xff, 
	    0xaa, 0x99, 0x55, 0x66};
	  uint8_t *p8 = startup;
	  for (uint8_t *u8 = buf; u8 < buf + len; u8++)
	    if (*u8 == *p8++) {
	      if (p8 >= startup+sizeof(startup))
		return u8 + 1 - sizeof(startup);
	    } else {
	      p8 = startup;
	      if (*u8 == *p8) p8++;
	    }
	  return 0;
	}

	// Load a bitstream
	bool
	load(const char *fileName, std::string &error) {
	  struct Xld { // struct allocated on the stack for easy cleanup
	    int xfd, bfd;
	    gzFile gz;
	    uint8_t buf[8*1024];
	    int zerror;
	    size_t len;
	    int n;
	    void cleanup() { // used for constructor catch cleanup and in destructor
	      if (xfd >= 0) ::close(xfd);
	      if (bfd >= 0) ::close(bfd);
	      if (gz) gzclose(gz);
	    }
	    Xld(const char *file, std::string &a_error) : xfd(-1), bfd(-1), gz(NULL) {
	      // Open the device LAST since just opening it will do bad things
	      uint8_t *p8;
	      if ((bfd = ::open(file, O_RDONLY)) < 0)
		OU::format(a_error, "Can't open bitstream file '%s' for reading: %s(%d)",
			   file, strerror(errno), errno);
	      else if ((gz = ::gzdopen(bfd, "rb")) == NULL)
		OU::format(a_error, "Can't open compressed bitstream file '%s' for : %s(%u)",
			   file, strerror(errno), errno);
	      // Read up to the sync pattern before byte swapping
	      else if ((n = ::gzread(gz, buf, sizeof(buf))) <= 0)
		OU::format(a_error, "Error reading initial bitstream buffer: %s(%u/%d)",
			   gzerror(gz, &zerror), errno, n);
	      else if (!(p8 = findsync(buf, sizeof(buf))))
		OU::format(a_error, "Can't find sync pattern in compressed bit file");
	      else {
		len = buf + sizeof(buf) - p8;
		if (p8 != buf)
		  memcpy(buf, p8, len);
		// We've done as much as we can before opening the device, which
		// does bad things to the Zynq PL
		if ((xfd = ::open("/dev/xdevcfg", O_RDWR)) < 0)
		  OU::format(a_error, "Can't open /dev/xdevcfg for bitstream loading: %s(%d)",
			     strerror(errno), errno);
	      }
	    }
	    ~Xld() {
	      if (xfd >= 0) ::close(xfd);
	      if (bfd >= 0) ::close(bfd);
	      if (gz) gzclose(gz);
	    }
	    int gzread(uint8_t *&argBuf, std::string &a_error) {
	      if ((n = ::gzread(gz, buf + len, (unsigned)(sizeof(buf) - len))) < 0)
		OU::format(a_error, "Error reading compressed bitstream: %s(%u/%d)",
			   gzerror(gz, &zerror), errno, n);
	      else {
		n += OCPI_UTRUNCATE(int, len);
		len = 0;
		argBuf = buf; 
	      }
	      return n;
	    }
	    uint32_t readConfigReg(unsigned /*reg*/) {
	      // write the "read config register" frame.
	      // read back the value
	      return 0;
	    }
	  };
	  Xld xld(fileName, error);
	  if (!error.empty())
	    return true;
	  do {
	    uint8_t *buf;
	    int n = xld.gzread(buf, error);
	    if (n < 0)
	      return true;
	    if (n & 3)
	      return OU::eformat(error, "Bitstream data in is '%s' not a multiple of 4 bytes",
				 fileName);
	    if (n == 0)
	      break;
	    uint32_t *p32 = (uint32_t*)buf;
	    for (unsigned nn = n; nn; nn -= 4, p32++)
	      *p32 = OU::swap32(*p32);
	    if (write(xld.xfd, buf, n) <= 0)
	      return OU::eformat(error,
				 "Error writing to /dev/xdevcfg for bitstream loading: %s(%u/%d)",
				 strerror(errno), errno, n);
	  } while (1);
	  if (::close(xld.xfd))
	    return OU::eformat(error, "Error closing /dev/xdevcfg: %s(%u)",
			       strerror(errno), errno);
	  xld.xfd = -1;
<<<<<<< HEAD
	  return isProgrammed(error) ? setup(error) : true;
=======
	  std::string err;
	  if (!isProgrammed(err) && !err.empty())
	    throw OU::Error("Error after loading bitstream: %s", err.c_str());
>>>>>>> 1a5aa119
#if 0
	  // We have written all the data from the file to the device.
	  // Now we can retrieve status registers
	  const uint32_t
	    c_opencpi = 0xdd9fda7a,
	    c_statmask = 0x12345678,
	    c_statvalue = 0x12345678;
	  uint32_t
	    stat = xld.readConfigReg(7),
	    axss = xld.readConfigReg(9);
	  // Check stat for good value
	  if ((stat & c_statmask) != c_statvalue)
	    throw OU::Error("After loading, the configuration status register was 0x%x,"
			    " but should be 0x%x (masked with 0x%x)",
			    stat, c_statvalue, c_statmask);
	  // Check axss for our special value 0xdd9fda7a
	  if (axss != c_opencpi)
	    throw OU::Error("After loading, the USR_ACCESS code was not correct: 0x%x - should be 0x%x",
			    axss, c_opencpi);
#endif
	}
	bool
	unload(std::string &error) {
	  int xfd;
	  if ((xfd = ::open("/dev/xdevcfg", O_WRONLY)) < 0)
	    return OU::eformat(error, "Can't open /dev/xdevcfg for bitstream unloading: %s(%d)",
			       strerror(errno), errno);
	  close(xfd);
	  return false;
	}
      };

      Driver::
      Driver()
	: m_memFd(-1) {
      }
      Driver::
      ~Driver() {
	if (m_memFd >= 0)
	  ::close(m_memFd);
      }

      unsigned Driver::
      search(const OU::PValue */*params*/, const char **exclude, bool /*discoveryOnly*/,
	     std::string &error) {
	// Opening implies canonicalizing the name, which is needed for excludes
	OCPI::HDL::Device *dev = open("0", true, error);
	if (dev) {
	  if (exclude)
	    for (const char **ap = exclude; *ap; ap++)
	      if (!strcmp(*ap, dev->name().c_str()))
		goto skipit;
	  if (!found(*dev, error))
	    return 1;
      skipit:
	  delete dev;
	}
	return 0;
      }
      
      OCPI::HDL::Device *Driver::
      open(const char *busName, bool forLoad, std::string &error) {
	std::string name("PL:");
	name += busName;

#ifndef OCPI_PLATFORM_arm
	return NULL;
#endif
	Device *dev = new Device(*this, name, forLoad, error);
	if (error.empty())
	  return dev;
	delete dev;
	ocpiBad("When searching for PL device '%s': %s", busName, error.c_str());
	return NULL;
      }
      uint8_t *Driver::
      map(size_t size, uint32_t offset, std::string &error) {
	void *vaddr;
	off64_t off64 = offset;
	ocpiDebug("Zynq map of offset %" PRIx32 " off64 %" PRIx64 " size %zu",
		  offset, off64, size);
	if (m_memFd < 0 && (m_memFd = ::open("/dev/mem", O_RDWR|O_SYNC)) < 0)
	  error = "Can't open /dev/mem, forgot to load the driver? sudo?";
	else if ((vaddr = mmap64(NULL, size, PROT_READ|PROT_WRITE, MAP_SHARED, m_memFd,
				 off64)) == MAP_FAILED)
	  error = "can't mmap /dev/mem for control space";
	else {
	  ocpiDebug("Zynq map returns %p", vaddr);
	  return (uint8_t*)vaddr;
	}
	return NULL;
      }
       bool Driver::
       unmap(uint8_t *addr, size_t size, std::string &error) {
	 ocpiDebug("Zynq unmap %p %zu", addr, size);
	 if (m_memFd < 0)
	   error = "Memory device not open for unmap";
	 else if (munmap(static_cast<void*>(addr), size) != 0)
	   OU::format(error, "unmap failure, %s", strerror(errno));
	 else
	   return false;
	 return true;
       }
    } // namespace BUS
  } // namespace HDL
} // namespace OCPI<|MERGE_RESOLUTION|>--- conflicted
+++ resolved
@@ -55,14 +55,6 @@
 	     m_driver(driver), m_vaddr(NULL) {
 	   m_isAlive = false;
 	   m_endpointSize = sizeof(OccpSpace);
-<<<<<<< HEAD
-=======
-#if 0 // not here since it depends on which GP
-	   OU::format(m_endpointSpecific,
-		      "ocpi-dma-pio:0x%" PRIx32 ".0x%" PRIx32 ".0x%" PRIx32,
-		      GP0_PADDR, 0, 0);
-#endif
->>>>>>> 1a5aa119
 	   if (isProgrammed(err)) {
 	     if (init(err)) {
 	       if (forLoad)
@@ -101,11 +93,7 @@
 	  return OCPI::HDL::Device::configure(config, err);
 	}
 	bool
-<<<<<<< HEAD
-	setup(std::string &err) {
-=======
 	init(std::string &err) {
->>>>>>> 1a5aa119
 	  ocpiDebug("Setting up the Zynq PL");
 	  volatile FTM *ftm = (volatile FTM *)m_driver.map(sizeof(FTM), FTM_ADDR, err);
 	  if (!ftm)
@@ -120,20 +108,13 @@
 	    return true;
 	  ocpiDebug("Mapping for GP%c at %p", useGP1 ? '1' : '0', m_vaddr);
 	  cAccess().setAccess(m_vaddr, NULL, OCPI_UTRUNCATE(RegisterOffset, 0));
-<<<<<<< HEAD
-	  if (init(err))
-=======
 	  if (OCPI::HDL::Device::init(err))
->>>>>>> 1a5aa119
 	    return true;
 	  OU::format(m_endpointSpecific,
 		     "ocpi-dma-pio:0x%" PRIx32 ".0x%" PRIx32 ".0x%" PRIx32,
 		     gpAddr, 0, 0);
 	  dAccess().setAccess(NULL, NULL, 0); // the data space will never be accessed by CPU
-<<<<<<< HEAD
-=======
 	  m_isAlive = true;
->>>>>>> 1a5aa119
 	  return false;
 	}
         // return true if programmed, false if not programmed
@@ -285,13 +266,7 @@
 	    return OU::eformat(error, "Error closing /dev/xdevcfg: %s(%u)",
 			       strerror(errno), errno);
 	  xld.xfd = -1;
-<<<<<<< HEAD
-	  return isProgrammed(error) ? setup(error) : true;
-=======
-	  std::string err;
-	  if (!isProgrammed(err) && !err.empty())
-	    throw OU::Error("Error after loading bitstream: %s", err.c_str());
->>>>>>> 1a5aa119
+	  return isProgrammed(error) ? init(error) : true;
 #if 0
 	  // We have written all the data from the file to the device.
 	  // Now we can retrieve status registers
