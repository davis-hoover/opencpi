/*
 *  Copyright (c) Mercury Federal Systems, Inc., Arlington VA., 2009-2010
 *
 *    Mercury Federal Systems, Incorporated
 *    1901 South Bell Street
 *    Suite 402
 *    Arlington, Virginia 22202
 *    United States of America
 *    Telephone 703-413-0781
 *    FAX 703-413-0784
 *
 *  This file is part of OpenCPI (www.opencpi.org).
 *     ____                   __________   ____
 *    / __ \____  ___  ____  / ____/ __ \ /  _/ ____  _________ _
 *   / / / / __ \/ _ \/ __ \/ /   / /_/ / / /  / __ \/ ___/ __ `/
 *  / /_/ / /_/ /  __/ / / / /___/ ____/_/ / _/ /_/ / /  / /_/ /
 *  \____/ .___/\___/_/ /_/\____/_/    /___/(_)____/_/   \__, /
 *      /_/                                             /____/
 *
 *  OpenCPI is free software: you can redistribute it and/or modify
 *  it under the terms of the GNU Lesser General Public License as published
 *  by the Free Software Foundation, either version 3 of the License, or
 *  (at your option) any later version.
 *
 *  OpenCPI is distributed in the hope that it will be useful,
 *  but WITHOUT ANY WARRANTY; without even the implied warranty of
 *  MERCHANTABILITY or FITNESS FOR A PARTICULAR PURPOSE.  See the
 *  GNU Lesser General Public License for more details.
 *
 *  You should have received a copy of the GNU Lesser General Public License
 *  along with OpenCPI.  If not, see <http://www.gnu.org/licenses/>.
 */
#include <unistd.h>
#include "OcpiOsAssert.h"
#include "OcpiUtilMisc.h"
#include "ContainerManager.h"
#include "HdlOCDP.h"
#include "HdlSdp.h"
#include "HdlDriver.h"
#include "HdlContainer.h"
#include "HdlDummyWorker.h"

#define wmb()        asm volatile("sfence" ::: "memory"); usleep(0)
#define clflush(p) asm volatile("clflush %0" : "+m" (*(char *)(p))) //(*(volatile char __force *)p))

namespace OA = OCPI::API;
namespace OC = OCPI::Container;
namespace OS = OCPI::OS;
namespace OU = OCPI::Util;
namespace OE = OCPI::Util::EzXml;
namespace OD = OCPI::DataTransport;
namespace OT = OCPI::Time;
namespace OL = OCPI::Library;
namespace DDT = DtOsDataTypes;

namespace OCPI {
  namespace Container {}
  namespace HDL {

    //    static inline unsigned max(unsigned a,unsigned b) { return a > b ? a : b;}
    // This is the alignment constraint of DMA buffers in the processor's memory.
    // It could be a cache line or a malloc granule...
    // It should come from somewhere else.  FIXME
    //    static const unsigned LOCAL_BUFFER_ALIGN = 32;
    

    static OT::Emit::Time getTicksFunc(OT::Emit::TimeSource *ts) {
      return static_cast<Container *>(ts)->getMyTicks();
    }
    Container::
    Container(OCPI::HDL::Device &device, ezxml_t config, const OU::PValue *params) 
      : OC::ContainerBase<Driver,Container,Application,Artifact>
	(*this, device.name().c_str(), config, params),
	Access(device.cAccess()), OT::Emit::TimeSource(getTicksFunc),
	m_device(device), m_hwEvents(this, *this, "FPGA Events")
    {
      // Note that the device has retrieved all the info from the admin space already
      static OT::Emit::RegisterEvent te("testevent");
      m_hwEvents.emit(te);
      m_hwEvents.emitT(te, getMyTicks());
      m_model = "hdl";
      m_os = "";
      m_osVersion = "";
      m_platform = m_device.platform();
      ocpiDebug("HDL Container for device %s constructed.  ESN: '%s' Platform/part is %s/%s.",
		name().c_str(), m_device.esn().c_str(), m_device.platform().c_str(),
		m_device.part().c_str());
    }
    Container::
    ~Container() {
      ocpiDebug("Entering ~HDL::Container()");
      // Shut this base class down while we're still here
      // Ignore any errors since it is not critical.
      try {
	OT::Emit::shutdown();
      } catch (...) {
	static const char msg[] = "***Exception during container shutdown\n";
	write(2, msg, strlen(msg));
      }
      this->lock();
      shutdown();
      delete &m_device;
      ocpiDebug("Leaving ~HDL::Container()");
    }
    void Container::
    start() {
      if (m_device.needThread())
	OC::Container::start();
    }
    void Container::
    stop() {}
    bool Container::
    needThread() { return m_device.needThread(); }

    Container::DispatchRetCode Container::
    dispatch(DataTransfer::EventManager*) {
      return m_device.run() ? Container::DispatchNoMore : Container::MoreWorkNeeded;
    }

    // This simply insulates the driver code from needing the container class implementation decl.
    OC::Container *Driver::
    createContainer(OCPI::HDL::Device &dev, ezxml_t config, const OU::PValue *params)  {
      return new Container(dev, config, params);
    }
    class Worker;
    class Artifact : public OC::ArtifactBase<Container,Artifact> {
      friend class Container;

      Artifact(Container &c, OCPI::Library::Artifact &lart, const OA::PValue *artifactParams) :
	OC::ArtifactBase<Container,Artifact>(c, *this, lart, artifactParams) {
	if (!lart.uuid().empty() && c.hdlDevice().isLoadedUUID(lart.uuid())) {
	  ocpiInfo("For HDL container %s, when loading bitstream %s, uuid matches what is "
		   "already loaded\n", c.name().c_str(), name().c_str());
	  c.hdlDevice().connect();
	} else {
	  ocpiInfo("Loading bitstream %s on HDL container %s\n",
		   name().c_str(), c.name().c_str());
	  c.hdlDevice().load(name().c_str());
	  // If the device needs a container background thread, make sure its started.
	  c.start();
	  // Now the bitstream is loaded, but that doesn't mean we have touched the device
	  std::string err;
	  if (c.hdlDevice().init(err) ||
	      c.hdlDevice().configure(NULL, err))
	    throw OU::Error("After loading %s on HDL device %s: %s",
			    name().c_str(), c.name().c_str(), err.c_str());
	  if (!c.hdlDevice().isLoadedUUID(lart.uuid()))
	    throw OU::Error("After loading %s on HDL device %s, uuid is wrong.  Wanted: %s",
			    name().c_str(), c.name().c_str(),
			    lart.uuid().c_str());
	}
      }
      ~Artifact() {}
    };

    static void doWorkers(Device &device, ezxml_t top, char letter, bool hex) {
      for (ezxml_t x = OE::ezxml_firstChild(top); x; x = OE::ezxml_nextChild(x)) {
	if ((!strcasecmp(x->name, "instance") ||
	     !strcasecmp(x->name, "adapter") ||
	     !strcasecmp(x->name, "io") ||
	     !strcasecmp(x->name, "interconnect"))) {
	  size_t iindex;
	  bool ifound = false;
	  const char *err;
	  if ((err = OE::getNumber(x, "occpIndex", &iindex, &ifound)))
	    throw OU::Error("Unexpected occpIndex error: %s", err);
	  const char *iname = ezxml_cattr(x, "name");
	  if (letter && iname && iname[0] == letter) {
	    const char
	      *name = ezxml_attr(x, "name"),
	      *idx = ezxml_attr(x, "occpIndex"),
	      *wkr = ezxml_attr(x, "worker");
	    ezxml_t impl = OE::findChildWithAttr(top, "worker", "name", wkr);
	    if (!impl)
	      throw OU::Error("Can't find worker '%s' for instance '%s'", name, wkr);
	    fprintf(stderr, "  Instance %s of %s worker %s (spec %s)",
		    name, strcasecmp(x->name, "instance") ? x->name :
		    idx && !strcmp(idx, "0") ? "platform" : "normal",
		    wkr, wkr ? ezxml_cattr(impl, "specname") : "<none>");
	    if (idx) {
	      fprintf(stderr, " with index %s", idx);
	      DummyWorker w(device, impl, x, idx);
	      fprintf(stderr, " status %s\n", w.status());
	      std::string pname, value;
	      bool unreadable;
	      for (unsigned i = 0; w.getProperty(i, pname, value, &unreadable, hex); i++)
		fprintf(stderr, "%3u %20s: %s\n", i, pname.c_str(),
			unreadable ? "<unreadable>" : value.c_str());
	    } else
	      fprintf(stderr, " with no control interface\n");
	  }
	}
      }
    }
    void Container::
    dump(bool before, bool hex) {
      if (before)
	fprintf(stderr,
		"HDL Container \"%s\" on Device: \"%s\" is platform '%s' part '%s'.\n",
		name().c_str(), m_device.name().c_str(), m_device.platform().c_str(),
		m_device.part().c_str());
      Artifact *a = OU::Parent<Artifact>::firstChild();
      if (a) {
	const OL::Artifact &lart = a->libArtifact();
	fprintf(stderr, "Loaded artifact is: %s, with UUID %s\n", lart.name().c_str(), lart.uuid().c_str());
	fprintf(stderr, "Platform configuration workers are:\n");
	doWorkers(m_device, lart.xml(), 'p', hex);
	fprintf(stderr, "Container/device workers are:\n");
	doWorkers(m_device, lart.xml(), 'c', hex);
	fprintf(stderr, "Application workers are:\n");
	doWorkers(m_device, lart.xml(), 'a', hex);
      } else
	fprintf(stderr, "  No artifact loaded.\n");
    }

    // We know we have not already loaded it, but it still might be loaded on the device.
    OC::Artifact & Container::
    createArtifact(OCPI::Library::Artifact &lart, const OA::PValue *artifactParams)
    {
      return *new Artifact(*this, lart, artifactParams);
    }

    class Application : public OC::ApplicationBase<Container, Application, Worker> {
      friend class Container;
      Application(Container &con, const char *a_name, const OA::PValue *props) 
	: OC::ApplicationBase<Container, Application, Worker>(con, *this, a_name, props)
      {}
      OC::Worker & createWorker(OC::Artifact *art, const char *appInstName, ezxml_t impl,
				ezxml_t inst, OC::Worker *slave, bool hasMaster,
				const OU::PValue *wParams);
    };

    OA::ContainerApplication *Container::
    createApplication(const char *a_name, const OCPI::Util::PValue *props)
      throw ( OCPI::Util::EmbeddedException ) {
      return new Application(*this, a_name, props);
    };
    class Port;
    class Worker : public OC::WorkerBase<Application, Worker, Port>, public WciControl {
      friend class Application;
      friend class Port;
      friend class ExternalPort;
      Container &m_container;
      Worker(Application &app, OC::Artifact *art, const char *a_name, ezxml_t implXml,
	     ezxml_t instXml, OC::Worker *a_slave, bool a_hasMaster,
	     const OA::PValue* execParams) :
        OC::WorkerBase<Application, Worker, Port>(app, *this, art, a_name, implXml, instXml,
						  a_slave, a_hasMaster, execParams),
        WciControl(app.parent().hdlDevice(), implXml, instXml, properties()),
        m_container(app.parent())
      {
      }
    public:
      ~Worker()
      {
      }
      inline void controlOperation(OU::Worker::ControlOperation op) {
	WciControl::controlOperation(op);
      }

      // FIXME: These (and sequence/string stuff above) need to be sensitive to
      // addresing windows in OCCP.
      void read(size_t, size_t, void*) {
      }
      void write(size_t, size_t, const void*) {
      }

      OC::Port & createPort(const OU::Port &metaport, const OA::PValue *props);

      virtual void prepareProperty(OU::Property &mp,
				   volatile void *&writeVaddr,
				   const volatile void *&readVaddr) {
        return WciControl::prepareProperty(mp, writeVaddr, readVaddr);
      }

      OC::Port &
      createOutputPort(OU::PortOrdinal portId,
                       size_t bufferCount,
                       size_t bufferSize,
                       const OA::PValue* props) throw();
      OC::Port &
      createInputPort(OU::PortOrdinal portId,
                      size_t bufferCount,
                      size_t bufferSize,
                      const OA::PValue* props) throw();


#undef OCPI_DATA_TYPE_S
      // Set a scalar property value

#define OCPI_DATA_TYPE(sca,corba,letter,bits,run,pretty,store)     	    \
      void								    \
      set##pretty##Property(unsigned ordinal, const run val, unsigned idx) const { \
        WciControl::set##pretty##Property(ordinal, val, idx);		    \
      }									    \
      void								    \
      set##pretty##SequenceProperty(const OA::Property &p, const run *vals, \
				    size_t length) const {		    \
	WciControl::set##pretty##SequenceProperty(p, vals, length);	    \
      }									    \
      run								    \
      get##pretty##Property(unsigned ordinal, unsigned idx) const {         \
	return WciControl::get##pretty##Property(ordinal, idx);		    \
      }									    \
      unsigned								    \
      get##pretty##SequenceProperty(const OA::Property &p, run *vals,	    \
				    size_t length) const {		    \
	return WciControl::get##pretty##SequenceProperty(p, vals, length);  \
      }
#define OCPI_DATA_TYPE_S(sca,corba,letter,bits,run,pretty,store)
OCPI_DATA_TYPES
      void
setStringProperty(unsigned ordinal, const char* val, unsigned idx) const {
  WciControl::setStringProperty(ordinal, val, idx);
      }
      void
      setStringSequenceProperty(const OA::Property &p, const char * const *val,
				size_t n) const {
	WciControl::setStringSequenceProperty(p, val, n);
      }
      void
      getStringProperty(unsigned ordinal, char *val, size_t length, unsigned idx) const {
	WciControl::getStringProperty(ordinal, val, length, idx);
      }
      unsigned
      getStringSequenceProperty(const OA::Property &p, char * *cp,
				size_t n ,char*pp, size_t nn) const {
	return WciControl::getStringSequenceProperty(p, cp, n, pp, nn);
      }
#define PUT_GET_PROPERTY(n)						         \
      void setProperty##n(const OA::PropertyInfo &info, uint##n##_t val, unsigned idx) const { \
        WciControl::setProperty##n(info, val, idx);				\
      }									         \
      inline uint##n##_t getProperty##n(const OA::PropertyInfo &info, unsigned idx) const {    \
	return WciControl::getProperty##n(info, idx);			\
      }									         
      PUT_GET_PROPERTY(8)
      PUT_GET_PROPERTY(16)
      PUT_GET_PROPERTY(32)
      PUT_GET_PROPERTY(64)
      void setPropertyBytes(const OA::PropertyInfo &info, size_t offset,
			    const uint8_t *data, size_t nBytes, unsigned idx) const {
	WciControl::setPropertyBytes(info, offset, data, nBytes, idx);
      }
      inline void
      getPropertyBytes(const OA::PropertyInfo &info, size_t offset, uint8_t *buf,
	  size_t nBytes, unsigned idx, bool string) const {
	WciControl::getPropertyBytes(info, offset, buf, nBytes, idx, string);
      }
    };
    OC::Worker & Application::createWorker(OC::Artifact *art, const char *appInstName,
					   ezxml_t impl, ezxml_t inst, OC::Worker *slave,
					   bool hasMaster, const OCPI::Util::PValue *wParams) {
      assert(!slave);
      return *new Worker(*this, art, appInstName, impl, inst, slave, hasMaster, wParams);
    }
    // This port class really has two cases: externally connected ports and
    // internally connected ports.
    // Also ports are either user or provider.
    // So this class takes care of all 4 cases, since the differences are so
    // minor as to not be worth (re)factoring (currently).
    // The inheritance of WciControl is for the external case
    class ExternalPort;
    class Port : public OC::PortBase<OCPI::HDL::Worker,Port,ExternalPort>, WciControl {
      friend class Worker;
      friend class ExternalPort;
      ezxml_t m_connection;
      // These are for external-to-FPGA ports
      // Which would be in a different class if we separate them
      bool m_sdp;
      uint32_t m_memorySize;
      //      bool m_userConnected;
      WciControl *m_adapter; // if there is an adapter
      bool m_hasAdapterConfig;
      size_t m_adapterConfig;
      static int dumpFd;
      DataTransfer::EndPoint *m_endPoint; // the data plane endpoint if externally connected
      Port(OCPI::HDL::Worker &w,
	   const OA::PValue *params,
           const OU::Port &mPort, // the parsed port metadata
           ezxml_t connXml, // the xml connection for this port
           ezxml_t icwXml,  // the xml interconnect/infrastructure worker attached to this port if any
           ezxml_t icXml,   // the xml interconnect instance attached to this port if any
           ezxml_t adwXml,  // the xml adapter/infrastructure worker attached to this port if any
           ezxml_t adXml,   // the xml adapter instance attached to this port if any
	   bool argIsProvider) :
        OC::PortBase<OCPI::HDL::Worker,Port,ExternalPort>
	(w, *this, mPort, argIsProvider,
	 w.m_container.hdlDevice().dmaOptions(icwXml, icXml, argIsProvider), params),
	// The WCI will control the interconnect worker.
	// If there is no such worker, usable will fail.
        WciControl(w.m_container.hdlDevice(), icwXml, icXml, NULL),
        m_connection(connXml), m_sdp(false), m_memorySize(0),
	m_adapter(adwXml ? new WciControl(w.m_container.hdlDevice(), adwXml, adXml, NULL) : 0),
	m_hasAdapterConfig(false),
	m_adapterConfig(0),
	m_endPoint(NULL)
      {
        if (!icwXml || !usable()) {
          m_canBeExternal = false;
          return;
        }
	const char *err;
	if (m_adapter && adXml &&
	    (err = OE::getNumber(adXml, "configure", &m_adapterConfig, &m_hasAdapterConfig, 0)))
	  throw OU::Error("Invalid configuration value for adapter: %s", err);
        m_canBeExternal = true;
	Device &device = w.parent().parent().hdlDevice();
	// Create an endpoint for the externalized worker port.
	// We have an endpoint-per-externalized-worker port to allow the FPGA implementation of
	// each port to share no state with other ports.  Someday this might not be the right
	// choice, especially when different DPs share an external memory port.
	// But it is possible to have both PCI and Ether ports and this will require it.
	// If the endpoint into is just a protocol, we just create one locally
	m_endPoint = &device.getEndPoint();
#if 0
	m_endPoint = &DataTransfer::getManager().
	  allocateProxyEndPoint(device.endpointSpecific().c_str(),
				OCPI_UTRUNCATE(size_t, device.endpointSize()));
#endif
	OD::Transport::fillDescriptorFromEndPoint(*m_endPoint, getData().data);
        // These will be determined at connection time
        myDesc.dataBufferPitch   = 0;
        myDesc.metaDataBaseAddr  = 0;
        // Fixed values not set later in startConnect
        myDesc.fullFlagSize      = 4;
        myDesc.fullFlagPitch     = 0;
        myDesc.fullFlagValue     = 1; // will be a count of buffers made full someday?
        myDesc.emptyFlagSize     = 4;
        myDesc.emptyFlagPitch    = 0;
        myDesc.emptyFlagValue    = 1; // Will be a count of buffers made empty

	const char *wname = ezxml_cattr(icwXml, "name");
	size_t myDataOffset;
	if (wname && !strncasecmp(wname, "sdp", 3)) {
	  m_sdp = true;
	  // almost none of these apply when the SDP is active.
	  m_memorySize =
	    m_properties.get32Register(memory_bytes, SDP::Properties);
	  myDataOffset =
	    (m_properties.get8Register(sdp_id, SDP::Properties) - 1) *
	    (1 << m_properties.get8Register(window_log2, SDP::Properties));
	  myDesc.metaDataPitch      = 0;
	  myDesc.metaDataBaseAddr   = 0; //m_properties.physOffset(offsetof(SDP::Properties,
	                                 //       metadata));
	  if (isProvider()) {
	    myDesc.fullFlagBaseAddr =
	      m_properties.physOffset(offsetof(SDP::Properties, remote_doorbell));
	    ocpiInfo("Input remote doorbell is %zu", offsetof(SDP::Properties, remote_doorbell));
	    //	      device.dAccess().physOffset(myDataOffset) + SDP::Propertiesc_flag_offset;
	    myDesc.metaDataBaseAddr =
	      m_properties.physOffset(offsetof(SDP::Properties, remote_doorbell));
	    //	      device.dAccess().physOffset(myDataOffset) + SDP::c_metadata_offset;
	    myDesc.emptyFlagBaseAddr = 0;
	    //	      m_properties.physOffset(offsetof(SDP::Properties, available_count));
	  } else {
	    // sdp sender.
	    // ActiveMessage:     empty flag from other side says other side's buffer is empty
	    // ActiveFlowControl: empty flag from other side says local buffer has been read
	    // ActiveOnly:        not implemented
	    // Passive:           empty flag from other side says local buffer has been read
	    //                    full flag (READ) says there is a buffer to read
	    myDesc.emptyFlagBaseAddr =
	      m_properties.physOffset(offsetof(SDP::Properties, remote_doorbell));
	    // full indications
	    myDesc.fullFlagBaseAddr = 0;
	    //	      m_properties.physOffset(offsetof(SDP::Properties, available_count));
	  }
	} else {
	  if (m_properties.usable())
	    m_memorySize = m_properties.get32Register(memoryBytes, OcdpProperties);
	  // This should be the region address from admin, using the 0x1c region register
	  // The region addresses are offsets in BAR1 at this point
	  if ((err = OE::getNumber(icXml, "ocdpOffset", &myDataOffset, NULL, 0, false, true)))
	    throw OU::Error("Invalid or missing ocdpOffset attribute: %s", err);
	  myDesc.metaDataPitch = sizeof(OcdpMetadata);
	  if (isProvider()) {
	    // CONSUMER
	    // BasicPort does this: getData().data.type = OCPI::RDT::ConsumerDescT;
	    // The flag is in the OCDP's register space.
	    // "full" is the flag telling me (the consumer) a buffer has become full
	    // Mode dependent usage:
	    // *Passive/ActiveFlowCtl: producer hits this after writing/filling local buffer
	    //  (thus it is a "local buffer is full")
	    // *Active Message: producer hits this when remote buffer is ready to pull
	    //  (thus it is a "remote buffer is full")
	    // This register is for WRITING.
	    myDesc.fullFlagBaseAddr =
	      m_properties.physOffset(offsetof(OcdpProperties, nRemoteDone));
	    // The nReady register is the empty flag, which tells the producer how many
	    // empty buffers there are to fill when consumer is in PASSIVE MODE
	    // Other modes it is not used.
	    // This register is for READING (in passive mode)
	    myDesc.emptyFlagBaseAddr =
	      m_properties.physOffset(offsetof(OcdpProperties, nReady));
	  } else {
	    // BasicPort does this: getData().data.type = OCPI::RDT::ProducerDescT;
	    // The flag is in the OCDP's register space.
	    // "empty" is the flag telling me (the producer) a buffer has become empty
	    // Mode dependent usage:
	    // *Passive/ActiveFlowCtl: consumer hits this after making a local buffer empty
	    //  (thus it is a "local buffer is empty")
	    // *ActiveMessage: consumer hits this after making a remote buffer empty
	    // (thus it is a "remote buffer is empty")
	    // This register is for writing.
	    myDesc.emptyFlagBaseAddr = 
	      m_properties.physOffset(offsetof(OcdpProperties, nRemoteDone));
	    // The nReady register is the full flag, which tells the consumer how many
	    // full buffers there are to read/take when producer is PASSIVE
	    // This register is for READING (in passive mode)
	    myDesc.fullFlagBaseAddr = 
	      m_properties.physOffset(offsetof(OcdpProperties, nReady));
	  }
	}
	// This is the offset within the overall endpoint of our data buffers
	myDesc.dataBufferBaseAddr = device.dAccess().physOffset(myDataOffset);
        const char *df = getenv("OCPI_DUMP_PORTS");
        if (df) {
          if (dumpFd < 0)
            ocpiCheck((dumpFd = creat(df, 0666)) >= 0);
          OC::PortData *pd = this;
          ocpiCheck(::write(dumpFd, (void *)pd, sizeof(*pd)) == sizeof(*pd));
        }
#if 0
        if (getenv("OCPI_OCFRP_DUMMY"))
          *(uint32_t*)&m_ocdpRegisters->foodFace = 0xf00dface;
#endif
	// Allow default connect params on port construction prior to connect
	// FIXME: isnt this redundant with the generic code?
	applyConnectParams(NULL, params);
      }
    public: // for parent/child...
      ~Port() {
	if (m_endPoint)
	  m_endPoint->release();
      }
    private:
      const char *getPreferredProtocol() {
	return parent().m_container.hdlDevice().protocol();
      }
      void setMode( ConnectionMode ){};
      void disconnect()
        throw ( OCPI::Util::EmbeddedException )
      {
        throw OCPI::Util::EmbeddedException("disconnect not yet implemented !!");
      }

      bool isLocal() const { return false; }

      // Called after connection PValues have been set, which is after our constructor
      // Also error-check for bad combinations or values of parameters
      // FIXME:  we are relying on dataBufferBaseAddr being set before we know
      // buffer sizes etc.  If we are sharing a memory pool, this will not be the case,
      // and we would probably allocate the whole thing here.
      void startConnect(const OCPI::RDT::Descriptors */*other*/,
			const OCPI::Util::PValue */*params*/) {
        if (!m_canBeExternal)
          return;
	uint32_t required;
	if (m_sdp) {
	  myDesc.dataBufferPitch =
	    OCPI_UTRUNCATE(uint32_t,
			   OU::roundUp(myDesc.dataBufferSize,
				       m_properties.get8Register(sdp_width, SDP::Properties) *
				       SDP::BYTES_PER_DWORD));
	  required = myDesc.nBuffers * myDesc.dataBufferPitch;
	} else {
	  myDesc.dataBufferPitch =
	    OCPI_UTRUNCATE(uint32_t,
			   OU::roundUp(myDesc.dataBufferSize, OCDP_LOCAL_BUFFER_ALIGN));
	  myDesc.metaDataBaseAddr =
	    myDesc.dataBufferBaseAddr + m_memorySize - myDesc.nBuffers * OCDP_METADATA_SIZE;
	  required = myDesc.nBuffers * (myDesc.dataBufferPitch + OCDP_METADATA_SIZE);
	}
	if (required > m_memorySize)
          throw OU::Error("Requested buffer count/size (%u/%u) on port '%s' of worker '%s' "
			  "won't fit in the %s's memory (%u)",
			  myDesc.nBuffers, myDesc.dataBufferSize, name().c_str(),
			  parent().name().c_str(), m_sdp ? "SDP-DMA" : "OCDP-DMA", m_memorySize);
      }

      // All the info is in.  Do final work to (locally) establish the connection
      // If we're output, we must return the flow control descriptor
      const OCPI::RDT::Descriptors *
      finishConnect(const OCPI::RDT::Descriptors &other,
		    OCPI::RDT::Descriptors &/*feedback*/) {
	if (m_sdp) {
	  m_properties.set8Register(buffer_count, SDP::Properties,
				    OCPI_UTRUNCATE(uint8_t, myDesc.nBuffers));
	  m_properties.set32Register(buffer_size, SDP::Properties, myDesc.dataBufferPitch);
	} else {
	  // Here is where we can setup the OCDP producer/user
	  ocpiAssert(m_properties.get32Register(foodFace, OcdpProperties) == 0xf00dface);
	  m_properties.set32Register(nLocalBuffers, OcdpProperties, myDesc.nBuffers);
	  m_properties.set32Register(localBufferSize, OcdpProperties, myDesc.dataBufferPitch);
	  m_properties.set32Register(localBufferBase, OcdpProperties, 0);
	  m_properties.set32Register(localMetadataBase, OcdpProperties,
				     m_memorySize - myDesc.nBuffers * OCDP_METADATA_SIZE);
	}
        OcdpRole myOcdpRole;
        OCPI::RDT::PortRole myRole = (OCPI::RDT::PortRole)getData().data.role;
	
        ocpiDebug("finishConnection: other = %" PRIx64 ", offset = %" DTOSDATATYPES_OFFSET_PRIx
		  ", RFB = %" PRIx64 "",
		  other.desc.oob.address,
		  isProvider() ? other.desc.emptyFlagBaseAddr : other.desc.fullFlagBaseAddr,
		  other.desc.oob.address +
		  (isProvider() ? other.desc.emptyFlagBaseAddr : other.desc.fullFlagBaseAddr));
	ocpiDebug("Other ep = %s, myrole is %u\n", other.desc.oob.oep, myRole);
        switch (myRole) {
	  uint64_t addr;
	  uint32_t pitch;
        case OCPI::RDT::ActiveFlowControl:
          myOcdpRole = OCDP_ACTIVE_FLOWCONTROL;
	  addr = other.desc.oob.address +
	    (isProvider() ? other.desc.emptyFlagBaseAddr : other.desc.fullFlagBaseAddr);
	  pitch = isProvider() ? other.desc.emptyFlagPitch : other.desc.fullFlagPitch;
	  if (m_sdp) {
	    m_properties.set32Register(role, SDP::Properties, OCDP_ACTIVE_FLOWCONTROL);
	    m_properties.set64Register(remote_flag_addr, SDP::Properties, addr);
	    m_properties.set32Register(remote_flag_pitch, SDP::Properties, pitch);
	  } else {
	    m_properties.set32Register(remoteFlagBase, OcdpProperties, (uint32_t)addr);
	    m_properties.set32Register(remoteFlagHi, OcdpProperties, (uint32_t)(addr >> 32));
	    m_properties.set32Register(remoteFlagPitch, OcdpProperties, pitch);
	  }
	  ocpiDebug("HDL Port is %s, AFC, flag is 0x%" PRIx64 "pitch %u", 
		    isProvider() ? "consumer" : "producer", addr, pitch);
          break;
        case OCPI::RDT::ActiveMessage:
          myOcdpRole = OCDP_ACTIVE_MESSAGE;
          if (isProvider()) {
            if (other.desc.dataBufferSize > myDesc.dataBufferSize)
              throw OU::Error("At consumer, remote buffer size is larger than mine");
          } else if (other.desc.dataBufferSize < myDesc.dataBufferSize)
            throw OU::Error("At producer, remote buffer size smaller than mine");
	  if (m_sdp) {
	    m_properties.set32Register(role, SDP::Properties, OCDP_ACTIVE_MESSAGE);
	    m_properties.set64Register(remote_data_addr, SDP::Properties,
				       other.desc.oob.address + other.desc.dataBufferBaseAddr);
	    m_properties.set64Register(remote_meta_addr, SDP::Properties,
				       other.desc.oob.address + other.desc.metaDataBaseAddr);
	    m_properties.set64Register(remote_flag_addr, SDP::Properties,
				       other.desc.oob.address +
 				       (isProvider() ?
					other.desc.emptyFlagBaseAddr :
					other.desc.fullFlagBaseAddr));
	    m_properties.set32Register(remote_data_pitch, SDP::Properties,
				       other.desc.dataBufferPitch);
	    m_properties.set32Register(remote_meta_pitch, SDP::Properties,
				       other.desc.metaDataPitch);
	    m_properties.set32Register(remote_flag_pitch, SDP::Properties, 
				       isProvider() ?
				       other.desc.emptyFlagPitch : other.desc.fullFlagPitch);
	    m_properties.set32Register(remote_flag_value, SDP::Properties, 
				       isProvider() ?
				       other.desc.emptyFlagValue : other.desc.fullFlagValue);
	    m_properties.set8Register(remote_buffer_count, SDP::Properties,
				      OCPI_UTRUNCATE(uint8_t, other.desc.nBuffers));

	  } else {
	    addr = other.desc.oob.address + other.desc.dataBufferBaseAddr;
	    m_properties.set32Register(remoteBufferBase, OcdpProperties, (uint32_t)addr);
	    m_properties.set32Register(remoteBufferHi, OcdpProperties, (uint32_t)(addr >> 32));
	    addr = other.desc.oob.address + other.desc.metaDataBaseAddr;
	    m_properties.set32Register(remoteMetadataBase, OcdpProperties, (uint32_t)addr);
	    m_properties.set32Register(remoteMetadataHi, OcdpProperties, (uint32_t)(addr >> 32));
	    m_properties.set32Register(nRemoteBuffers, OcdpProperties, other.desc.nBuffers);
	    m_properties.set32Register(remoteBufferSize, OcdpProperties,
				       other.desc.dataBufferPitch);
	    m_properties.set32Register(remoteMetadataSize, OcdpProperties,
				       other.desc.metaDataPitch);
	    addr = other.desc.oob.address + (isProvider() ? other.desc.emptyFlagBaseAddr :
					     other.desc.fullFlagBaseAddr);
	    m_properties.set32Register(remoteFlagBase, OcdpProperties, (uint32_t)addr);
	    m_properties.set32Register(remoteFlagHi, OcdpProperties, (uint32_t)(addr >> 32));
	    m_properties.set32Register(remoteFlagPitch, OcdpProperties, 
				       isProvider() ?
				       other.desc.emptyFlagPitch : other.desc.fullFlagPitch);
	  }
          break;
        case OCPI::RDT::Passive:
          myOcdpRole = OCDP_PASSIVE;
	  // We don't need to know anything about the other side
          break;
        default:
          myOcdpRole = OCDP_PASSIVE; // quiet compiler warning
          ocpiAssert(0);
        }
        ocpiDebug("finishConnection: me = %" PRIx64 ", offset = %" DTOSDATATYPES_OFFSET_PRIx ", RFB = %" PRIx64 "",
		  myDesc.oob.address,
		  isProvider() ? myDesc.fullFlagBaseAddr : myDesc.emptyFlagBaseAddr,
		  myDesc.oob.address +
		  (isProvider() ? myDesc.fullFlagBaseAddr : myDesc.emptyFlagBaseAddr));
	ocpiDebug("My ep = %s\n", myDesc.oob.oep );
	if (m_sdp) {
#define DUMP(x,n,nn)		\
  ocpiDebug("SDP %s %" PRIx##n, \
	    #x, m_properties.get##n##RegisterOffset(offsetof(SDP::Properties,x)+nn*(n/8)))
	  DUMP(memory_bytes,32,0);
	  DUMP(sdp_width,8,0);
	  DUMP(sdp_id,8,0);
	  DUMP(buffer_size,32,0);
	  DUMP(buffer_count,8,0);
	  DUMP(segment_size,16,0);
	  DUMP(overflow,8,0);
	  for (unsigned n = 0; n < SDP::NREMOTES; n++)
	    DUMP(remote_data_addr,64,n);
	} else
	  m_properties.set32Register(control, OcdpProperties,
				     OCDP_CONTROL(isProvider() ? OCDP_CONTROL_CONSUMER :
						  OCDP_CONTROL_PRODUCER, myOcdpRole));
	// We aren't a worker so someone needs to start us.
	controlOperation(OU::Worker::OpInitialize);
	if (m_adapter) {
	  m_adapter->controlOperation(OU::Worker::OpInitialize);
	  if (m_hasAdapterConfig)
	    m_adapter->m_properties.set32RegisterOffset(0, (uint32_t)m_adapterConfig);
	  m_adapter->controlOperation(OU::Worker::OpStart);
	}
	// We need to tell the device object about this remote endpoint connection,
	// at least for the case of simulators
	m_device.connect(*m_endPoint, getData().data, other);
	controlOperation(OU::Worker::OpStart);
	return isProvider() ? NULL : &getData().data;
      }
      // Connection between two ports inside this container
      // We know they must be in the same artifact, and have a metadata-defined connection
      void connectInside(OC::Port &provider, const OA::PValue *, const OA::PValue *otherParams) {
	provider.startConnect(NULL, otherParams);
        // We're both in the same runtime artifact object, so we know the port class
        Port &pport = static_cast<Port&>(provider);
        if (m_connection != pport.m_connection)
          throw OU::Error("Ports %s (instance %s) and %s (instance %s) are both local in "
			  "bitstream/artifact %s, but are not connected (%p %p)",
			  name().c_str(), parent().name().c_str(),
			  pport.name().c_str(), pport.parent().name().c_str(),
			  pport.parent().artifact() ?
			  pport.parent().artifact()->name().c_str() : "<none>",
			  m_connection, pport.m_connection);
      }
      OC::ExternalPort &createExternal(const char *extName, bool isProvider,
				       const OU::PValue *extParams, const OU::PValue *connParams);
    };
    int Port::dumpFd = -1;

    // The port may be bidirectional.  If so we need to defer its direction.
    // FIXME: share all this parsing with the OU::Implementation code etc.
    OC::Port &Worker::
    createPort(const OU::Port &metaPort, const OA::PValue *props) {
      const char *myName = metaPort.m_name.c_str();
      bool isProvider = metaPort.m_provider;
      // Find connections attached to this port
      ezxml_t conn, ic = 0, icw = 0, ad = 0, adw = 0;
      for (conn = ezxml_cchild(myXml()->parent, "connection"); conn; conn = ezxml_next(conn)) {
        const char
          *from = ezxml_cattr(conn,"from"), // instance with user port
          *to = ezxml_cattr(conn,"to"),     // instance with provider port
          *out = ezxml_cattr(conn, "out"),  // user port name
          *in = ezxml_cattr(conn, "in");    // provider port name
        if (from && to && out && in) {
	  bool iAmTo;
	  if (!strcasecmp(instTag().c_str(), to) && !strcasecmp(in, myName))
	    iAmTo = true;
	  else if (!strcasecmp(instTag().c_str(), from) && !strcasecmp(out, myName))
	    iAmTo = false;
	  else
	    continue;
          // We have a connection.  See if it is to a container adapter, which in turn would be
	  // connected to an interconnect.  No other adapters are expected yet.
          for (ad = ezxml_cchild(myXml()->parent, "adapter"); ad; ad = ezxml_next(ad)) {
            const char *adName = ezxml_cattr(ad, "name");
            if (adName &&
                ((iAmTo && !strcasecmp(adName, from)) ||
<<<<<<< HEAD
                 (!iAmTo && !strcasecmp(adName, to)))) {
=======
                 (!iAmTo && !strcasecmp(adName, to))) ) {
>>>>>>> 890a84b5
              // We have a connection on this port to an adapter instance.  Find the worker
	      const char *adwName = ezxml_cattr(ad, "worker");
	      if (adwName)
		for (adw = ezxml_cchild(myXml()->parent, "worker"); adw; adw = ezxml_next(adw)) {
		  const char *nameAttr = ezxml_cattr(adw, "name");
		  if (nameAttr && !strcasecmp(nameAttr, adwName))
		    break;
		}
	      if (!adw)
		throw OU::Error("For port \"%s\": adapter worker missing for connection", myName);
	      // Find the attached interconnect instance
	      const char *attach = ezxml_cattr(ad, "attachment");
	      for (ic = ezxml_cchild(myXml()->parent, "interconnect"); ic; ic = ezxml_next(ic)) {
		const char *icName = ezxml_cattr(ic, "attachment");
		if (icName && !strcasecmp(icName, attach)) {
		  // See if this interconnect worker is connected to this adapter
		  const char *iciName = ezxml_cattr(ic, "name");
		  ezxml_t c;
		  for (c = ezxml_cchild(myXml()->parent, "connection"); c; c = ezxml_next(c)) {
		    const char
<<<<<<< HEAD
		      *cfrom = ezxml_cattr(c,"from"), // instance with user port
		      *cto = ezxml_cattr(c,"to");     // instance with provider port
		    if ((!strcasecmp(cfrom, iciName) && !strcasecmp(cto, adName)) ||
			(!strcasecmp(cto, iciName) && !strcasecmp(cfrom, adName)))
=======
		      *from = ezxml_cattr(c,"from"), // instance with user port
		      *to = ezxml_cattr(c,"to");     // instance with provider port
		    if ((!strcasecmp(from, iciName) && !strcasecmp(to, adName)) ||
			(!strcasecmp(to, iciName) && !strcasecmp(from, adName)))
>>>>>>> 890a84b5
		      break;
		  }
		  if (c)
		    break;
		}
	      }
	      if (!ic)
		throw OU::Error("For port \"%s\": adapter instance has no interconnect \"%s\"",
				myName, attach);
	      break; // with ad set to indicate we have an adapter, and ic set for its interconnect
	    }
	  }
          // We have a connection.  See if it is to an external interconnect.  FIXME i/o later
	  if (!ic)
	    for (ic = ezxml_child(myXml()->parent, "interconnect"); ic; ic = ezxml_next(ic)) {
	      const char *icName = ezxml_attr(ic, "name");
	      if (icName &&
		  ((iAmTo && !strcmp(icName, from)) ||
		   (!iAmTo && !strcmp(icName, to))))
		break;
	    }
	  if (ic) {
	    const char *icwName = ezxml_attr(ic, "worker");
	    if (icwName)
	      for (icw = ezxml_child(myXml()->parent, "worker"); icw; icw = ezxml_next(icw)) {
		const char *nameAttr = ezxml_attr(icw, "name");
		if (nameAttr && !strcmp(nameAttr, icwName))
		  break;
	      }
	    if (!icw)
	      throw OU::Error("For port \"%s\": interconnect worker missing for connection", myName);
	    break; // we found an external connection
	  }
	  break; // we found a connection
	}
      } // loop over all connections
      return *new Port(*this, props, metaPort, conn, icw, ic, adw, ad, isProvider);
    }
    // Here because these depend on Port
    OC::Port &Worker::
    createOutputPort(OU::PortOrdinal portId,
                     size_t bufferCount,
                     size_t bufferSize,
                     const OA::PValue* props) throw() {
      (void)portId; (void)bufferCount; (void)bufferSize;(void)props;
      ocpiAssert("This method is not expected to ever be called" == 0);
      return *(Port *)0;//return *new Port(*this);
    }
    OC::Port &Worker::
    createInputPort(OU::PortOrdinal portId,
                    size_t bufferCount,
                    size_t bufferSize,
                    const OA::PValue* props) throw() {
      (void)portId; (void)bufferCount; (void)bufferSize;(void)props;
      ocpiAssert("This method is not expected to ever be called" == 0);
      return *(Port *)0;//      return *new Port(*this);
    }

    // only here for proper parent/child
    class ExternalPort : public OC::ExternalPortBase<Port,ExternalPort> {
      friend class Port;
    protected:
      ExternalPort(Port &port, const char *a_name, bool a_isProvider,
		   const OA::PValue *extParams, const OA::PValue *connParams) :
        OC::ExternalPortBase<Port,ExternalPort>(port, *this, a_name, extParams, connParams,
						a_isProvider) {
      }
    public:
      virtual ~ExternalPort() {}
    };
    OC::ExternalPort &Port::createExternal(const char *extName, bool a_isProvider,
					       const OU::PValue *extParams, const OU::PValue *connParams) {
      return *new ExternalPort(*this, extName, a_isProvider, extParams, connParams);
    }
  }
}
<|MERGE_RESOLUTION|>--- conflicted
+++ resolved
@@ -772,11 +772,7 @@
             const char *adName = ezxml_cattr(ad, "name");
             if (adName &&
                 ((iAmTo && !strcasecmp(adName, from)) ||
-<<<<<<< HEAD
-                 (!iAmTo && !strcasecmp(adName, to)))) {
-=======
                  (!iAmTo && !strcasecmp(adName, to))) ) {
->>>>>>> 890a84b5
               // We have a connection on this port to an adapter instance.  Find the worker
 	      const char *adwName = ezxml_cattr(ad, "worker");
 	      if (adwName)
@@ -797,17 +793,10 @@
 		  ezxml_t c;
 		  for (c = ezxml_cchild(myXml()->parent, "connection"); c; c = ezxml_next(c)) {
 		    const char
-<<<<<<< HEAD
 		      *cfrom = ezxml_cattr(c,"from"), // instance with user port
 		      *cto = ezxml_cattr(c,"to");     // instance with provider port
 		    if ((!strcasecmp(cfrom, iciName) && !strcasecmp(cto, adName)) ||
 			(!strcasecmp(cto, iciName) && !strcasecmp(cfrom, adName)))
-=======
-		      *from = ezxml_cattr(c,"from"), // instance with user port
-		      *to = ezxml_cattr(c,"to");     // instance with provider port
-		    if ((!strcasecmp(from, iciName) && !strcasecmp(to, adName)) ||
-			(!strcasecmp(to, iciName) && !strcasecmp(from, adName)))
->>>>>>> 890a84b5
 		      break;
 		  }
 		  if (c)
