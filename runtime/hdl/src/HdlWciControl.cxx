/*
 *  This file is part of OpenCPI (www.opencpi.org).
 *     ____                   __________   ____
 *    / __ \____  ___  ____  / ____/ __ \ /  _/ ____  _________ _
 *   / / / / __ \/ _ \/ __ \/ /   / /_/ / / /  / __ \/ ___/ __ `/
 *  / /_/ / /_/ /  __/ / / / /___/ ____/_/ / _/ /_/ / /  / /_/ /
 *  \____/ .___/\___/_/ /_/\____/_/    /___/(_)____/_/   \__, /
 *      /_/                                             /____/
 *
 *  OpenCPI is free software: you can redistribute it and/or modify
 *  it under the terms of the GNU Lesser General Public License as published
 *  by the Free Software Foundation, either version 3 of the License, or
 *  (at your option) any later version.
 *
 *  OpenCPI is distributed in the hope that it will be useful,
 *  but WITHOUT ANY WARRANTY; without even the implied warranty of
 *  MERCHANTABILITY or FITNESS FOR A PARTICULAR PURPOSE.  See the
 *  GNU Lesser General Public License for more details.
 *
 *  You should have received a copy of the GNU Lesser General Public License
 *  along with OpenCPI.  If not, see <http://www.gnu.org/licenses/>.
 */
#include <inttypes.h>
#include "HdlDevice.h"
#include "HdlWciControl.h"

namespace OCPI {
  namespace HDL {
    namespace OA = OCPI::API;
    namespace OC = OCPI::Container;
    namespace OS = OCPI::OS;
    namespace OU = OCPI::Util;
    namespace OE = OCPI::Util::EzXml;

    static const unsigned DEFAULT_TIMEOUT = 16;

    WciControl::
    WciControl(Device &device, const char *impl, const char *inst, unsigned a_index,
	       bool hasControl)
      : m_implName(impl), m_instName(inst), m_hasControl(hasControl), m_timeout(DEFAULT_TIMEOUT),
	m_device(device), m_occpIndex(a_index)
    {
      init(false, false);
    }

    WciControl::
    WciControl(Device &device, ezxml_t implXml, ezxml_t instXml, OU::Property *props, bool doInit)
      : m_implName("<none>"), m_instName("<none>"), m_hasControl(false), m_timeout(DEFAULT_TIMEOUT),
	m_device(device), m_occpIndex(0), m_propInfo(props)
    {
      if (implXml) {
	const char *name, *err;
	setControlOperations(ezxml_cattr(implXml, "controlOperations"));
	if ((name = ezxml_attr(implXml, "name")))
	  m_implName = name;
	if (instXml) {
	  if ((name = ezxml_attr(instXml, "name")))
	    m_instName = name;
	  if ((err = OE::getNumber(instXml, "occpIndex", &m_occpIndex, &m_hasControl, 0, false)))
	    throw OU::Error("XML error for worker %s:%s: %s", m_implName, m_instName, err);
	}
	if ((err = OE::getNumber(implXml, "timeout", &m_timeout, NULL, 0, false)))
	  throw OU::Error("XML error for worker %s:%s: %s", m_implName, m_instName, err);
      }
      init(false, doInit);
    }

    // Common to both constructors: assumes has_control, occpIndex and timeout are set up
    // ALSO is used after loading a new bitstream
    void WciControl::
    init(bool redo, bool doInit) {
      m_window = 0;
      //      m_wName = m_instName ? m_instName : "<unknown>";
      if (m_hasControl) {
	setControlMask(getControlMask() | 1 << OU::Worker::OpStart);
	unsigned logTimeout = 31;
	for (size_t u = 1 << logTimeout; !(u & m_timeout);
	     u >>= 1, logTimeout--)
	  ;
	ocpiDebug("Timeout for %s is %zu log is %u\n", m_implName, m_timeout, logTimeout);
	// Get access to registers and properties.  The "this" is for our Access
	if (!redo)
	  m_device.getWorkerAccess(m_occpIndex, *this, m_properties);
	if (doInit) {
	  // Assert Reset
	  set32Register(control, OccpWorkerRegisters, logTimeout);
	  //#ifndef SHEP_FIXME_THE_RESET
	  struct timespec spec;
	  spec.tv_sec = 0;
	  spec.tv_nsec = 10000;
	  int bad = nanosleep(&spec, 0);
	  ocpiCheck(bad == 0);
	  //#endif
	  // Take out of reset
	  // myRegisters->control = OCCP_CONTROL_ENABLE | logTimeout ;
	  set32Register(control,  OccpWorkerRegisters, OCCP_WORKER_CONTROL_ENABLE | logTimeout);
	  ocpiInfo("Deasserted reset on worker %s.%s", m_implName, m_instName);
	}
#if 0 // do this by changing the accessor
	if (getenv("OCPI_OCFRP_DUMMY")) {
	  *(uint32_t *)&myRegisters->initialize = OCCP_SUCCESS_RESULT; //fakeout
	  *(uint32_t *)&myRegisters->start = OCCP_SUCCESS_RESULT; //fakeout
	}
#endif
      } else {
	setControlMask(0);
	ocpiDebug("HDL container found impl %s inst %s with no control", m_implName, m_instName);
      }
    }

    WciControl::
    ~WciControl() {
      m_device.releaseWorkerAccess(m_occpIndex, *this, m_properties);
    }

    // Add the hardware considerations to the property object that supports
    // fast memory-mapped property access directly to users
    // the key members are "readVaddr" and "writeVaddr"
    void WciControl::
    prepareProperty(OU::Property &md, 
		    volatile void *&writeVaddr,
		    const volatile void *&readVaddr) {
      ocpiAssert(m_hasControl);
      (void)readVaddr;
      if (m_properties.registers() &&
	  md.m_baseType != OA::OCPI_Struct && !md.m_isSequence &&
	  md.m_baseType != OA::OCPI_String &&
	  OU::baseTypeSizes[md.m_baseType] <= 32 &&
	  md.m_offset < OCCP_WORKER_CONFIG_SIZE &&
	  !md.m_writeError &&
	  !md.m_isIndirect)
	writeVaddr = m_properties.registers() + md.m_offset;
    }
    void WciControl::
    checkControlState() {
      if (!m_hasControl)
	return;
      // This polling call is to detect the current control state when
      // it might be changed by the worker or container autonomously,
      // in a way that does not update the state here.
      // FIXME: when the new control plane is fixed to provide
      // "finished" and "fatal" status, there is where we check it, and do
      // setControlState(OC::FINISHED);
      // setControlState(OC::UNUSABLE);
      uint32_t status = get32Register(status, OccpWorkerRegisters);
      ocpiDebug("Checking control state for worker: status: 0x%x", status);
      if (status & OCCP_STATUS_ALL_ERRORS)
	ocpiDebug("Worker %s has errors: %" PRIx32, m_instName, status);
      if ((status & OCCP_STATUS_FINISHED) &&
	  (getState() == OU::Worker::OPERATING || getState() == OU::Worker::SUSPENDED))
	setControlState(OU::Worker::FINISHED);
    }
    void WciControl::
    controlOperation(OU::Worker::ControlOperation op) {
      std::string err;
      if (controlOperation(op, err))
	throw OU::Error(err);
    }

    bool WciControl::
    controlOperation(OU::Worker::ControlOperation op, std::string &err) {
      if (getControlMask() & (1 << op)) {
	uint32_t result =
	  // *((volatile uint32_t *)myRegisters + controlOffsets[op]);
	  get32RegisterOffset(controlOffsets[op]);
	if (result != OCCP_SUCCESS_RESULT) {
	  const char *oops;
	  switch (result) {
	  case OCCP_TIMEOUT_RESULT:
	    oops = "timed out performing control operation (no OCP response on the WCI)";
	    break;
	  case OCCP_ERROR_RESULT:
	    oops = "indicated an error from control operation";
	    break;
	  case OCCP_RESET_RESULT:
	    oops = "was in a reset state when control operation was requested";
	    break;
	  case OCCP_FATAL_RESULT:
	    oops = "indicated a fatal error from control operation";
	    break;
	  case OCCP_BUSY_RESULT:
	    oops = "indicated the worker was (still) busy from a previous operation";
	    break;
	  default:
	    oops = "returned unknown result value from control operation";
	  }
	  ocpiInfo("HDL Control Op Failed: worker %s:%s(%zu) op %s(%u) %s (%0x" PRIx32 ")",
		   m_implName, m_instName, m_occpIndex, OU::Worker::s_controlOpNames[op],
		   op, oops, result);
	  OU::format(err, "HDL Control Op Failed: worker %s:%s(%zu) op %s(%u) %s (0x%" PRIx32 ")",
		     m_implName, m_instName, m_occpIndex, OU::Worker::s_controlOpNames[op],
		     op, oops, result);
	  return true;
	}
	ocpiInfo("HDL Control Op Succeeded: worker %s:%s(%zu) op %s(%u)",
		 m_implName, m_instName, m_occpIndex, OU::Worker::s_controlOpNames[op], op);
      } else
	ocpiInfo("HDL Control Op Avoided worker %s:%s(%zu) op %s(%u)",
		 m_implName, m_instName, m_occpIndex, OU::Worker::s_controlOpNames[op], op);
      return false;
    }

    void WciControl::propertyWritten(unsigned /*ordinal*/) const {};
    void WciControl::propertyRead(unsigned /*ordinal*/) const {};

#define PUT_GET_PROPERTY(n)						     \
    void WciControl::                                                        \
    setProperty##n(const OA::PropertyInfo &info, uint##n##_t val, unsigned idx) const { \
      uint32_t offset = checkWindow(info.m_offset + idx * (n/8), n/8);	\
	uint32_t status = 0;						     \
	if (m_properties.m_registers) {					     \
	  if (!info.m_writeError ||					     \
	      !(status =						     \
		get32Register(status, OccpWorkerRegisters) &                 \
		OCCP_STATUS_WRITE_ERRORS))                		     \
	    m_properties.set##n##RegisterOffset(offset, val);                \
	  if (info.m_writeError && !status)				     \
	    status =							     \
	      get32Register(status, OccpWorkerRegisters) &		     \
	      OCCP_STATUS_WRITE_ERRORS;					     \
	} else if (n == 64)						\
	  m_properties.m_accessor->set64(m_properties.m_base + offset, val, &status); \
	else								\
	  m_properties.m_accessor->set(m_properties.m_base + offset, sizeof(uint##n##_t), \
                                       (uint32_t)(val << ((offset &3) * 8)), &status);    \
	if (status)							     \
	  throwPropertyWriteError(status);				     \
      }
      PUT_GET_PROPERTY(8)
      PUT_GET_PROPERTY(16)
      PUT_GET_PROPERTY(32)
      PUT_GET_PROPERTY(64)
#undef PUT_GET_PROPERTY
    void WciControl::
    setPropertyBytes(const OA::PropertyInfo &info, size_t offset,
		     const uint8_t *data, size_t nBytes, unsigned idx) const {
      offset = checkWindow(offset + idx * info.m_elementBytes, nBytes);
      uint32_t status = 0;
      if (m_properties.m_registers) {
	if (!info.m_writeError ||
	    !(status = (get32Register(status, OccpWorkerRegisters) &
			OCCP_STATUS_WRITE_ERRORS)))
	  m_properties.setBytesRegisterOffset(offset, data, nBytes, info.m_elementBytes);
	if (info.m_writeError && !status)
	  status = (get32Register(status, OccpWorkerRegisters) &
		    OCCP_STATUS_WRITE_ERRORS);
      } else
	m_properties.m_accessor->setBytes(m_properties.m_base + offset, data, nBytes,
					  info.m_elementBytes, &status);
      if (status)
	throwPropertyWriteError(status);
    }

    void WciControl::
    getPropertyBytes(const OA::PropertyInfo &info, size_t offset, uint8_t *buf,
		     size_t nBytes, unsigned idx, bool string) const {
      offset = checkWindow(offset + idx * info.m_elementBytes, nBytes);
      uint32_t status = 0;

      if (m_properties.m_registers) {
	if (!info.m_readError ||
	    !(status = (get32Register(status, OccpWorkerRegisters) &
			OCCP_STATUS_READ_ERRORS))) {
	  m_properties.getBytesRegisterOffset(offset, buf, nBytes, info.m_elementBytes, string);
	  if (info.m_readError)
	    status = get32Register(status, OccpWorkerRegisters) & OCCP_STATUS_READ_ERRORS;
	}
      } else
	m_properties.m_accessor->getBytes(m_properties.m_base + offset, buf, nBytes,
					  info.m_elementBytes, &status, string);
      if (status)
	throwPropertyReadError(status, (uint32_t)offset, nBytes, 0);
    }
    void WciControl::
    setPropertySequence(const OA::PropertyInfo &p,
			const uint8_t *val,
			size_t nItems, size_t nBytes) const {
      uint32_t offset = checkWindow(p.m_offset, nBytes);
      uint32_t status = 0;
      if (m_properties.m_registers) {
	if (!p.m_writeError ||
<<<<<<< HEAD
	    !(status =
	      get32Register(status, OccpWorkerRegisters) &
	      OCCP_STATUS_WRITE_ERRORS)) {
=======
	    !(status = get32Register(status, OccpWorkerRegisters) & OCCP_STATUS_WRITE_ERRORS)) {
>>>>>>> 890a84b5
	  if (p.m_isSequence) {
	    m_properties.setBytesRegisterOffset(offset + p.m_align,
						val, nBytes, p.m_elementBytes);
	    m_properties.set32RegisterOffset(offset, (uint32_t)nItems);
	  } else
	    m_properties.setBytesRegisterOffset(offset, val, nBytes, p.m_elementBytes);
<<<<<<< HEAD
	}
=======
        }
>>>>>>> 890a84b5
	if (p.m_writeError && !status)
	  status = get32Register(status, OccpWorkerRegisters) & OCCP_STATUS_WRITE_ERRORS;
      } else if (p.m_isSequence) {
	m_properties.m_accessor->setBytes(m_properties.m_base + offset + p.m_align,
					  val, nBytes, p.m_elementBytes, &status);
	if (!status)
	  m_properties.m_accessor->set(m_properties.m_base + offset, sizeof(uint32_t),
				       (uint32_t)nItems, &status);
      } else
	m_properties.m_accessor->setBytes(m_properties.m_base + offset, val, nBytes,
					  p.m_elementBytes, &status);
      if (status)
	throwPropertyWriteError(status);
    }
    unsigned WciControl::
    getPropertySequence(const OA::PropertyInfo &p, uint8_t *buf, size_t n) const {
      uint32_t offset = checkWindow(p.m_offset, n);
      uint32_t status = 0, nItems;
      size_t nBytes;

      if (m_properties.m_registers) {
	if (!p.m_readError ||
	    !(status =
	      get32Register(status, OccpWorkerRegisters) &
	      OCCP_STATUS_READ_ERRORS))
	  nItems = m_properties.get32RegisterOffset(offset);
	else
	  nItems = 0; // warning
	nBytes = nItems * p.m_elementBytes;
	if (!p.m_readError && 
	    !(status =
	      get32Register(status, OccpWorkerRegisters) &
	      OCCP_STATUS_READ_ERRORS)) {
	  if (nBytes > n)
	    throwPropertySequenceError();
	  m_properties.getBytesRegisterOffset(offset + p.m_align, buf, nBytes, p.m_elementBytes);
	  if (p.m_readError && !status)
	    status =
	      get32Register(status, OccpWorkerRegisters) &
	      OCCP_STATUS_READ_ERRORS;
	}
      } else {
	nItems = m_properties.m_accessor->get(m_properties.m_base + offset, sizeof(uint32_t),
					      &status);
	nBytes = nItems * p.m_elementBytes;
	if (!status) {
	  if (nBytes > n)
	    throwPropertySequenceError();
	  m_properties.m_accessor->getBytes(m_properties.m_base + offset + p.m_align, 
					    buf, nBytes, p.m_elementBytes, &status);
	}
      }
      if (status)
	throwPropertyReadError(status, offset, nBytes, 0);
      return nItems;
    }

    void WciControl::
    setStringProperty(unsigned ordinal, const char* val, unsigned idx) const {
      size_t n = strlen(val) + 1;
      const OA::PropertyInfo &info = m_propInfo[ordinal];
      setPropertyBytes(info, info.m_offset, (const uint8_t*)val, n, idx);
    }
    void WciControl::
    setStringSequenceProperty(const OA::Property &, const char * const *,
			      size_t ) const {
      throw OU::Error("No support for properties that are sequences of strings");
    }
    void WciControl::
    getStringProperty(unsigned ordinal, char *val, size_t length, unsigned idx) const {
      // ignore return value
      const OA::PropertyInfo &info = m_propInfo[ordinal];
      getPropertyBytes(info, info.m_offset, (uint8_t*)val, length, idx, true);
    }
    unsigned WciControl::
    getStringSequenceProperty(const OA::Property &, char * *,
			      size_t ,char*, size_t) const {
      throw OU::Error("No support for properties that are sequences of strings");
      return 0;
    }

    void WciControl::
    throwPropertyReadError(uint32_t status, uint32_t offset, size_t n, uint64_t val) const {
      throw OU::Error("property read error on worker %s instance %s status %x offset %x bytes %zd val %" PRIx64 ": %s",
		      m_implName, m_instName, status, offset, n, val,
		      status & OCCP_STATUS_READ_TIMEOUT ? "timeout" :
		      (status & OCCP_STATUS_READ_FAIL ?
		       "busy" : "worker generated error response"));
    }
    void WciControl::
    throwPropertyWriteError(uint32_t status) const {
      throw OU::Error("property writing error on worker %s instance %s status %x: %s",
		      m_implName, m_instName, status,
		      status & OCCP_STATUS_WRITE_TIMEOUT ? "timeout" :
		      (status & OCCP_STATUS_WRITE_FAIL ?
		       "busy" : "worker generated error response"));
    }
    void WciControl::
    throwPropertySequenceError() const {
      throw OU::Error("property sequence length overflow on worker %s instance %s",
		      m_implName, m_instName);
    }
    // c++ doesn't allow static initializations in class definitions.
    const unsigned WciControl::
    controlOffsets[] = {
#define CONTROL_OP(x, c, t, s1, s2, s3, s4)	\
	offsetof(OccpWorkerRegisters,x),
	OCPI_CONTROL_OPS
#undef CONTROL_OP
	0};
  }
}<|MERGE_RESOLUTION|>--- conflicted
+++ resolved
@@ -279,24 +279,14 @@
       uint32_t status = 0;
       if (m_properties.m_registers) {
 	if (!p.m_writeError ||
-<<<<<<< HEAD
-	    !(status =
-	      get32Register(status, OccpWorkerRegisters) &
-	      OCCP_STATUS_WRITE_ERRORS)) {
-=======
 	    !(status = get32Register(status, OccpWorkerRegisters) & OCCP_STATUS_WRITE_ERRORS)) {
->>>>>>> 890a84b5
 	  if (p.m_isSequence) {
 	    m_properties.setBytesRegisterOffset(offset + p.m_align,
 						val, nBytes, p.m_elementBytes);
 	    m_properties.set32RegisterOffset(offset, (uint32_t)nItems);
 	  } else
 	    m_properties.setBytesRegisterOffset(offset, val, nBytes, p.m_elementBytes);
-<<<<<<< HEAD
-	}
-=======
         }
->>>>>>> 890a84b5
 	if (p.m_writeError && !status)
 	  status = get32Register(status, OccpWorkerRegisters) & OCCP_STATUS_WRITE_ERRORS;
       } else if (p.m_isSequence) {
