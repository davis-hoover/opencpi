--- conflicted
+++ resolved
@@ -346,11 +346,7 @@
 	if (!status) {
 	  if (nBytes > n)
 	    throwPropertySequenceError();
-<<<<<<< HEAD
-	  m_properties.accessor()->getBytes(m_properties.base() + offset + p.m_align, 
-=======
 	  m_properties.accessor()->getBytes(m_properties.base() + offset + p.m_align,
->>>>>>> 2c15f070
 					    buf, nBytes, p.m_elementBytes, &status);
 	}
       }
@@ -515,11 +511,7 @@
     OC::Port *DirectWorker::findPort(const char *) { return NULL; }
     const std::string &DirectWorker::name() const { return m_name; }
     void DirectWorker::
-<<<<<<< HEAD
-    prepareProperty(OU::Property &, volatile uint8_t *&, const volatile uint8_t *&) {}
-=======
     prepareProperty(OU::Property &, volatile uint8_t *&, const volatile uint8_t *&) const {}
->>>>>>> 2c15f070
     OC::Port &DirectWorker::createPort(const OU::Port &, const OU::PValue *) {
       ocpiAssert("This method is not expected to ever be called" == 0);
       return *(OC::Port*)this;
