# #####
#
#  Copyright (c) Mercury Federal Systems, Inc., Arlington VA., 2009-2010
#
#    Mercury Federal Systems, Incorporated
#    1901 South Bell Street
#    Suite 402
#    Arlington, Virginia 22202
#    United States of America
#    Telephone 703-413-0781
#    FAX 703-413-0784
#
#  This file is part of OpenCPI (www.opencpi.org).
#     ____                   __________   ____
#    / __ \____  ___  ____  / ____/ __ \ /  _/ ____  _________ _
#   / / / / __ \/ _ \/ __ \/ /   / /_/ / / /  / __ \/ ___/ __ `/
#  / /_/ / /_/ /  __/ / / / /___/ ____/_/ / _/ /_/ / /  / /_/ /
#  \____/ .___/\___/_/ /_/\____/_/    /___/(_)____/_/   \__, /
#      /_/                                             /____/
#
#  OpenCPI is free software: you can redistribute it and/or modify
#  it under the terms of the GNU Lesser General Public License as published
#  by the Free Software Foundation, either version 3 of the License, or
#  (at your option) any later version.
#
#  OpenCPI is distributed in the hope that it will be useful,
#  but WITHOUT ANY WARRANTY; without even the implied warranty of
#  MERCHANTABILITY or FITNESS FOR A PARTICULAR PURPOSE.  See the
#  GNU Lesser General Public License for more details.
#
#  You should have received a copy of the GNU Lesser General Public License
#  along with OpenCPI.  If not, see <http://www.gnu.org/licenses/>.
#
########################################################################### #

ifndef OCPI_CDK_DIR
OCPI_CDK_DIR=../ocpi
endif

Tests = \
	dds_complex.test \
	fsk_mod_complex.test \
	mixer_complex.test \
	loopback.test \
	sym_fir_real.test


Implementations = \
	adc_unpack.rcc \
	bias.hdl \
	bias_ver.hdl \
	blur.rcc \
	canny.rcc \
	canny_partial.rcc \
	cic_lpfilter_complex.rcc \
	cic_hpfilter_complex.rcc \
	comparator_complex.rcc \
	comparator_real.rcc \
	convert_s16_f32.rcc \
	corner_eigen_vals_vecs.rcc\
	copy.rcc \
	dds_complex.rcc \
	delay.hdl \
	delay.rcc \
	dilate.rcc \
	dsample_complex.rcc \
	erode.rcc \
	fm_demod_complex.rcc \
	framegate.hdl \
	framegate.rcc \
	fsk_mod_complex.rcc \
	gaussian_blur.rcc \
	good_features_to_track.rcc \
	loopback.rcc \
	min_eigen_val.rcc \
	mixer_complex.rcc \
	morph_mean.rcc \
	noise_gen_complex.rcc \
	optical_flow_pyr_lk.rcc \
	scharr.rcc \
	sma.hdl \
	sobel.rcc \
	sobel_32f.rcc \
	split1x2.rcc \
	splitter2x2.hdl \
	splitter2x2.rcc \
	sym_fir_complex.rcc \
	sym_fir_real.rcc \
	testmulti.rcc \
	testzc.rcc \
	psd.hdl \
	ddc.hdl \
	fft1d.ocl \
	mmul.ocl \
	vadd.ocl \
	vsadd.ocl \
	power_spectrum_1d.ocl \
	testmulti.ocl \
        file_read.rcc \
        file_read_msg.rcc \
        file_write.rcc \
        file_write_msg.rcc \
	bias.rcc \
<<<<<<< HEAD
	$(Tests)
=======
	ptest.rcc

>>>>>>> c369ae8d

#	wbr.hdl 

#HdlTargets=all


ifndef OCPI_RUNTIME_HOST
RccTargets=$(HostTarget)
else
RccTargets=$(OCPI_RUNTIME_HOST)
endif

include $(OCPI_CDK_DIR)/include/lib.mk


<|MERGE_RESOLUTION|>--- conflicted
+++ resolved
@@ -100,13 +100,9 @@
         file_read_msg.rcc \
         file_write.rcc \
         file_write_msg.rcc \
+	ptest.rcc \
 	bias.rcc \
-<<<<<<< HEAD
 	$(Tests)
-=======
-	ptest.rcc
-
->>>>>>> c369ae8d
 
 #	wbr.hdl 
 
