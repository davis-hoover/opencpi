/*
 *  Copyright (c) Mercury Federal Systems, Inc., Arlington VA., 2009-2010
 *
 *    Mercury Federal Systems, Incorporated
 *    1901 South Bell Street
 *    Suite 402
 *    Arlington, Virginia 22202
 *    United States of America
 *    Telephone 703-413-0781
 *    FAX 703-413-0784
 *
 *  This file is part of OpenCPI (www.opencpi.org).
 *     ____                   __________   ____
 *    / __ \____  ___  ____  / ____/ __ \ /  _/ ____  _________ _
 *   / / / / __ \/ _ \/ __ \/ /   / /_/ / / /  / __ \/ ___/ __ `/
 *  / /_/ / /_/ /  __/ / / / /___/ ____/_/ / _/ /_/ / /  / /_/ /
 *  \____/ .___/\___/_/ /_/\____/_/    /___/(_)____/_/   \__, /
 *      /_/                                             /____/
 *
 *  OpenCPI is free software: you can redistribute it and/or modify
 *  it under the terms of the GNU Lesser General Public License as published
 *  by the Free Software Foundation, either version 3 of the License, or
 *  (at your option) any later version.
 *
 *  OpenCPI is distributed in the hope that it will be useful,
 *  but WITHOUT ANY WARRANTY; without even the implied warranty of
 *  MERCHANTABILITY or FITNESS FOR A PARTICULAR PURPOSE.  See the
 *  GNU Lesser General Public License for more details.
 *
 *  You should have received a copy of the GNU Lesser General Public License
 *  along with OpenCPI.  If not, see <http://www.gnu.org/licenses/>.
 */
#include "OcpiLibraryAssembly.h"

namespace OCPI {
  namespace Library {
    namespace OU = OCPI::Util;
    Assembly::Assembly(const char *file)
      : OU::Assembly(file), m_refCount(1) {
      findImplementations();
    }
    Assembly::Assembly(const std::string &string)
      : OU::Assembly(string), m_refCount(1) {
      findImplementations();
    }
    Assembly::~Assembly() {
      delete [] m_candidates;
      if (m_assyPorts)
	for (unsigned n = 0; n < m_instances.size(); n++)
	  delete [] m_assyPorts[n];
      delete [] m_assyPorts;
    }

    void
    Assembly::
    operator ++( int )
    {
      m_refCount++;
    }

    void
    Assembly::
    operator --( int )
    {
      if ( --m_refCount == 0 ) {
	delete this;
      }
    }

    // The callback for the findImplementations() method below.
    bool Assembly::foundImplementation(const Implementation &i, unsigned score) {
      ocpiDebug("Considering implementation for instance \"%s\" spec \"%s\" named \"%s%s%s\" "
		"from artifact \"%s\"",
		m_instances[m_instance].m_name.c_str(),
		i.m_metadataImpl.specName().c_str(),
		i.m_metadataImpl.name().c_str(),
		i.m_instance ? "/" : "",
		i.m_instance ? ezxml_cattr(i.m_instance, "name") : "",
		i.m_artifact.name().c_str());
      // The util::assembly only knows port names, not worker port ordinals
      // (because it has not been correlated with any implementations).
      // Here is where we process the matchup between the port names in the util::assembly
      // and the port names in implementations in the libraries
      if (m_nPorts) {
	// We have processed an implementation before, just check for consistency
	if (i.m_metadataImpl.nPorts() != m_nPorts) {
	  ocpiInfo("Port number mismatch (%u vs %u) between implementations of worker %s.",
		   i.m_metadataImpl.nPorts(), m_nPorts, i.m_metadataImpl.specName().c_str());
	  return false;
	}
      } else {
	OU::Port *ports = i.m_metadataImpl.ports(m_nPorts);
	OU::Assembly::Port **ap = m_assyPorts[m_instance] = new OU::Assembly::Port *[m_nPorts];
	for (unsigned n = 0; n < m_nPorts; n++)
	  ap[n] = NULL;
	// build the map from implementation port ordinals to util::assembly::ports
	OU::Assembly::Instance &inst = m_instances[m_instance];
	for (std::list<OU::Assembly::Port*>::const_iterator pi = inst.m_ports.begin(); 
	     pi != inst.m_ports.end(); pi++) {
	  bool found = false;
	  for (unsigned n = 0; n < m_nPorts; n++)
	    if (ports[n].m_name == (*pi)->m_name) {
	      ap[n] = *pi;
	      found = true;
	      break;
	    }
	  if (!found)
	    throw OU::Error("Assembly instance %s of worker %s has no port named %s",
			    inst.m_name.c_str(), i.m_metadataImpl.specName().c_str(),
			    (*pi)->m_name.c_str());
	}
	// Now we know, for any worker port ordinal, the port in the util::assembly of it
      }
      // Here is where we know about the assembly and thus can check for
      // some connectivity constraints.  If the implementation has hard-wired connections
      // that are incompatible with the assembly, we ignore it.
      if (i.m_externals) {
	OU::Port::Mask m = 1;
	for (unsigned n = 0; n < OU::Port::c_maxPorts; n++, m <<= 1)
	  if (m & i.m_externals) {
	    // This port cannot be connected to another instance in the same container.
	    // Thus it PRECLUDES other connected instances on the same container.
	    // So the connected instance cannot have an INTERNAL requirement.
	    // But we can't check is here because it is a constraint about
	    // a pair of choices, not just one choice.
	  }
      }
      if (i.m_internals) {
	OCPI::Library::Connection *c = i.m_connections;
	unsigned nPorts;
	OU::Port *p = i.m_metadataImpl.ports(nPorts);
	OU::Port::Mask m = 1;
	unsigned bump = 0;
	for (unsigned n = 0; n < nPorts; n++, m <<= 1, c++, p++)
	  if (m & i.m_internals) {
	    // Find the assembly connection port for this instance and this 
	    // internally/statically connected port
	    OU::Assembly::Port *ap = m_assyPorts[m_instance][n];
	    if (ap) {
	      // We found the assembly connection port
	      // Now check that the port connected in the assembly has the same
	      // name as the port connected in the artifact
	      if (!ap->m_connectedPort ||
		  ap->m_connectedPort->m_name != c->port->m_name ||
		  m_instances[ap->m_connectedPort->m_instance].m_specName != i.m_metadataImpl.specName())
		return false; // avoid this implementation due to an incompatible static connection
	      bump = 1;; // An implementation with hardwired connections gets a score bump
	    } else
	      // There is no connection in the assembly for a statically connected impl port
	      return false;
	  }
	score += bump;
      }
      // FIXME:  Check consistency between implementations here...
      m_tempCandidates->push_back(Candidate(i, score));
      ocpiDebug("Accepted implementation with score %u", score);
      return false;
    }
    // A common method used by constructors
    void Assembly::findImplementations() {
      m_tempCandidates = m_candidates = new Candidates[m_instances.size()];
      m_instance = 0;
      m_assyPorts = new OU::Assembly::Port **[m_instances.size()];
      for (unsigned n = 0; n < m_instances.size(); n++, m_tempCandidates++, m_instance++) {
	OU::Assembly::Instance &inst = m_instances[m_instance];
	m_assyPorts[n] = NULL;
	m_nPorts = 0;
	if (!Manager::findImplementations(*this, inst.m_specName.c_str(),
					  inst.m_selection.empty() ?
					  NULL : inst.m_selection.c_str()))
	  throw OU::Error(inst.m_selection.empty() ?
			  "No implementations found in any libraries for \"%s\"" :
			  "No acceptable implementations found in any libraries "
			  "for \"%s\" (for selection: '%s')",
			  inst.m_specName.c_str(), inst.m_selection.c_str());
      }
      // Check for interface compatibility.
      // We assume all implementations have the same protocol metadata
      unsigned nConns = m_connections.size();
      for (unsigned n = 0; n < nConns; n++) {
	const OU::Assembly::Connection &c = m_connections[n];
	if (c.m_ports.size() == 2) {
	  const OU::Implementation // implementations on both sides of the connection
	    &i0 = m_candidates[c.m_ports[0].m_instance][0].impl->m_metadataImpl,
	    &i1 = m_candidates[c.m_ports[1].m_instance][0].impl->m_metadataImpl;
	  OU::Port // ports on both sides of the connection
	    *ap0 = i0.findPort(c.m_ports[0].m_name),
	    *ap1 = i1.findPort(c.m_ports[1].m_name);
	  if (!ap0 || !ap1)
	    throw OU::Error("Port name (\"%s\") in connection does not match any port in implementation",
			    (ap0 ? c.m_ports[1] : c.m_ports[0]).m_name.c_str());
	  if (ap0->m_provider == ap1->m_provider)
	    throw OU::Error("Port roles (ports \"%s\" and \"%s\") in connection are incompatible",
			    ap0->m_name.c_str(), ap1->m_name.c_str());
	  // Protocol on both sides of the connection
	  OU::Protocol &p0 = *ap0, &p1 = *ap1;
	  if (p0.m_name.size()  && p1.m_name.size() && p0.m_name != p1.m_name)
<<<<<<< HEAD
	    throw OU::Error("Protocols (ports \"%s\" protocol vs. port \"%s\" protocol in connection are incompatible",
			    p0.m_name.c_str(), p1.m_name.c_str());
=======
	    throw OU::Error("Protocols (ports \"%s\" protocol \%s\" vs. port \"%s\" protocol \"%s\") "
			    "in connection are incompatible",
			    ap0->m_name.c_str(), p0.m_name.c_str(),
			    ap1->m_name.c_str(), p1.m_name.c_str());
>>>>>>> da9059db
	  
	  // FIXME:  more robust naming, namespacing, UUIDs, hash etc.
	    
	}
      }
      // Consolidate properties
    }
    // A port is connected in the assembly, and the port it is connected to is on an instance with
    // an already chosen implementation. Now we can check whether this impl conflicts with that one
    // or not
    bool Assembly::checkConnection(const Implementation &impl, const Implementation &otherImpl,
				    const OU::Assembly::Port &ap, unsigned port) {
      const OU::Port
	&p = impl.m_metadataImpl.port(port),
	&other = *otherImpl.m_metadataImpl.findPort(ap.m_connectedPort->m_name);
      if (impl.m_internals & (1 << port)) {
	// This port is preconnected and the other port is not preconnected to us: we're incompatible
	if (!(otherImpl.m_internals & (1 << other.m_ordinal)) ||
	    otherImpl.m_connections[other.m_ordinal].port != &p) {
	ocpiDebug("other %p %u %s  m_internals %x, other internals %x", &other, other.m_ordinal, other.m_name.c_str(),
		  impl.m_internals, otherImpl.m_internals);
	ocpiDebug("me %p %u %s", &p, p.m_ordinal, p.m_name.c_str());
	return true;
	}
      } else if (otherImpl.m_internals & (1 << other.m_ordinal))
	// This port is external.  If the other port is connected, we're incompatible
	return true;
      return false;
    }
  }
}<|MERGE_RESOLUTION|>--- conflicted
+++ resolved
@@ -195,15 +195,10 @@
 	  // Protocol on both sides of the connection
 	  OU::Protocol &p0 = *ap0, &p1 = *ap1;
 	  if (p0.m_name.size()  && p1.m_name.size() && p0.m_name != p1.m_name)
-<<<<<<< HEAD
-	    throw OU::Error("Protocols (ports \"%s\" protocol vs. port \"%s\" protocol in connection are incompatible",
-			    p0.m_name.c_str(), p1.m_name.c_str());
-=======
 	    throw OU::Error("Protocols (ports \"%s\" protocol \%s\" vs. port \"%s\" protocol \"%s\") "
 			    "in connection are incompatible",
 			    ap0->m_name.c_str(), p0.m_name.c_str(),
 			    ap1->m_name.c_str(), p1.m_name.c_str());
->>>>>>> da9059db
 	  
 	  // FIXME:  more robust naming, namespacing, UUIDs, hash etc.
 	    
