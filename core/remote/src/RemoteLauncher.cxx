--- conflicted
+++ resolved
@@ -429,8 +429,6 @@
   Launcher::Connection *c = &connections[0];
   for (unsigned n = 0; n < connections.size(); n++, c++) {
     c->prepare(); // make sure transport parameters are on both sides
-<<<<<<< HEAD
-#if 1
     if (c->m_in.m_launcher == this || c->m_out.m_launcher == this) {
       if (c->m_in.m_launcher != c->m_out.m_launcher) {
 	// If the connection is off of the remote server and no
@@ -439,21 +437,6 @@
 	if (!OU::findString(c->m_in.m_params, "endpoint", endpoint) &&
 	    !OU::findString(c->m_in.m_params, "transport", transport))
 	  c->m_in.m_params.add("transport", "socket");
-#else
-=======
->>>>>>> 83c1456f
-    if (c->m_launchIn == this || c->m_launchOut == this) {
-      if (c->m_launchIn != c->m_launchOut) {
-	// If the connection is off of the remote server and no
-	// transport is specified, force sockets on the input side
-	const char *endpoint = NULL, *transport = NULL;
-	if (!OU::findString(c->m_paramsIn, "endpoint", endpoint) &&
-	    !OU::findString(c->m_paramsIn, "transport", transport))
-	  c->m_paramsIn.add("transport", "socket");
-<<<<<<< HEAD
-#endif
-=======
->>>>>>> 83c1456f
       }
       emitConnection(instances, *c);
       m_connectionMap[n] = nConnections;
