--- conflicted
+++ resolved
@@ -168,8 +168,6 @@
 
     bool Server::
     doConnection(ezxml_t cx, OC::Launcher::Connection &c, std::string &error) {
-<<<<<<< HEAD
-#if 1
       c.m_transport.transport = ezxml_cattr(cx, "transport");
       c.m_transport.id = ezxml_cattr(cx, "id");
       const char *err;
@@ -182,29 +180,6 @@
 	return OU::eformat(error, "Error processing connection values for launch: %s", err);
       c.m_transport.roleIn = OCPI_UTRUNCATE(OR::PortRole, roleIn);
       c.m_transport.roleOut = OCPI_UTRUNCATE(OR::PortRole, roleOut);
-#else
-=======
->>>>>>> 83c1456f
-      const char *err;
-      bool in, out;
-      size_t instIn, instOut;
-      if ((err = OX::getNumber(cx, "instIn", &instIn, &in)) ||
-	  (err = OX::getNumber(cx, "instOut", &instOut, &out)))
-	return OU::eformat(error, "Error processing connection values for launch: %s", err);
-      c.m_nameIn = ezxml_cattr(cx, "nameIn");
-      c.m_nameOut = ezxml_cattr(cx, "nameOut");
-      c.m_url = ezxml_cattr(cx, "url");
-      if (in) {
-	c.m_launchIn = m_local;
-	assert(instIn < m_instances.size());
-	c.m_instIn = &m_instances[instIn];
-      }
-      if (out) {
-	c.m_launchOut = m_local;
-	assert(instOut < m_instances.size());
-	c.m_instOut = &m_instances[instOut];
-      }
-#endif
       ezxml_t px;
       if ((px = ezxml_cchild(cx, "paramsin")))
 	c.m_in.m_params.addXml(px);
