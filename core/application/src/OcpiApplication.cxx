/*
 *  Copyright (c) Mercury Federal Systems, Inc., Arlington VA., 2009-2010
 *
 *    Mercury Federal Systems, Incorporated
 *    1901 South Bell Street
 *    Suite 402
 *    Arlington, Virginia 22202
 *    United States of America
 *    Telephone 703-413-0781
 *    FAX 703-413-0784
 *
 *  This file is part of OpenCPI (www.opencpi.org).
 *     ____                   __________   ____
 *    / __ \____  ___  ____  / ____/ __ \ /  _/ ____  _________ _
 *   / / / / __ \/ _ \/ __ \/ /   / /_/ / / /  / __ \/ ___/ __ `/
 *  / /_/ / /_/ /  __/ / / / /___/ ____/_/ / _/ /_/ / /  / /_/ /
 *  \____/ .___/\___/_/ /_/\____/_/    /___/(_)____/_/   \__, /
 *      /_/                                             /____/
 *
 *  OpenCPI is free software: you can redistribute it and/or modify
 *  it under the terms of the GNU Lesser General Public License as published
 *  by the Free Software Foundation, either version 3 of the License, or
 *  (at your option) any later version.
 *
 *  OpenCPI is distributed in the hope that it will be useful,
 *  but WITHOUT ANY WARRANTY; without even the implied warranty of
 *  MERCHANTABILITY or FITNESS FOR A PARTICULAR PURPOSE.  See the
 *  GNU Lesser General Public License for more details.
 *
 *  You should have received a copy of the GNU Lesser General Public License
 *  along with OpenCPI.  If not, see <http://www.gnu.org/licenses/>.
 */
#include "OcpiContainerApi.h"

#include "OcpiOsMisc.h"
#include "OcpiUtilValue.h"
#include "OcpiPValue.h"
#include "OcpiTimeEmit.h"
#include "OcpiUtilMisc.h"
#include "ContainerLauncher.h"
#include "OcpiApplication.h"

namespace OC = OCPI::Container;
namespace OU = OCPI::Util;
namespace OE = OCPI::Util::EzXml;
namespace OL = OCPI::Library;
namespace OA = OCPI::API;
namespace OT = DataTransport;
namespace OCPI {
  namespace API {
    ApplicationI::ApplicationI(Application &app, const char *file, const PValue *params)
      : m_assembly(*new OL::Assembly(file, params)), m_apiApplication(app) {
      init(params);
    }
    ApplicationI::ApplicationI(Application &app, const std::string &string, const PValue *params)
      : m_assembly(*new OL::Assembly(string, params)), m_apiApplication(app)  {
      init(params);
    }
    ApplicationI::ApplicationI(Application &app, OL::Assembly &assy, const PValue *params)
      : m_assembly(assy), m_apiApplication(app) {
      m_assembly++;
      init(params);
    }
    ApplicationI::~ApplicationI() {
      m_assembly--;
      delete [] m_instances;
      delete [] m_bookings;
      delete [] m_properties;
      delete [] m_global2used;
      delete [] m_usedContainers;
      delete [] m_containers;
      if (m_containerApps) {
	for (unsigned n = 0; n < m_nContainers; n++)
	  delete m_containerApps[n];
	delete [] m_containerApps;
      }
      //      delete [] m_workers;
    }
    unsigned ApplicationI::
    addContainer(unsigned container) {
      ocpiAssert(!(m_allMap & (1 << container)));
      return getUsedContainer(container);
    }
    unsigned ApplicationI::
    getUsedContainer(unsigned container) {
      if (m_allMap & (1 << container))
	return m_global2used[container];
      m_usedContainers[m_nContainers] = container;
      m_allMap |= 1 << container;
      m_global2used[container] = m_nContainers;
      return m_nContainers++;
    }
    /*
     * We made choices during the feasibility analysis, but here we want to add some policy.
     * The default allocation will bias toward collocation, so this is basically to 
     * spread things out.
     * Since exclusive/bitstream allocations are not really adjustable, we just deal with the
     * others.
     * we haven't remembered ALL deployments, just the "best".
     * we have preferred internally connected impls by scoring them up, which has inherently
     * consolidated then.
     * (preferred collocation)
    */
    void ApplicationI::
    policyMap(Instance *i, CMap &bestMap)
    {
      // bestMap is bitmap of best available containers that the implementation can be mapped to
      // allMap is the bitmap of all suitable containers for the implementation
      switch ( m_cMapPolicy ) {

      case MaxProcessors:
	// Limit use of processors to m_processors
	// If We have hit the limit, try to re-use.  If we can't, fall through to round robin
	if (m_nContainers >= m_processors)
	  for (unsigned n = 0; n < m_nContainers; n++) {
	    if ( m_currConn >= m_nContainers ) 
	      m_currConn = 0;
	    if (bestMap & (1 << m_usedContainers[m_currConn++])) {
	      i->m_usedContainer = m_currConn - 1;
	      return;
	    }
	  }
	// Not at our limit, let RR find the next available
	
      case RoundRobin:
	// Prefer adding a new container to an existing one, but if we can't
	// use a new one, rotate around the existing ones.
	for (unsigned n = 0; n < OC::Manager::s_nContainers; n++)
	  if ((bestMap & (1 << n)) && !(m_allMap & (1 << n))) {
	    m_currConn = m_nContainers;
	    i->m_usedContainer = addContainer(n);
	    ocpiDebug("instance %p used new container. best 0x%x curr %u cont %u",
		      i, bestMap, m_currConn, n);
	    return; // We added a new one - and used it
	  }
	// We have to use one we have since only those are feasible
	do {
	  if (++m_currConn >= m_nContainers)
	    m_currConn = 0;
	} while (!(bestMap & (1 << m_usedContainers[m_currConn])));
	i->m_usedContainer = m_currConn;
	ocpiDebug("instance %p reuses container. best 0x%x curr %u cont %u",
		  i, bestMap, m_currConn, m_usedContainers[m_currConn]);
	break;

      case MinProcessors:
	// Minimize processor - reuse when possible
	// use a new one, rotate around the existing ones.
	ocpiAssert(m_processors == 0);
	// Try to use first one already used that suits us
	for (unsigned n = 0; n < m_nContainers; n++)
	  if (bestMap & (1 << m_usedContainers[n])) {
	    i->m_usedContainer = n;
	    return;
	  }
	// Add one
	unsigned n;
	for (n = 0; n < OC::Manager::s_nContainers; n++)
	  if (bestMap & (1 << n))
	    break;
	i->m_usedContainer = addContainer(n);
      }
    }

    // Possible override the original policy in the xml
    void ApplicationI::
    setPolicy(const PValue *params) {
      uint32_t pcount;
      bool rr;
      if (OU::findULong(params, "MaxProcessors", pcount)) {
	m_cMapPolicy = MaxProcessors;
	m_processors = pcount;
      } else if (OU::findULong(params, "MinProcessors", pcount)) {
	m_cMapPolicy = MinProcessors;
	m_processors = pcount;
      } else if (OU::findBool(params, "RoundRobin", rr) && rr) {
	m_cMapPolicy = RoundRobin;
	m_processors = 0;
      }
    }
  
    // Check whether this candidate can be used relative to previous
    // choices for instances it is connected to
    bool ApplicationI::
    connectionsOk(OL::Candidate &c, unsigned instNum) {
      unsigned nPorts = c.impl->m_metadataImpl.nPorts();
      const OU::Assembly::Instance &ui = m_assembly.instance(instNum).m_utilInstance;
      std::string reject;
      OU::format(reject,
		 "For instance \"%s\" for spec \"%s\" rejecting implementation \"%s%s%s\" with score %u "
		 "from artifact \"%s\"",
		 ui.m_name.c_str(),
		 ui.m_specName.c_str(),
		 c.impl->m_metadataImpl.name().c_str(),
		 c.impl->m_staticInstance ? "/" : "",
		 c.impl->m_staticInstance ? ezxml_cattr(c.impl->m_staticInstance, "name") : "",
		 c.score, c.impl->m_artifact.name().c_str());
      for (unsigned nn = 0; nn < nPorts; nn++) {
	OU::Assembly::Port
	  *ap = m_assembly.assyPort(instNum, nn),
	  *other = ap ? ap->m_connectedPort : NULL;
	if (ap &&                          // if the port is even mentioned in the assembly?
	    other &&                       // if the port is connected in the assembly
	    other->m_instance < instNum) { // if the other instance has been processed
	  const OL::Implementation &otherImpl =
	    *m_instances[other->m_instance].m_deployment.m_impls[0];
	  // then check for prewired compatibility
	  if (m_assembly.badConnection(*c.impl, otherImpl, *ap, nn)) {
	    ocpiInfo("%s due to connectivity conflict", reject.c_str());
	    ocpiInfo("Other is instance \"%s\" for spec \"%s\" implementation \"%s%s%s\" "
		     "from artifact \"%s\".",
		     m_assembly.instance(other->m_instance).name().c_str(),
		     m_assembly.instance(other->m_instance).specName().c_str(),
		     otherImpl.m_metadataImpl.name().c_str(),
		     otherImpl.m_staticInstance ? "/" : "",
		     otherImpl.m_staticInstance ?
		     ezxml_cattr(otherImpl.m_staticInstance, "name") : "",
		     otherImpl.m_artifact.name().c_str());
	    return false;
	  }
	}
      }
      // Check for master/slave correctness
      // Note that we know that the impl for a master indicates a slave since this
      // can be checked by the library layer.
      OU::Worker *mImpl = NULL, *sImpl = NULL;
      bool isMaster;
      if (ui.m_hasSlave && ui.m_slave < instNum) {
	mImpl = &c.impl->m_metadataImpl;
	sImpl = &m_instances[ui.m_slave].m_deployment.m_impl->m_metadataImpl;
	isMaster = true;
      } else if (ui.m_hasMaster && ui.m_master < instNum) {
	sImpl = &c.impl->m_metadataImpl;
	mImpl = &m_instances[ui.m_master].m_deployment.m_impl->m_metadataImpl;
	isMaster = false;
      }
      if (sImpl) { // the relationship exists, either way.  We are on the latter instance.
	std::string slaveWkrName = sImpl->name() + "." + sImpl->model();
	if (strcasecmp(mImpl->slave().c_str(), slaveWkrName.c_str())) {
	  // FIXME: make impl namespace part of this. implnames should really be qualified.
	  if (isMaster)
	    ocpiInfo("%s since its indicated slave worker \"%s\" doesn't match slave instance's worker \"%s\"",
		     reject.c_str(), mImpl->slave().c_str(), slaveWkrName.c_str());
	  else
	    ocpiInfo("%s since it doesn't match the worker \"%s\" indicated by the master instance",
		     reject.c_str(), mImpl->slave().c_str());
	  
	  return false;
	}
      }
      return true;
    }

    // FIXME: we assume that if the implementation is not a static instance then it can't conflict
    bool ApplicationI::
    bookingOk(Booking &b, OL::Candidate &c, unsigned n) {
      if (c.impl->m_staticInstance && b.m_artifact &&
	  (b.m_artifact != &c.impl->m_artifact ||
	   b.m_usedImpls & (1 << c.impl->m_ordinal))) {
	ocpiDebug("For instance \"%s\" for spec \"%s\" rejecting implementation \"%s%s%s\" with score %u "
		  "from artifact \"%s\" due to insufficient available containers",
		  m_assembly.instance(n).name().c_str(),
		  m_assembly.instance(n).specName().c_str(),
		  c.impl->m_metadataImpl.name().c_str(),
		  c.impl->m_staticInstance ? "/" : "",
		  c.impl->m_staticInstance ? ezxml_cattr(c.impl->m_staticInstance, "name") : "",
		  c.score, c.impl->m_artifact.name().c_str());
	return false;
      }
      return true;
    }
    
    static void
    checkPropertyValue(const char *name, const OL::Implementation &impl, const char *pName,
		       const char *value, unsigned *&pn, OU::Value *&pv) {
      OU::Property &uProp = impl.m_metadataImpl.findProperty(pName);
      if (uProp.m_isParameter)
	return;
      if (!uProp.m_isInitial && !uProp.m_isWritable)
	throw OU::Error("Cannot set property '%s' for instance '%s'. It is not writable.",
			pName, name);
      const char *err;
      *pn = uProp.m_ordinal; // remember position in property list 
      pv->setType(uProp);    // set the data type of the Value from the metadata property
      if ((err = pv->parse(value)))
	throw OU::Error("Value for property \"%s\" of instance \"%s\" of "
			"component \"%s\" is invalid for its type: %s",
			pName, name, impl.m_metadataImpl.specName().c_str(), err);
      pv++, pn++;
    }
    void ApplicationI::
    checkExternalParams(const char *pName, const OU::PValue *params) {
      // Error check instance assignment parameters for externals
      const char *assign;
      for (unsigned n = 0; OU::findAssignNext(params, pName, NULL, assign, n); ) {
	const char *eq = strchr(assign, '=');
	if (!eq)
	  throw OU::Error("Parameter assignment '%s' is invalid. "
			  "Format is: <external>=<parameter-value>", assign);
	size_t len = eq - assign;
	for (OU::Assembly::ConnectionsIter ci = m_assembly.m_connections.begin();
	     ci != m_assembly.m_connections.end(); ci++) {
	  const OU::Assembly::Connection &c = *ci;
	  if (c.m_externals.size()) {
	    const OU::Assembly::External &e = c.m_externals.front();
	    if (!strncasecmp(assign, e.m_name.c_str(), len)) {
	      assign = NULL;
	      break;
	    }
	  }
	}
	if (assign)
	  throw OU::Error("No external port for %s assignment '%s'", pName, assign);
      }
    }
    // Prepare all the property values for an instance
    void ApplicationI::
    prepareInstanceProperties(unsigned nInstance, const OL::Implementation &impl,
			      unsigned *&pn, OU::Value *&pv) {
      const char *name = m_assembly.instance(nInstance).name().c_str();
      const OU::Assembly::Properties &aProps = m_assembly.instance(nInstance).properties();
      // Prepare all the property values in the assembly, avoiding those in parameters.
      for (unsigned p = 0; p < aProps.size(); p++) {
	const char *pName = aProps[p].m_name.c_str();
	if (aProps[p].m_dumpFile.size()) {
	  // findProperty throws on error if bad name
	  OU::Property &uProp = impl.m_metadataImpl.findProperty(pName);
	  if (!uProp.m_isReadable)
	    throw OU::Error("Cannot dump property '%s' for instance '%s'. It is not readable.",
			    pName, name);
	}
	if (!aProps[p].m_hasValue)
	  continue;
	checkPropertyValue(name, impl, pName, aProps[p].m_value.c_str(), pn, pv);
      }
    }

    void ApplicationI::
    finalizeProperties(const OU::PValue *params) {
      Instance *i = m_instances;
      // Collect and check the property values for each instance.
      for (unsigned n = 0; n < m_nInstances; n++, i++) {
	// The chosen, best, feasible implementation for the instance
	const char *name = m_assembly.instance(n).name().c_str();
	const OU::Assembly::Properties &aProps = m_assembly.instance(n).properties();
	size_t nPropValues = aProps.size();
	const char *sDummy;
	// Count any properties that were provided in parameters specific to instance
	for (unsigned nn = 0; OU::findAssignNext(params, "property", name, sDummy, nn); )
	  nPropValues++;
	// Count any parameter properties that were mapped to this instance
	OU::Assembly::MappedProperty *mp = &m_assembly.m_mappedProperties[0];
	unsigned nDummy = 0;
	for (size_t nn = m_assembly.m_mappedProperties.size(); nn; nn--, mp++)
	  if (mp->m_instance == n &&
	      OU::findAssignNext(params, "property", mp->m_name.c_str(), sDummy, nDummy))
	    nPropValues++;
	if (nPropValues) {
	  // This allocation will include dump-only properties, which won't be put into the
	  // array by prepareInstanceProperties
	  i->m_crew.m_propValues.resize(nPropValues);
	  i->m_crew.m_propOrdinals.resize(nPropValues);
	  OU::Value *pv = &i->m_crew.m_propValues[0];
	  unsigned *pn = &i->m_crew.m_propOrdinals[0];
	  // Note that for scaled instances we assume the impls are compatible as far as
	  // properties go.  FIXME:  WE MUST CHECK COMPILED VALUES WHEN COMPARING IMPLES
	  prepareInstanceProperties(n, *i->m_bestDeployment.m_impls[0], pn, pv);
	  nPropValues = pn - &i->m_crew.m_propOrdinals[0];
	  i->m_crew.m_propValues.resize(nPropValues);
	  i->m_crew.m_propOrdinals.resize(nPropValues);
	}
      }
      // For all instances in the assembly, create the app-level property array
      m_nProperties = m_assembly.m_mappedProperties.size();
      i = m_instances;
      for (unsigned n = 0; n < m_nInstances; n++, i++)
	m_nProperties += i->m_bestDeployment.m_impls[0]->m_metadataImpl.m_nProperties;
      // Over allocate: mapped ones plus all the instances' ones
      Property *p = m_properties = new Property[m_nProperties];
      OU::Assembly::MappedProperty *mp = &m_assembly.m_mappedProperties[0];
      for (size_t n = m_assembly.m_mappedProperties.size(); n; n--, mp++, p++) {
	p->m_property =
	  m_instances[mp->m_instance].m_bestDeployment.m_impls[0]->m_metadataImpl.
	  whichProperty(mp->m_instPropName.c_str());
	p->m_name = mp->m_name;
	p->m_instance = mp->m_instance;
	ocpiDebug("Instance %s (%u) property %s (%u) named %s in assembly", 
		  m_assembly.instance(p->m_instance).name().c_str(), p->m_instance,
		  mp->m_instPropName.c_str(), p->m_property, p->m_name.c_str());		    
      }
      i = m_instances;
      for (unsigned n = 0; n < m_nInstances; n++, i++) {
	unsigned nProps;
	OU::Property *meta = i->m_bestDeployment.m_impls[0]->m_metadataImpl.properties(nProps);
	for (unsigned nn = 0; nn < nProps; nn++, meta++, p++) {
	  p->m_name = m_assembly.instance(n).name() + "." + meta->m_name;
	  p->m_instance = n;
	  p->m_property = nn;
	  ocpiDebug("Instance %s (%u) property %s (%u) named %s", 
		    m_assembly.instance(n).name().c_str(), n,
		    meta->m_name.c_str(), nn, p->m_name.c_str());		    
	  // Record dump file for this property if there is one.
	  const OU::Assembly::Properties &aProps = m_assembly.instance(n).properties();
	  p->m_dumpFile = NULL;
	  for (unsigned nn = 0; nn < aProps.size(); nn++)
	    if (aProps[nn].m_dumpFile.size() &&
		!strcasecmp(aProps[nn].m_name.c_str(),
			    meta->m_name.c_str())) {
	      p->m_dumpFile = aProps[nn].m_dumpFile.c_str();
	      break;
	    }
	}
      }
    }

    void ApplicationI::
    finalizeExternals() {
      // External ports that are not connected explicitly to anything need to be associated
      // with the base container in this process, so we make sure we are using it.
      for (OU::Assembly::ConnectionsIter ci = m_assembly.m_connections.begin();
	   ci != m_assembly.m_connections.end(); ci++)
	if (ci->m_externals.size() && ci->m_externals.front().m_url.empty())
	  getUsedContainer(OC::Container::baseContainer().ordinal());
    }

    void ApplicationI::
    dumpDeployment(unsigned score) {
      ocpiDebug("Deployment with score %u is:", score);
      Instance *i = m_instances;
      for (unsigned n = 0; n < m_nInstances; n++, i++) {
	const OL::Implementation &li = *i->m_deployment.m_impls[0];
	if (i->m_deployment.m_scale == 1)
	  ocpiDebug(" Instance %2u: Container: %u Instance %s%s%s in %s", 
		    n, i->m_deployment.m_containers[0],
		    li.m_metadataImpl.name().c_str(),
		    li.m_staticInstance ? "/" : "",
		    li.m_staticInstance ? ezxml_cattr(li.m_staticInstance, "name") : "",
		    li.m_artifact.name().c_str());
	else {
	  ocpiDebug(" Instance %2u: Scale factor: %zu", n, i->m_deployment.m_scale);
	  for (unsigned j = 0; j < i->m_deployment.m_scale; j++) {
	    const OL::Implementation &li = *i->m_deployment.m_impls[j];
	    ocpiDebug("   Member %2u: Container: %u Instance %s%s%s in %s",
		      j, i->m_deployment.m_containers[j], li.m_metadataImpl.name().c_str(),
		      li.m_staticInstance ? "/" : "",
		      li.m_staticInstance ? ezxml_cattr(li.m_staticInstance, "name") : "",
		      li.m_artifact.name().c_str());
	  }
	}
      }
    }

    // After deciding on a possible instance deployment, record it and recurse for next one.
    // We record the implementation (possibly an array of them in the scaled case).
    // We record the container(s), and the feasible container map too for the unscaled case
    void ApplicationI::
    deployInstance(unsigned instNum, unsigned score, size_t scale,
		   unsigned *containers, const OL::Implementation **impls, CMap feasible) {
      m_instances[instNum].m_deployment.set(scale, containers, impls, feasible);
      ocpiDebug("doInstance ok");
      if (instNum < m_nInstances-1) {
	instNum++;
	if (scale == 1 && (*impls)->m_staticInstance) {
	  // FIXME: We don't deal with static instances on scaled instances yet
	  Booking
	    &b = m_bookings[*containers],
	    save = b;
	  b.m_artifact = &(*impls)->m_artifact;
	  b.m_usedImpls |= 1 << (*impls)->m_ordinal;
	  doInstance(instNum, score);
	  b = save;
	} else
	  doInstance(instNum, score);
      } else {
	dumpDeployment(score);
	if (score > m_bestScore) {
	  Instance *i = m_instances;
	  for (unsigned n = 0; n < m_nInstances; n++, i++)
	    i->m_bestDeployment = i->m_deployment;
	  m_bestScore = score;
	  ocpiDebug("Setting BEST");
	}
      }
    }

    void ApplicationI::
    doScaledInstance(unsigned instNum, unsigned score) {
      Instance *i = m_instances + instNum;
      OL::Assembly::Instance &li = m_assembly.instance(instNum);
      const OU::Assembly::Instance &ui = li.m_utilInstance;
      for (Instance::ScalableCandidatesIter sci = i->m_scalableCandidates.begin();
	   sci != i->m_scalableCandidates.end(); sci++) {
	CMap map = 0;
	for (Instance::CandidatesIter ci = sci->second.begin(); ci != sci->second.end(); ci++)
	  map |= i->m_feasibleContainers[*ci];
	size_t nFeasible = 0, nCollocated, nUsed, scale;
	for (unsigned cont = 0; cont < OC::Manager::s_nContainers; cont++)
	  if (map & (1 << cont))
	    nFeasible++;
	const char *err =
	  ui.m_collocation.apply(li.m_scale, nFeasible, nCollocated, nUsed, scale);
	if (err) {
	  ocpiInfo("Scalable implementation %s rejected due to collocation constraints: %s",
		   li.m_candidates[sci->second.front()].impl->m_metadataImpl.name().c_str(),
		   err);
	  continue;
	}
	if (scale != li.m_scale) {
	  ocpiInfo("Scaling of instance %s changed from %zu to %zu due to constraints",
		   ui.m_name.c_str(), li.m_scale, scale);
	  li.m_scale = scale;
	}
	unsigned *containers = new unsigned[scale];
	const OL::Implementation **impls = new const OL::Implementation*[scale];
	unsigned nMember = 0;
	for (Instance::CandidatesIter ci = sci->second.begin(); ci != sci->second.end(); ci++) {
	  CMap map = i->m_feasibleContainers[*ci];
	  for (unsigned cont = 0; cont < OC::Manager::s_nContainers; cont++)
	    if (map & (1 << cont))
	      for (unsigned n = 0; n < nCollocated; n++) {
		containers[nMember] = cont;
		impls[nMember] = li.m_candidates[*ci].impl;
		if (++nMember == scale)
		  goto out;
	      }
	}
      out:
	deployInstance(instNum, score + li.m_candidates[sci->second.front()].score, scale,
		       containers, impls, map); // the map isn't really relevant yet...
      }
    }

    void ApplicationI::
    doInstance(unsigned instNum, unsigned score) {
      OL::Assembly::Instance &li = m_assembly.instance(instNum);
      if (li.m_scale > 1)
	doScaledInstance(instNum, score);
      else {
	Instance &i = m_instances[instNum];
	for (unsigned m = 0; m < i.m_nCandidates; m++) {
	  OL::Candidate &c = li.m_candidates[m];	  
	  ocpiDebug("doInstance %u %u %u", instNum, score, m);
	  if (connectionsOk(c, instNum)) {
	    ocpiDebug("doInstance connections ok");
	    for (unsigned cont = 0; cont < OC::Manager::s_nContainers; cont++) {
	      ocpiDebug("doInstance container: cont %u feasible 0x%x", cont,
			i.m_feasibleContainers[m]);
	      if (i.m_feasibleContainers[m] & (1 << cont) &&
		  bookingOk(m_bookings[cont], c, instNum)) {
		deployInstance(instNum, score + c.score, 1, &cont, &c.impl,
			       i.m_feasibleContainers[m]);
		if (!c.impl->m_staticInstance)
		  break;
	      }
	    }
	  }
	}
      }
    }

    void ApplicationI::Instance::
    collectCandidate(OL::Candidate &c, unsigned n) {
      OU::Worker &w = c.impl->m_metadataImpl;
      std::string qname(w.package());
      qname += ".";
      qname += w.name();
      ScalableCandidatesIter sci = m_scalableCandidates.find(qname);
      if (sci == m_scalableCandidates.end())
	sci = m_scalableCandidates.insert(ScalablePair(qname, Candidates())).first;
      sci->second.push_back(n);
    }

    void ApplicationI::
    init(const PValue * params) {
      // In order from class definition except for instance-related
      m_bookings = new Booking[OC::Manager::s_nContainers];
      m_properties = NULL;
      m_nProperties = 0;
      m_curMap = 0;
      m_curContainers = 0;
      m_allMap = 0;
      m_global2used = new unsigned[OC::Manager::s_nContainers];
      m_nContainers = 0;
      m_usedContainers = new unsigned[OC::Manager::s_nContainers];
      m_containers = NULL;    // allocated when we know how many we are using
      m_containerApps = NULL; // ditto
      //      m_workers = NULL;
      m_doneInstance = NULL;
      //      m_externalPorts = NULL;
      //      m_externalNames = NULL;
      m_cMapPolicy = RoundRobin;
      m_processors = 0;
      m_currConn = OC::Manager::s_nContainers - 1;
      m_launched = false;

      // Set the instance map policy
      setPolicy(params);

      bool verbose = false;
      OU::findBool(params, "verbose", verbose);
      OU::findBool(params, "hex", m_hex);
      // Initializations for externals may add instances to the assembly someday...
      initExternals(params);
      // Now that we have added any extra instances for external connections, do
      // instance-related initializations
      m_nInstances = m_assembly.nInstances();
      m_instances = new Instance[m_nInstances];
      // Check that params that reference instances are valid.
      const char *err;
      if ((err = m_assembly.checkInstanceParams("container", params, false)) ||
	  (err = m_assembly.checkInstanceParams("scale", params, false)))
	throw OU::Error("%s", err);
      // First pass - make sure there are some containers to support some candidate
      // and remember which containers can support which candidates
      Instance *i = m_instances;
      for (size_t n = 0; n < m_nInstances; n++, i++) {
	OL::Candidates &cs = m_assembly.instance(n).m_candidates;
	const OU::Assembly::Instance &ai = m_assembly.utilInstance(n);
	i->m_nCandidates = cs.size();
	i->m_feasibleContainers = new CMap[cs.size()];
	const char *container;
	if (!OU::findAssign(params, "container", ai.m_name.c_str(), container))
	  container = ezxml_cattr(ai.xml(), "container");
	CMap sum = 0;
	for (unsigned m = 0; m < i->m_nCandidates; m++) {
	  m_curMap = 0;        // to accumulate containers suitable for this candidate
	  m_curContainers = 0; // to count suitable containers for this candidate
	  (void)OC::Manager::findContainers(*this, cs[m].impl->m_metadataImpl, container);
	  i->m_feasibleContainers[m] = m_curMap;
	  sum |= m_curMap;
	  if (m_curMap && m_assembly.instance(n).m_scale > 1)
	    i->collectCandidate(cs[m], m);
	}
	if (!sum) {
	  if (verbose) {
	    fprintf(stderr, "No containers were found for deploying instance '%s' (spec '%s').\n"
		    "The implementations found were:\n",
		    ai.m_name.c_str(), ai.m_specName.c_str());
	    for (unsigned m = 0; m < i->m_nCandidates; m++) {
	      const OL::Implementation &lImpl = *cs[m].impl;
	      OU::Worker &mImpl = lImpl.m_metadataImpl;
	      fprintf(stderr, "  Name: %s, Model: %s, Platform: %s%s%s, File: %s\n",
		      mImpl.name().c_str(),
		      mImpl.model().c_str(),
		      lImpl.m_artifact.platform().c_str(),
		      lImpl.m_staticInstance ? ", Artifact instance: " : "",
		      lImpl.m_staticInstance ? ezxml_cattr(lImpl.m_staticInstance, "name") : "",
		      lImpl.m_artifact.name().c_str());
	    }
	  }
	  throw OU::Error("For instance \"%s\" for spec \"%s\": "
			  "no feasible containers found for %sthe %zu implementation%s found.",
			  ai.m_name.c_str(), ai.m_specName.c_str(),
			  i->m_nCandidates == 1 ? "" : "any of ",
			  i->m_nCandidates,
			  i->m_nCandidates == 1 ? "" : "s");
	}
      }
      
      // Second pass - search for best feasible choice
      // FIXME: we are assuming broadly that dynamic instances have universal connectivity
      // FIXME: we are assuming that an artifact is exclusive if is has static instances.
      // FIXME: we are assuming that if an artifact has a static instance, all of its instances are

      m_bestScore = 0;
      doInstance(0, 0);
      if (m_bestScore == 0)
	throw OU::Error("There are no feasible deployments for the application given the constraints");
      // Up to now we have just been "planning" and not doing things.
      // Now invoke the policy method to map the dynamic instances to containers
      // First we do a pass that will only map the dynamic unscaled implementations
      i = m_instances;
      for (unsigned n = 0; n < m_nInstances; n++, i++)
	if (i->m_bestDeployment.m_scale <= 1 && !i->m_bestDeployment.m_impl->m_staticInstance)
	  policyMap(i, i->m_bestDeployment.m_feasible);
      // Now add the containers for the static instances and the scaled instances
      i = m_instances;
      if (verbose)
	fprintf(stderr, "Actual deployment is:\n");
      for (unsigned n = 0; n < m_nInstances; n++, i++)
	if (i->m_bestDeployment.m_scale > 1) {
	  i->m_usedContainers = new unsigned[i->m_bestDeployment.m_scale];
	  for (unsigned s = 0; s < i->m_bestDeployment.m_scale; s++)
	    i->m_usedContainers[s] = getUsedContainer(i->m_bestDeployment.m_containers[s]);
	  if (verbose) {
	    fprintf(stderr,
		    "  Instance %2u %s (spec %s) on %s containers:\n", 
		    n, m_assembly.instance(n).name().c_str(),
		    m_assembly.instance(n).specName().c_str(),
		    OC::Container::nthContainer(i->m_bestDeployment.m_containers[0]).
		    m_model.c_str());
	    const OL::Implementation **impl = i->m_bestDeployment.m_impls;
	    for (unsigned s = 0; s < i->m_bestDeployment.m_scale; s++, impl++) {
	      OC::Container &c =
		OC::Container::nthContainer(i->m_bestDeployment.m_containers[s]);
	      fprintf(stderr, "    Member %3u: container %2u: %s using impl %s%s%s in %s\n",
		      s, i->m_bestDeployment.m_containers[s], c.name().c_str(),
		      (**impl).m_metadataImpl.name().c_str(),
		      (**impl).m_staticInstance ? "/" : "",
		      (**impl).m_staticInstance ?
		      ezxml_cattr((**impl).m_staticInstance, "name") : "",
		      (**impl).m_artifact.name().c_str());
	    }
	  }
	} else {
	  i->m_usedContainers = &i->m_usedContainer;
	  const OL::Implementation &impl = *i->m_bestDeployment.m_impls[0];
	  if (impl.m_staticInstance)
	    i->m_usedContainer = getUsedContainer(i->m_bestDeployment.m_container);
	  OC::Container &c = OC::Container::nthContainer(m_usedContainers[i->m_usedContainer]);
	  if (verbose)
	    fprintf(stderr,
		    "  Instance %2u %s (spec %s) on %s container %u: %s, using %s%s%s in %s\n", 
		    n, m_assembly.instance(n).name().c_str(),
		    m_assembly.instance(n).specName().c_str(),
		    c.m_model.c_str(), i->m_bestDeployment.m_container, c.name().c_str(),
		    impl.m_metadataImpl.name().c_str(),
		    impl.m_staticInstance ? "/" : "",
		    impl.m_staticInstance ? ezxml_cattr(impl.m_staticInstance, "name") : "",
		    impl.m_artifact.name().c_str());
	}
      // All the implementation selection is done, so now do the final check of properties
      // since properties can be implementation specific.  This includes parsing values.
      finalizeProperties(params);
      finalizeExternals();
    }

    void ApplicationI::
    setLaunchPort(OC::Launcher::Port &p, const OU::Port *mp, const OU::PValue *connParams,
		  const std::string &name, const OU::PValue *portParams,
		  const OC::Launcher::Member *member, const OU::Assembly::External *ep,
		  size_t scale, size_t index) {
      p.m_scale = scale;
      p.m_index = index;
      p.m_member = member;
      p.m_metaPort = mp;
      if (member) {
	//	p.m_container = p.m_member->m_container;
	p.m_name = name.c_str();
	p.m_params.add(connParams, portParams);
	p.m_container = member->m_container;
      } else if (ep) {
	p.m_params = ep->m_parameters;
	if (ep->m_url.length())
	  p.m_url = ep->m_url.c_str();
	else {
	  p.m_name = ep->m_name.c_str();
	  p.m_container = &OC::Container::baseContainer();
	  p.m_containerApp = 
	    m_containerApps[getUsedContainer(p.m_container->ordinal())];
	  p.m_launcher = &OC::Container::baseContainer().launcher();
	}
      }
      if (p.m_container)
	p.m_launcher = &p.m_container->launcher();
    }

    // Initialize the launcher database of connections from the OU::Assembly connections
    void ApplicationI::
    initLaunchConnections() {
      // For each instance connection we need to compute how many members each side will
      // connect to on the other side.  I.e. at each member port, how many on the other
      // side will it be talking to.  In most cases you talk to everyone on the other side.
      // Basically we need a function which returns which on the other side we will talk
      // to.  We'll use a map.
      // Pass 1: figure out how many member connections we will have, and 
      // negotiate the buffer size.
      unsigned nMemberConnections = 0;
      for (OU::Assembly::ConnectionsIter ci = m_assembly.m_connections.begin();
	   ci != m_assembly.m_connections.end(); ci++) {
	Instance *iIn = NULL, *iOut = NULL;
	for (OU::Assembly::Connection::PortsIter pi = ci->m_ports.begin();
	     pi != ci->m_ports.end(); pi++) {
	  OU::Assembly::Role &r = pi->m_role;
	  assert(r.m_knownRole && !r.m_bidirectional);
	  (r.m_provider ? iIn : iOut) = &m_instances[pi->m_instance];
	}
#if 1
	nMemberConnections += (iIn ? iIn->m_crew.m_size : 1) * (iOut ? iOut->m_crew.m_size : 1);
      }
      // Pass 1a: count the connections required that are internal to an instance crew
      Instance *i = m_instances;
      for (unsigned n = 0; n < m_nInstances; n++, i++) {
	const OU::Worker &firstImpl = i->m_bestDeployment.m_impls[0]->m_metadataImpl;
	unsigned nPorts;
	OU::Port *p = firstImpl.ports(nPorts);
	for (unsigned n = 0; n < nPorts; n++, p++)
	  if (p->m_isInternal) {
	    if (!p->m_isOptional || i->m_bestDeployment.m_scale > 1)
	      nMemberConnections += i->m_bestDeployment.m_scale * i->m_bestDeployment.m_scale;
	    p++, n++; // always skip one after an internal since that's the other half.
	  }
      }     
      // Pass 2: make the array and fill it in, also negotiate buffer sizes and transports
      m_launchConnections.resize(nMemberConnections);
      OC::Launcher::Connection *lc = &m_launchConnections[0];
      for (OU::Assembly::ConnectionsIter ci = m_assembly.m_connections.begin();
	   ci != m_assembly.m_connections.end(); ci++) {
	const OU::Assembly::Port *aIn = NULL, *aOut = NULL;
	Instance *iIn = NULL, *iOut = NULL;
	OU::Port *pIn = NULL, *pOut = NULL;
	size_t inScale = 1, outScale = 1;
	for (OU::Assembly::Connection::PortsIter pi = ci->m_ports.begin();
	     pi != ci->m_ports.end(); pi++) {
	  Instance *i = &m_instances[pi->m_instance];
	  OU::Port *p =
	    i->m_bestDeployment.m_impls[0]->m_metadataImpl.findMetaPort(pi->m_name.c_str());
	  assert(p);
	  if (pi->m_role.m_provider) {
	    aIn = &*pi;
	    iIn = i;
	    pIn = p;
	    inScale = i->m_crew.m_size;
#else
	for (OU::Assembly::ExternalsIter ei = (*ci).m_externals.begin();
	     ei != (*ci).m_externals.end(); ei++) {
	  assert(!lc->m_instIn || !lc->m_instOut);
	  if (ei->m_url.length())
	    lc->m_url = ei->m_url.c_str();
	  if (lc->m_instIn) {
	    lc->m_nameOut = ei->m_name.c_str();
	    lc->m_paramsOut = ei->m_parameters;
#endif
	  } else {
	    aOut = &*pi;
	    iOut = i;
	    pOut = p;
	    outScale = i->m_crew.m_size;
	  }	    
	}
	OU::Assembly::External *e = NULL;
	const OU::PValue *eParams = NULL;
	if (ci->m_externals.size()) {
	  e = &ci->m_externals.front();
	  eParams = e->m_parameters;
	  if (pIn)
	    pOut = pIn;
	  else
	    pIn = pOut;
	  m_externals.insert(ExternalPair(e->m_name.c_str(), External(*lc)));
	}
	// Resolve the buffer size for this connection, to apply to all member connections
	size_t bufferSize =
	  OU::Port::determineBufferSize(pIn, aIn ? aIn->m_parameters.list() : NULL,
					pOut, aOut ? aOut->m_parameters.list() : NULL,
					ci->m_parameters.list());
	const OU::PValue *connParams = ci->m_parameters;
	for (unsigned nIn = 0; nIn < inScale; nIn++) {
	  OC::Launcher::Member *mIn = aIn ? &m_launchMembers[iIn->m_firstMember + nIn] : NULL;
	  for (unsigned nOut = 0; nOut < outScale; nOut++, lc++) {
	    OC::Launcher::Member *mOut =
	      aOut ? &m_launchMembers[iOut->m_firstMember + nOut] : NULL;
	    lc->m_bufferSize = bufferSize;
	    setLaunchPort(lc->m_in, pIn, connParams, aIn->m_name, aIn->m_parameters,
			  mIn, e, inScale, nIn);
	    setLaunchPort(lc->m_out, pOut, connParams, aOut->m_name, aOut->m_parameters,
			  mOut, e, outScale, nOut);
	    // Now finalize the transport selection
	    // FIXME: cache results for same inputs
	    // Check for collocated ports
	    if (lc->m_in.m_container && lc->m_out.m_container &&
		lc->m_in.m_container != lc->m_out.m_container)
	      OC::BasicPort::
		determineTransport(lc->m_in.m_container->transports(),
				   lc->m_out.m_container->transports(),
				   aIn ? (const OU::PValue *)aIn->m_parameters : eParams,
				   aOut ? (const OU::PValue *)aOut->m_parameters : eParams,
				   ci->m_parameters, lc->m_transport);
	  }
	}
      }
      // Pass 2a: add the internal connections
      i = m_instances;
      for (unsigned n = 0; n < m_nInstances; n++, i++) {
	const OU::Worker &firstImpl = i->m_bestDeployment.m_impls[0]->m_metadataImpl;
	size_t scale = i->m_bestDeployment.m_scale;
	unsigned nPorts;
	OU::Port *p = firstImpl.ports(nPorts);
	for (unsigned n = 0; n < nPorts; n++, p++)
	  if (p->m_isInternal) {
	    if (!p->m_isOptional || i->m_bestDeployment.m_scale > 1) {
	      // FIXME: any point in allowing buffer count override?
	      size_t bufferSize = OU::Port::determineBufferSize(p, NULL, p + 1, NULL, NULL);
	      for (unsigned nIn = 0; nIn < scale; nIn++) {
		OC::Launcher::Member *mIn = &m_launchMembers[i->m_firstMember + nIn];
		for (unsigned nOut = 0; nOut < scale; nOut++, lc++) {
		  OC::Launcher::Member *mOut = &m_launchMembers[i->m_firstMember + nOut];
		  lc->m_bufferSize = bufferSize;
		  setLaunchPort(lc->m_in, p, NULL, p->m_name, NULL, mIn, NULL, scale, nIn);
		  setLaunchPort(lc->m_out, p+1, NULL, (p+1)->m_name, NULL, mOut, NULL, scale, nOut);
		}	    
	      }
	    }
	    p++, n++; // always skip one after an internal since that's the other half.
	  }
      }
    }
    // Create the instance array for the launcher, which is flattened to have an instance
    // per member rather than an instance per app instance.
    void ApplicationI::
    initLaunchMembers() {
      Instance *i = m_instances;
      unsigned nMembers = 0;
      for (unsigned n = 0; n < m_nInstances; n++, nMembers += i->m_bestDeployment.m_scale, i++)
	i->m_firstMember = nMembers;
      m_launchMembers.resize(nMembers);
      i = m_instances;
      OC::Launcher::Member *li = &m_launchMembers[0];
      for (unsigned n = 0; n < m_nInstances; n++, i++)
	for (unsigned m = 0; m < i->m_bestDeployment.m_scale; m++, li++) {
	  li->m_containerApp = m_containerApps[i->m_usedContainers[m]];
	  li->m_container = m_containers[i->m_usedContainers[m]];
	  if (i->m_bestDeployment.m_scale == 1)
	    li->m_name = m_assembly.instance(n).name();
	  else
	    OU::format(li->m_name, "%s.%u", m_assembly.instance(n).name().c_str(), m);
	  li->m_impl = i->m_bestDeployment.m_impls[m];
	  OU::Assembly::Instance &ui = m_assembly.instance(n).m_utilInstance;
	  li->m_hasMaster = ui.m_hasMaster;
	  assert(!ui.m_hasMaster || i->m_bestDeployment.m_scale == 1);
	  if ((unsigned)m_assembly.m_doneInstance == n)
	    li->m_doneInstance = true;
	  assert(!ui.m_hasSlave || i->m_bestDeployment.m_scale == 1);
	  if (ui.m_hasSlave)
	    li->m_slave = &m_launchMembers[m_instances[ui.m_slave].m_firstMember];
	  li->m_member = m;
	  i->m_crew.m_size = i->m_bestDeployment.m_scale;
	  li->m_crew = &i->m_crew;
	}
    }

    void ApplicationI::
    initExternals( const PValue * params ) {
      // Check that params that reference externals are valid.
      checkExternalParams("file", params);
      checkExternalParams("device", params);
      checkExternalParams("url", params);
    }
    bool
    ApplicationI::foundContainer(OCPI::Container::Container &c) {
      m_curMap |= 1 << c.ordinal();
      m_curContainers++;
      return false;
    }

    void ApplicationI::
    initialize() {
      m_nInstances = m_assembly.nInstances();
      ocpiDebug("Mapped %zu instances to %d containers", m_nInstances, m_nContainers);

      m_containers = new OC::Container *[m_nContainers];
      m_containerApps = new OC::Application *[m_nContainers];
      for (unsigned n = 0; n < m_nContainers; n++) {
	m_containers[n] = &OC::Container::nthContainer(m_usedContainers[n]);
	m_containerApps[n] = static_cast<OC::Application*>(m_containers[n]->createApplication());
	m_containerApps[n]->setApplication(&m_apiApplication);
      }
      initLaunchMembers();
      initLaunchConnections();
      typedef std::set<OC::Launcher *> Launchers;
      typedef Launchers::iterator LaunchersIter;
      Launchers launchers;
      for (unsigned n = 0; n < m_nContainers; n++)
	if (launchers.insert(&m_containers[n]->launcher()).second)
	  m_containers[n]->launcher().launch(m_launchMembers, m_launchConnections);
      // Now we have interned our launchers
      bool more;
      do {
	more = false;
	for (LaunchersIter li = launchers.begin(); li != launchers.end(); li++)
	  if (//(*li)->notDone() &&
	      (*li)->work(m_launchMembers, m_launchConnections))
	    more = true;
      } while (more);
      if (m_assembly.m_doneInstance != -1)
	m_doneInstance = &m_instances[m_assembly.m_doneInstance];
      //      m_launchMembers[m_instances[m_assembly.m_doneInstance].m_firstMember].m_worker;
#if 0
      for (unsigned n = 0; n < m_launchConnections.size(); n++) {
	OC::Launcher::Connection &c = m_launchConnections[n];
	if (!c.m_url && (!c.m_in.m_member || !c.m_out.m_member))
	  m_externals.insert(ExternalPair(c.m_in.m_member ? c.m_out.m_name : c.m_in.m_name,
					  External(c)));
      }
#endif
      m_launched = true;
    }
    void ApplicationI::start() {

      ocpiDebug("Using %d containers to support the application", m_nContainers );

      for (unsigned n = 0; n < m_nContainers; n++)
	m_containerApps[n]->start();
    };
    void ApplicationI::stop() {
      for (unsigned n = 0; n < m_nContainers; n++)
	m_containerApps[n]->stop();
    }
    bool ApplicationI::wait(OS::Timer *timer) {
      if (m_doneInstance) {
	OC::Launcher::Member *m = &m_launchMembers[m_doneInstance->m_firstMember];
	if (m->m_crew->m_size > 1) {
	  ocpiInfo("Waiting for \"done\" worker, \"%s\" (%zu members), to finish",
		   m->m_worker->name().c_str(), m->m_crew->m_size);
	  do {
	    bool done = true;
	    m = &m_launchMembers[m_doneInstance->m_firstMember];
	    for (unsigned n = (unsigned)m->m_crew->m_size; n; n--, m++)
	      if (!m->m_worker->isDone()) {
		done = false;
		break;
	      }
	    if (done)
	      return false;
	    OS::sleep(1000);
	  } while (!timer || !timer->expired());
	} else {
	  ocpiInfo("Waiting for \"done\" worker, \"%s\", to finish",
		   m->m_worker->name().c_str());
	  return m->m_worker->wait(timer);
	}
      }
      do {
	bool done = true;
	for (unsigned n = 0; n < m_nContainers; n++)
	  if (!m_containerApps[n]->isDone())
	    done = false;
	if (done)
	  return false;
	OS::sleep(10);
      } while (!timer || !timer->expired());
      return true;
    }

    // Stuff to do after "done" (or perhaps timeout)
    void ApplicationI::finish() {
      Property *p = m_properties;
      for (unsigned n = 0; n < m_nProperties; n++, p++)
	if (p->m_dumpFile) {
	  std::string name, value;
	  m_launchMembers[m_instances[p->m_instance].m_firstMember].m_worker->
	    getProperty(p->m_property, name, value, NULL, m_hex);
	  value += '\n';
	  const char *err = OU::string2File(value, p->m_dumpFile);
	  if (err)
	    throw OU::Error("Error writing '%s' property to file: %s", name.c_str(), err);
	}
    }

    // Get an external port to use corresponding to an external port defined in the assembly.
    // This can happen after launch and can have new information for the connection
    // (e.g. transport) as well as for this particular external port (e.g. buffercount).
    // This means we need to parse the params on the fly here since they may be different
    // from what was in the assembly.
    ExternalPort &ApplicationI::
    getPort(const char *name, const OA::PValue *params) {
      if (!m_launched)
	throw OU::Error("GetPort cannot be called until the application is initialized.");
      Externals::iterator ei = m_externals.find(name);
      if (ei == m_externals.end())
	throw OU::Error("Unknown external port name for application: \"%s\"", name);
      External &ext = ei->second;
      if (ext.m_external) {
	if (params)
	  ocpiInfo("Parameters ignored when getPort called for same port more than once");
      } else {
	if (params)
	  throw OU::Error("Parameters ignored for external port in assembly");
	ext.m_external = ext.m_connection.m_in.m_port;
      }
      return *static_cast<OC::ExternalPort*>(ext.m_external);
    }

    Worker &ApplicationI::getPropertyWorker(const char *name) {
      Property *p = m_properties;
      for (unsigned n = 0; n < m_nProperties; n++, p++)
	if (!strcasecmp(name, p->m_name.c_str()))
	  return *m_launchMembers[m_instances[p->m_instance].m_firstMember].m_worker;
      throw OU::Error("Unknown application property: %s", name);
    }

    static inline const char *maybePeriod(const char *name) {
      const char *cp = strchr(name, '.');
      return cp ? cp + 1 : name;
    }
    // FIXME:  consolidate the constructors (others are in OcpiProperty.cxx) (have in internal class for init)
    // FIXME:  avoid the double lookup since the first one gets us the ordinal
    Property::Property(Application &app, const char *aname)
<<<<<<< .merge_file_fFW4Hk
      : m_worker(app.getPropertyWorker(aname)), m_readVaddr(NULL), m_writeVaddr(NULL),
	m_info(m_worker.setupProperty(maybePeriod(aname), m_writeVaddr, m_readVaddr)),
	m_ordinal(m_info.m_ordinal), m_readSync(m_info.m_readSync),
	m_writeSync(m_info.m_writeSync) {
=======
      : m_worker(app.getPropertyWorker(aname)),
	m_readSync(false), m_writeSync(false), m_writeVaddr(0), m_readVaddr(0),
	m_info(m_worker.setupProperty(maybePeriod(aname), m_writeVaddr, m_readVaddr)),
	m_ordinal(m_info.m_ordinal)
    {
      m_readSync = m_info.m_readSync;
      m_writeSync = m_info.m_writeSync;
>>>>>>> .merge_file_zGcAg0
    }

    bool ApplicationI::getProperty(unsigned ordinal, std::string &name, std::string &value,
				   bool hex, bool *parp) {
      if (ordinal >= m_nProperties)
	return false;
      Property &p = m_properties[ordinal];
      name = p.m_name;
      OC::Worker &w = *m_launchMembers[m_instances[p.m_instance].m_firstMember].m_worker;
      OU::Property &wp = w.property(p.m_property);
      if (wp.m_isReadable) {
	std::string dummy;
	m_launchMembers[m_instances[p.m_instance].m_firstMember].m_worker->
	  getProperty(p.m_property, dummy, value, NULL, hex);
      } else
	value = "<unreadable>";
      if (parp)
	*parp = wp.m_isParameter;
      return true;
    }

    ApplicationI::Property &ApplicationI::
    findProperty(const char * worker_inst_name, const char * prop_name) {
      std::string nm;
      if (worker_inst_name) {
	nm = worker_inst_name;
	nm += ".";
	nm += prop_name;
      } else {
	nm = prop_name;
	size_t eq = nm.find('=');
	if (eq != nm.npos)
	  nm[eq] = '.';
      }
      Property *p = m_properties;
      for (unsigned n = 0; n < m_nProperties; n++, p++)
	if (!strcasecmp(nm.c_str(), p->m_name.c_str()))
	  return *p;
      throw OU::Error("Unknown application property: %s", nm.c_str());
    }

    void ApplicationI::
    getProperty(const char * worker_inst_name, const char * prop_name, std::string &value,
		bool hex) {
      Property &p = findProperty(worker_inst_name, prop_name);
      std::string dummy;
      m_launchMembers[m_instances[p.m_instance].m_firstMember].m_worker->
	getProperty(p.m_property, dummy, value, NULL, hex);	 
    }

    void ApplicationI::
    setProperty(const char * worker_inst_name, const char * prop_name, const char *value) {
      Property &p = findProperty(worker_inst_name, prop_name);
      m_launchMembers[m_instances[p.m_instance].m_firstMember].m_worker->
	setProperty(prop_name, value);
    }

    ApplicationI::Instance::Instance() :
      m_feasibleContainers(NULL), m_nCandidates(0), m_usedContainer(0), m_usedContainers(NULL),
      m_firstMember(0) {
    }
    ApplicationI::Instance::~Instance() {
      delete [] m_feasibleContainers;
      if (m_usedContainers != &m_usedContainer)
	delete [] m_usedContainers;
    }
    ApplicationI::Deployment::
    Deployment()
      : m_scale(0), m_container(0), m_impl(NULL), m_containers(NULL), m_impls(NULL),
	m_feasible(0) {
    }
    ApplicationI::Deployment::
    ~Deployment() {
      if (m_scale > 1) {
	delete [] m_containers;
	delete [] m_impls;
      }
    }
    void ApplicationI::Deployment::
    set(size_t scale, unsigned *containers, const OL::Implementation **impls, CMap feasible) {
      if (scale > 1) {
	delete [] m_containers;
	delete [] m_impls;
      } else {
	m_container = *containers;
	containers = &m_container;
	m_impl = *impls;
	impls = &m_impl;
      }
      m_scale = scale;
      m_containers = containers;
      m_impls = impls;
      m_feasible = feasible;
    }
    ApplicationI::Deployment &ApplicationI::Deployment::
    operator=(const ApplicationI::Deployment &d) {
      delete [] m_containers;
      delete [] m_impls;
      m_scale = d.m_scale;
      m_container = d.m_container;
      m_impl = d.m_impl;
      m_feasible = d.m_feasible;
      if (m_scale > 1) {
	m_containers = new unsigned[m_scale];
	m_impls = new const OL::Implementation *[m_scale];
	for (unsigned n = 0; n < m_scale; n++) {
	  m_containers[n] = d.m_containers[n];
	  m_impls[n] = d.m_impls[n];
	}
      } else {
	m_containers = &m_container;
	m_impls = &m_impl;
      }
      return *this;
    }
  }
  namespace API {
    OCPI_EMIT_REGISTER_FULL_VAR( "Get Property", OCPI::Time::Emit::u, 1, OCPI::Time::Emit::State, pegp ); 
    OCPI_EMIT_REGISTER_FULL_VAR( "Set Property", OCPI::Time::Emit::u, 1, OCPI::Time::Emit::State, pesp ); 

    Application::Application(const char *file, const PValue *params)
      : m_application(*new ApplicationI(*this, file, params)) {
    }
    Application::Application(const std::string &string, const PValue *params)
      : m_application(*new ApplicationI(*this, string, params)) {
    }
    Application::Application(Application & app,  const PValue *params)
      : m_application(*new ApplicationI(*this, app.m_application.assembly(), params)) {
    }
    Application::~Application() { delete &m_application; }
    void Application::initialize() { m_application.initialize(); }
    void Application::start() { m_application.start(); }
    void Application::stop() { m_application.stop(); }
    bool Application::wait( unsigned timeout_us ) {
      OS::Timer *timer = NULL;
      if (timeout_us) 
	timer = new OS::Timer((uint32_t)(timeout_us/1000000ul), (uint32_t)((timeout_us%1000000) * 1000ull));
      bool r = m_application.wait(timer);
      delete timer;
      return r;
    }
    void Application::finish() {
      m_application.finish();
    }
    ExternalPort &Application::getPort(const char *name, const OA::PValue *params) {
      return m_application.getPort(name, params);
    }
    bool Application::getProperty(unsigned ordinal, std::string &name, std::string &value,
				  bool hex, bool *parp) {
      return m_application.getProperty(ordinal, name, value, hex, parp);
    }
    void Application::getProperty(const char* w, const char* p, std::string &value, bool hex) {
      OCPI_EMIT_STATE_NR( pegp, 1 );
      m_application.getProperty(w, p, value, hex);
      OCPI_EMIT_STATE_NR( pegp, 0 );

    }
    void Application::getProperty(const char* w, std::string &value, bool hex) {
      OCPI_EMIT_STATE_NR( pegp, 1 );
      m_application.getProperty(NULL, w, value, hex);
      OCPI_EMIT_STATE_NR( pegp, 0 );

    }
    void Application::setProperty(const char* w, const char* p, const char *value) {
      OCPI_EMIT_STATE_NR( pesp, 1 );
      m_application.setProperty(w, p, value);
      OCPI_EMIT_STATE_NR( pesp, 0 );

    }
    void Application::setProperty(const char* p, const char *value) {
      OCPI_EMIT_STATE_NR( pesp, 1 );
      m_application.setProperty(NULL, p, value);
      OCPI_EMIT_STATE_NR( pesp, 0 );

    }
    Worker &Application::getPropertyWorker(const char *name) { return m_application.getPropertyWorker(name); }

  }
}<|MERGE_RESOLUTION|>--- conflicted
+++ resolved
@@ -1086,20 +1086,10 @@
     // FIXME:  consolidate the constructors (others are in OcpiProperty.cxx) (have in internal class for init)
     // FIXME:  avoid the double lookup since the first one gets us the ordinal
     Property::Property(Application &app, const char *aname)
-<<<<<<< .merge_file_fFW4Hk
       : m_worker(app.getPropertyWorker(aname)), m_readVaddr(NULL), m_writeVaddr(NULL),
 	m_info(m_worker.setupProperty(maybePeriod(aname), m_writeVaddr, m_readVaddr)),
 	m_ordinal(m_info.m_ordinal), m_readSync(m_info.m_readSync),
 	m_writeSync(m_info.m_writeSync) {
-=======
-      : m_worker(app.getPropertyWorker(aname)),
-	m_readSync(false), m_writeSync(false), m_writeVaddr(0), m_readVaddr(0),
-	m_info(m_worker.setupProperty(maybePeriod(aname), m_writeVaddr, m_readVaddr)),
-	m_ordinal(m_info.m_ordinal)
-    {
-      m_readSync = m_info.m_readSync;
-      m_writeSync = m_info.m_writeSync;
->>>>>>> .merge_file_zGcAg0
     }
 
     bool ApplicationI::getProperty(unsigned ordinal, std::string &name, std::string &value,
