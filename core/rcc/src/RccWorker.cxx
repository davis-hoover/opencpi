--- conflicted
+++ resolved
@@ -629,12 +629,9 @@
      RCCResult rc = m_dispatch ?
        m_dispatch->run(m_context, timedOut, &newRunCondition) : m_user->run(timedOut);
      OCPI_EMIT_STATE_CAT_NR_(wre, 0, OCPI_EMIT_CAT_WORKER_DEV, OCPI_EMIT_CAT_WORKER_DEV_RUN_TIME);
-<<<<<<< HEAD
      m_context->firstRun = false;
-=======
      if (m_user)
        m_user->m_first = false;
->>>>>>> 83c1456f
      char *err = m_context->errorString ? m_context->errorString : m_errorString;
      if (err) {
        std::string e;
@@ -792,11 +789,7 @@
     throw
       OU::Error("Control operation \"%s\" on RCC worker \"%s\" returned invalid "
 		"RCCResult value: 0x%x", OU::Worker::s_controlOpNames[op],
-<<<<<<< HEAD
 		m_name.c_str(), rc);
-=======
-		name().c_str(), rc);
->>>>>>> 83c1456f
   }    
 }
 
