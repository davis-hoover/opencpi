--- conflicted
+++ resolved
@@ -280,17 +280,10 @@
 {
   ocpiDebug("Entering write %d", s.size());
   uint32_t  l = s.size();
-<<<<<<< HEAD
-  
   if (l) {
     ocpiCheck(write( socket_fd, &l, 4 ) == 4);  
     ocpiCheck(write( socket_fd, s.c_str(), l ) == l);  
   }
-=======
-  ocpiCheck(write( socket_fd, &l, 4 ) == 4);
-  if (l)
-    ocpiCheck(write( socket_fd, s.data(), l ) == l);  
->>>>>>> b6b3c3a1
 }
 
 static 
@@ -300,16 +293,8 @@
   ocpiDebug("Entering read");
   uint32_t size;
   char buf[2048];
-<<<<<<< HEAD
   unsigned int l = read( socket_fd, &size, 4 );
   if ( l == 0 ) return 0;
-=======
-  ssize_t r = read(socket_fd, &size, 4);
-  if (r == 0)
-    return 0;
-  if (r != 4)
-    throw OCPI::Util::Error("Descriptor socket read error %d %d", r, errno);
->>>>>>> b6b3c3a1
   if (size) {
     ocpiCheck(read( socket_fd, buf, size) == size);
     s.assign(buf, size);
