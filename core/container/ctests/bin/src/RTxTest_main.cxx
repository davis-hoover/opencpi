/*
 *  Copyright (c) Mercury Federal Systems, Inc., Arlington VA., 2009-2010
 *
 *    Mercury Federal Systems, Incorporated
 *    1901 South Bell Street
 *    Suite 402
 *    Arlington, Virginia 22202
 *    United States of America
 *    Telephone 703-413-0781
 *    FAX 703-413-0784
 *
 *  This file is part of OpenCPI (www.opencpi.org).
 *     ____                   __________   ____
 *    / __ \____  ___  ____  / ____/ __ \ /  _/ ____  _________ _
 *   / / / / __ \/ _ \/ __ \/ /   / /_/ / / /  / __ \/ ___/ __ `/
 *  / /_/ / /_/ /  __/ / / / /___/ ____/_/ / _/ /_/ / /  / /_/ /
 *  \____/ .___/\___/_/ /_/\____/_/    /___/(_)____/_/   \__, /
 *      /_/                                             /____/
 *
 *  OpenCPI is free software: you can redistribute it and/or modify
 *  it under the terms of the GNU Lesser General Public License as published
 *  by the Free Software Foundation, either version 3 of the License, or
 *  (at your option) any later version.
 *
 *  OpenCPI is distributed in the hope that it will be useful,
 *  but WITHOUT ANY WARRANTY; without even the implied warranty of
 *  MERCHANTABILITY or FITNESS FOR A PARTICULAR PURPOSE.  See the
 *  GNU Lesser General Public License for more details.
 *
 *  You should have received a copy of the GNU Lesser General Public License
 *  along with OpenCPI.  If not, see <http://www.gnu.org/licenses/>.
 */

#include <stdio.h>
#include <unistd.h>
#include <arpa/inet.h>
#include <sys/time.h>
#include <sys/types.h>
#include <sys/socket.h>
#include <netdb.h>
#include <math.h>
#include <sstream>
#include <fcntl.h>

#include <OcpiOsMisc.h>
#include <OcpiOsAssert.h>
#include <OcpiContainerInterface.h>
#include <DtTransferInternal.h>
#include <OcpiContainerPort.h>
#include <OcpiWorker.h>
#include <ConsumerWorker.h>
#include <ProdWorker.h>
#include <LoopbackWorker.h>
#include <test_utilities.h>
#include <OcpiUtilCommandLineConfiguration.h>

using namespace OCPI::Container;
using namespace OCPI;

// Constants
static Worker * WORKER_PRODUCER_ID;
static Worker * WORKER_CONSUMER_ID;
static Worker * WORKER_LOOPBACK_ID;
static bool loopback;

int  OCPI_RCC_DATA_BUFFER_SIZE   = 10*1024;
int  OCPI_RCC_CONT_NBUFFERS      = 1;

volatile int OCPI_RUN_TEST = 1;
volatile int OCPI_YIELD = 1;

static OCPI::API::Container*     gpp_container;
static OCPI::API::ContainerApplication*   gpp_app;
static OCPI::API::Container*     loopback_container;
static OCPI::API::ContainerApplication*   loopback_app;

Port *pc_inputPort, *pc_outputPort, *lb_inputPort, *lb_outputPort;

// Command line Configuration
class OcpiRccBinderConfigurator
  : public OCPI::Util::CommandLineConfiguration
{
public:
  OcpiRccBinderConfigurator ();

public:
  bool help;
  bool verbose;
  std::string host;
  std::string protocol;
  int  protocol_index;
  std::string endpoint;
  int  endpoint_index;
  std::string server;
  int iters;
  bool show_drivers;
  std::string xml_config;
private:
  static CommandLineConfiguration::Option g_options[];
};
static  OcpiRccBinderConfigurator config;

OcpiRccBinderConfigurator::
OcpiRccBinderConfigurator ()
  : OCPI::Util::CommandLineConfiguration (g_options),
    help (false),
    verbose (false),
    protocol_index(-1),
    endpoint_index(0),
    iters(2000000),
    show_drivers(false),
    xml_config("../dconf.xml")
  
{
}

OCPI::Util::CommandLineConfiguration::Option
OcpiRccBinderConfigurator::g_options[] = {
  { OCPI::Util::CommandLineConfiguration::OptionType::BOOLEAN,
    "sd", "Show all the available drivers",
    OCPI_CLC_OPT(&OcpiRccBinderConfigurator::show_drivers), 0 },
  { OCPI::Util::CommandLineConfiguration::OptionType::STRING,
    "surl", "Used in the client test to identify the server url we wll connect to",
    OCPI_CLC_OPT(&OcpiRccBinderConfigurator::server), 0 },
  { OCPI::Util::CommandLineConfiguration::OptionType::STRING,
    "endpoint", "Use this endpoint for testing",
    OCPI_CLC_OPT(&OcpiRccBinderConfigurator::endpoint), 0 },
  { OCPI::Util::CommandLineConfiguration::OptionType::LONG,
    "ei", "Use this endpoint (index) for testing",
    OCPI_CLC_OPT(&OcpiRccBinderConfigurator::endpoint_index), 0 },
  { OCPI::Util::CommandLineConfiguration::OptionType::STRING,
    "protocol", "Use this protocol for testing",
    OCPI_CLC_OPT(&OcpiRccBinderConfigurator::protocol), 0 },
  { OCPI::Util::CommandLineConfiguration::OptionType::LONG,
    "pi", "Protocol Index, Can be used in place of the string",
    OCPI_CLC_OPT(&OcpiRccBinderConfigurator::protocol_index), 0 },
  { OCPI::Util::CommandLineConfiguration::OptionType::STRING,
    "h", "Act as the client(slave), use this address to connect to the server",
    OCPI_CLC_OPT(&OcpiRccBinderConfigurator::host), 0 },
  { OCPI::Util::CommandLineConfiguration::OptionType::BOOLEAN,
    "verbose", "Be verbose",
    OCPI_CLC_OPT(&OcpiRccBinderConfigurator::verbose), 0 },
  { OCPI::Util::CommandLineConfiguration::OptionType::LONG,
    "iters", "Number of iterations for test loop",
    OCPI_CLC_OPT(&OcpiRccBinderConfigurator::iters), 0 },
  { OCPI::Util::CommandLineConfiguration::OptionType::NONE,
    "help", "This message",
    OCPI_CLC_OPT(&OcpiRccBinderConfigurator::help), 0 },
  { OCPI::Util::CommandLineConfiguration::OptionType::END, 0, 0, 0, 0 }
};

static
void
printUsage (OcpiRccBinderConfigurator & config,
            const char * argv0)
{
  std::cout << "usage: " << argv0 << " [options]" << std::endl
            << "  options: " << std::endl;
  config.printOptions (std::cout);
}



static int socket_fd;
/****************************************************************************** 
 *
 ******************************************************************************/
static 
int client_connect(const char *servername,int port) {
    
  struct addrinfo *res, *t;
  struct addrinfo hints;
  memset( &hints, 0, sizeof(hints));
  hints.ai_family   = AF_UNSPEC;
  hints.ai_socktype = SOCK_STREAM;

  char *service;
  int n;
  int sockfd = -1;

  if (asprintf(&service, "%d", port) < 0)
    return -1;

  n = getaddrinfo(servername, service, &hints, &res);

  if (n < 0) {
    fprintf(stderr, "%s for %s:%d\n", gai_strerror(n), servername, port);
    return n;
  }

  for (t = res; t; t = t->ai_next) {
    sockfd = socket(t->ai_family, t->ai_socktype, t->ai_protocol);
    if (sockfd >= 0) {
      if (!connect(sockfd, t->ai_addr, t->ai_addrlen))
	break;
      close(sockfd);
      sockfd = -1;
    }
  }

  freeaddrinfo(res);

  if (sockfd < 0) {
    fprintf(stderr, "Couldn't connect to %s:%d\n", servername, port);
    return sockfd;
  }
  return sockfd;
}


/****************************************************************************** 
 *
 ******************************************************************************/
static 
int server_connect(int port)
{
  struct addrinfo *res, *t;
  struct addrinfo hints;
  memset( &hints, 0, sizeof(hints));
  hints.ai_flags    = AI_PASSIVE;
  hints.ai_family   = AF_UNSPEC;
  hints.ai_socktype = SOCK_STREAM;

  char *service;
  int sockfd = -1, connfd;
  int n;

  if (asprintf(&service, "%d", port) < 0)
    return -1;

  n = getaddrinfo(NULL, service, &hints, &res);

  if (n < 0) {
    fprintf(stderr, "%s for port %d\n", gai_strerror(n), port);
    return n;
  }

  for (t = res; t; t = t->ai_next) {
    sockfd = socket(t->ai_family, t->ai_socktype, t->ai_protocol);
    if (sockfd >= 0) {
      n = 1;

      setsockopt(sockfd, SOL_SOCKET, SO_REUSEADDR, &n, sizeof n);

      if (!bind(sockfd, t->ai_addr, t->ai_addrlen))
	break;
      close(sockfd);
      sockfd = -1;
    }
  }

  freeaddrinfo(res);

  if (sockfd < 0) {
    fprintf(stderr, "Couldn't listen to port %d\n", port);
    return sockfd;
  }

  listen(sockfd, 1);
  connfd = accept(sockfd, NULL, 0);
  if (connfd < 0) {
    perror("server accept");
    fprintf(stderr, "accept() failed\n");
    close(sockfd);
    return connfd;
  }

  close(sockfd);
  return connfd;
}

static 
void swrite( std::string & s )
{
  ocpiDebug("Entering write %d", s.size());
  uint32_t  l = s.size();
<<<<<<< HEAD
  write( socket_fd, &l, 4 );  
  if ( l != 0 ) 
    write( socket_fd, s.c_str(), l );  
=======
  ocpiCheck(write( socket_fd, &l, 4 ) == 4);
  if (l)
    ocpiCheck(write( socket_fd, s.c_str(), l ) == l);  
>>>>>>> 32f8a9e6
}

static 
int
sread( std::string & s  )
{
  ocpiDebug("Entering read");
  uint32_t size;
  char buf[2048];
<<<<<<< HEAD
  l = read( socket_fd, &size, 4 );
  if ( l == 0 ) return 0;
  l = read( socket_fd, buf, size); 
  ocpiAssert( l == size);  
  s.assign(buf,l);
=======
  ocpiCheck(read( socket_fd, &size, 4 ) == 4);
  if (size) {
    ocpiCheck(read( socket_fd, buf, size) == size);
    s.assign(buf, size);
  } else
    s.clear();
  ocpiDebug("Leaving sread %d", size);
>>>>>>> 32f8a9e6
  return size;
}

static void
setupInputPort(Port *ip) {
  std::string desc, fb;
  ip->getInitialProviderInfo(NULL, desc);
  ocpiAssert(desc.size());
  swrite( desc );
  ocpiCheck(sread( desc ));
  ip->setInitialUserInfo( desc, fb );
  swrite( fb );
  if (fb.size() && sread( desc ))
    ip->setFinalUserInfo( desc );
}
static void
setupOutputPort(Port *op) {
  std::string desc, fb;
  ocpiCheck(sread( desc ));
  op->setInitialProviderInfo( NULL, desc, fb );
  swrite( fb );
  if (fb.size() && sread( desc )) {
    op->setFinalProviderInfo( desc, fb);
    swrite( fb );
  }
}
static 
void setupForPCMode(const OCPI::API::PValue *props)
{
  try {
    WORKER_CONSUMER_ID = OCPI::CONTAINER_TEST::createWorker(gpp_app, &ConsumerWorkerDispatchTable);
    WORKER_PRODUCER_ID = OCPI::CONTAINER_TEST::createWorker(gpp_app,&ProducerWorkerDispatchTable );
  }
  CATCH_ALL_RETHROW( "creating workers" )
  try { 
    pc_outputPort = &WORKER_PRODUCER_ID->createOutputPort( 0,
                                                          OCPI_RCC_CONT_NBUFFERS,
                                                          OCPI_RCC_DATA_BUFFER_SIZE, props);
  }
  CATCH_ALL_RETHROW( "creating output port" );
        
  try {

  pc_inputPort = &WORKER_CONSUMER_ID->createInputPort( 0,
                                                       OCPI_RCC_CONT_NBUFFERS,
                                                       OCPI_RCC_DATA_BUFFER_SIZE,
                                                       props
                                                       );
  }
  CATCH_ALL_RETHROW("creating input port")

  // Now we need to make the connections.  We are connecting our producer to the loopback consumer
  // and the loopback consumer to our producer.
  try {
<<<<<<< HEAD
    std::string desc, fb;
    pc_inputPort->getInitialProviderInfo(NULL, desc);
    swrite( desc );
    sread( desc );

    if ( desc.size() ) 
      pc_inputPort->setInitialUserInfo( desc, fb );
    else 
      fb.clear();

    swrite( fb );
    sread( desc );

    if ( desc.size() )     
      pc_inputPort->setFinalUserInfo( desc );

    sread( desc );
    pc_outputPort->setInitialProviderInfo( NULL, desc, fb );
    swrite( fb );

    sread( desc );
    if ( desc.size() )     
      pc_outputPort->setFinalProviderInfo( desc, fb);
    swrite( fb );
    printf("Done setting fc\n");
=======
    setupInputPort(pc_inputPort);
    setupOutputPort(pc_outputPort);
    printf("Done setting pc\n");
>>>>>>> 32f8a9e6

  }
  catch( ... ) {                
    printf("gpp: Caught an unknown exception while connecting external ports\n" );
    throw;
  }
  printf("Setup is complete\n");
}

static 
void setupForLoopbackMode(const OCPI::API::PValue *props)
{
  printf("*** Create worker\n");
  try {
    WORKER_LOOPBACK_ID = OCPI::CONTAINER_TEST::createWorker(loopback_app, &LoopbackWorkerDispatchTable);
  }
  CATCH_ALL_RETHROW( "creating workers");

  printf("*** Create ports\n");
  try {
    lb_outputPort = &WORKER_LOOPBACK_ID->createOutputPort( 0,
                                                          OCPI_RCC_CONT_NBUFFERS,
                                                          OCPI_RCC_DATA_BUFFER_SIZE, props);

    //    static OCPI::Util::PValue c_port_props[] = {OCPI::Util::PVString("protocol","ocpi-smb-pio"),
    //						//static OCPI::Util::PValue c_port_props[] = {OCPI::Util::PVString("protocol","ocpi-ofed-rdma"),
    //                                               OCPI::Util::PVEnd };
    lb_inputPort = &WORKER_LOOPBACK_ID->createInputPort( 1,
							 OCPI_RCC_CONT_NBUFFERS,
                                                         OCPI_RCC_DATA_BUFFER_SIZE,
                                                         props
                                                         );
  }
  CATCH_ALL_RETHROW( "creating ports");

  try {
<<<<<<< HEAD
    std::string desc, fb;
    
    sread( desc );
    lb_outputPort->setInitialProviderInfo( NULL, desc, fb );
    swrite( fb );
    sread( desc );
    if ( desc.size() ) 
      lb_outputPort->setFinalProviderInfo( desc, fb);
    else 
      fb.clear();

    swrite( fb );
    lb_inputPort->getInitialProviderInfo(NULL,desc);
    swrite( desc );
    sread( desc );

    if ( desc.size() ) 
      lb_inputPort->setInitialUserInfo( desc, fb );
    swrite( fb );
    sread( desc );

    if ( desc.size() ) 
      lb_inputPort->setFinalUserInfo( desc );
=======
    setupOutputPort(lb_outputPort);
    setupInputPort(lb_inputPort);
>>>>>>> 32f8a9e6
  }
  CATCH_ALL_RETHROW( "connecting ports");

}
#if 0
static 
bool parseArgs( int argc, char** argv)
{
  bool ret =false;
  for ( int n=0; n<argc; n++ ) {
    if (strcmp(argv[n],"-loopback") == 0 ) {
      printf("Setting up for loopback mode\n");
      ret = true;
    }
  }
  return ret;
}
#endif
static 
int gpp_cont(int /* argc */, char** /* argv */, const char *protocol)
{

  DataTransfer::EventManager* event_manager = NULL;

    try {

      static OCPI::Util::PValue cprops[] = {
          OCPI::Util::PVBool("polling",1),
          OCPI::Util::PVEnd };

      OCPI::API::Container *c;
      OCPI::API::ContainerApplication *a;

      try { 
	c =  OCPI::API::ContainerManager::find("rcc", NULL, cprops);
	if ( ! c )
	  throw OCPI::Util::EmbeddedException("No Containers found\n");
	a = c->createApplication();
      }
      CATCH_ALL_RETHROW( "creating container");

      
      // the worker ports.  We will use OCPIRDT mode 3 for this test. 
      if ( ! loopback ) {
          gpp_container = c;
          gpp_app = a;
      }
      else {
        loopback_container = c;
	loopback_app = a;
      }

      
      // We can either take on the role of the producer/consumer or the loopback
      OCPI::Container::Worker *worker;
      static OCPI::Util::PValue port_props[] = {OCPI::Util::PVString("transport","ocpi-socket-rdma"),
      // static OCPI::Util::PValue c_port_props[] = {OCPI::Util::PVString("protocol","ocpi-ofed-rdma"),
      // static OCPI::Util::PValue c_port_props[] = {OCPI::Util::PVString("protocol","ocpi-smb-pio"),
      //      const OCPI::API::PValue port_props[] = {OCPI::Util::PVString("protocol", protocol),
					       OCPI::Util::PVEnd };
      if ( loopback ) {
        setupForLoopbackMode(port_props);
	worker = WORKER_LOOPBACK_ID;
        WORKER_LOOPBACK_ID->start();
      }
      else {
        try {
          setupForPCMode(port_props);
        }
        CATCH_ALL_RETHROW("setting mode");

	worker = WORKER_CONSUMER_ID;
        try {
          WORKER_PRODUCER_ID->start();
          WORKER_CONSUMER_ID->start();
        }
        CATCH_ALL_RETHROW("initializing workers");

      }

      OCPI_RUN_TEST = 1;

      if ( event_manager ) {
        printf("Running with an event manager\n");
      }
      else {
        printf("Running without a event manager\n");
      }      
      
      unsigned count = 0;
      while( OCPI_RUN_TEST ) {
	uint32_t sofar;
	worker->read(0, sizeof(uint32_t), &sofar);
	fprintf(stderr, " %u%s", sofar, ++count%10 ? "" : "\n");
	sleep(2);
      }	

      // Cleanup
      if ( loopback ) {
        delete loopback_app;
        delete loopback_container;
        loopback_container = NULL;
      }
      else {
        OCPI::OS::sleep( 3000 );
        delete gpp_app;
        delete gpp_container;
        gpp_container = NULL; 
      }
    }
    catch ( int& ii ) {
      printf("gpp: Caught an int exception = %d\n", ii );
    }
    catch ( OCPI::Util::EmbeddedException& eex ) {                        
      printf(" \n gpp main: Caught an embedded exception");  
      printf( " error number = %d", eex.m_errorCode );                        
      printf(" Error = %s\n", eex.getAuxInfo() );
    }                                                               
    catch( std::string& stri ) {
      printf("gpp: Caught a string exception = %s\n", stri.c_str() );
    }
    catch( ... ) {
      printf("gpp: Caught an unknown exception\n" );
    }

    printf("gpp_container: Good Bye\n");

    return 0;
}

static 
void mh(int sn )
{
  ( void ) sn;
  exit(-1);
}


int main( int argc, char** argv)
{
  SignalHandler sh(mh);
  DataTransfer::XferFactoryManager & fm = DataTransfer::XferFactoryManager::getFactoryManager();  

  try {
    config.configure (argc, argv);
  }
  catch (const std::string & oops) {
    std::cerr << "Error: " << oops << std::endl;
    return false;
  }
  if (config.help) {
    printUsage (config, argv[0]);
    return false;
  }

  // Print out the available protocols
  std::vector<std::string> protolist  = fm.getListOfSupportedProtocols();  
  if ( protolist.size() == 0 ) {
    printf("There are no resistered transfer drivers linked into this test, exiting\n");
    exit(-1);
  }
  std::vector<std::string>::iterator epit;
  printf("\n\n List of supported transfer driver id's:\n");
  for ( epit=protolist.begin(); epit!=protolist.end(); epit++ ){
    printf("  %s\n", (*epit).c_str() );
  }

  // Print out the available endpoints
  std::vector<std::string>  eplist  = fm.getListOfSupportedEndpoints();
  printf("\n\n List of supported endpoints:\n");
  for ( epit=eplist.begin(); epit!=eplist.end(); epit++ ){
    printf("  %s\n", (*epit).c_str() );
  }
  if ( config.show_drivers ) {
    exit(1);
  }
  if ( config.protocol_index >= 0 ) {
    if ( config.protocol_index >= (int)protolist.size() ) {
      printf("Invalid --pe argument, maximum value is %d\n", (int)protolist.size() );
      exit(-1);
    }
    std::string p = protolist[config.protocol_index];
    config.protocol = p;
    std::vector<std::string>::iterator it;
    int n=0;
    for ( it=eplist.begin(); it!=eplist.end(); it++ ) {      
      if ( strncmp( p.c_str(), (*it).c_str(),p.size()) == 0 ) {
	config.endpoint_index = n;
	break;
      }
      n++;
    }
  }

  // Get the selected factory for testing;
  if ( config.endpoint.size() == 0 ) {
    config.endpoint = eplist[config.endpoint_index];
  }

  if ( config.host.empty() ) {  
    socket_fd = server_connect(17077);
    loopback = false;
  }
  else {
    socket_fd = client_connect(config.host.c_str() ,17077);
    loopback = true;
  }

  // Start the container in a thead
  printf("**** Protocol = %s\n",  config.protocol.c_str());
  gpp_cont(argc,argv, config.protocol.c_str());

}
<|MERGE_RESOLUTION|>--- conflicted
+++ resolved
@@ -274,15 +274,8 @@
 {
   ocpiDebug("Entering write %d", s.size());
   uint32_t  l = s.size();
-<<<<<<< HEAD
-  write( socket_fd, &l, 4 );  
-  if ( l != 0 ) 
-    write( socket_fd, s.c_str(), l );  
-=======
-  ocpiCheck(write( socket_fd, &l, 4 ) == 4);
   if (l)
     ocpiCheck(write( socket_fd, s.c_str(), l ) == l);  
->>>>>>> 32f8a9e6
 }
 
 static 
@@ -292,13 +285,6 @@
   ocpiDebug("Entering read");
   uint32_t size;
   char buf[2048];
-<<<<<<< HEAD
-  l = read( socket_fd, &size, 4 );
-  if ( l == 0 ) return 0;
-  l = read( socket_fd, buf, size); 
-  ocpiAssert( l == size);  
-  s.assign(buf,l);
-=======
   ocpiCheck(read( socket_fd, &size, 4 ) == 4);
   if (size) {
     ocpiCheck(read( socket_fd, buf, size) == size);
@@ -306,7 +292,6 @@
   } else
     s.clear();
   ocpiDebug("Leaving sread %d", size);
->>>>>>> 32f8a9e6
   return size;
 }
 
@@ -361,38 +346,9 @@
   // Now we need to make the connections.  We are connecting our producer to the loopback consumer
   // and the loopback consumer to our producer.
   try {
-<<<<<<< HEAD
-    std::string desc, fb;
-    pc_inputPort->getInitialProviderInfo(NULL, desc);
-    swrite( desc );
-    sread( desc );
-
-    if ( desc.size() ) 
-      pc_inputPort->setInitialUserInfo( desc, fb );
-    else 
-      fb.clear();
-
-    swrite( fb );
-    sread( desc );
-
-    if ( desc.size() )     
-      pc_inputPort->setFinalUserInfo( desc );
-
-    sread( desc );
-    pc_outputPort->setInitialProviderInfo( NULL, desc, fb );
-    swrite( fb );
-
-    sread( desc );
-    if ( desc.size() )     
-      pc_outputPort->setFinalProviderInfo( desc, fb);
-    swrite( fb );
-    printf("Done setting fc\n");
-=======
     setupInputPort(pc_inputPort);
     setupOutputPort(pc_outputPort);
     printf("Done setting pc\n");
->>>>>>> 32f8a9e6
-
   }
   catch( ... ) {                
     printf("gpp: Caught an unknown exception while connecting external ports\n" );
@@ -428,34 +384,8 @@
   CATCH_ALL_RETHROW( "creating ports");
 
   try {
-<<<<<<< HEAD
-    std::string desc, fb;
-    
-    sread( desc );
-    lb_outputPort->setInitialProviderInfo( NULL, desc, fb );
-    swrite( fb );
-    sread( desc );
-    if ( desc.size() ) 
-      lb_outputPort->setFinalProviderInfo( desc, fb);
-    else 
-      fb.clear();
-
-    swrite( fb );
-    lb_inputPort->getInitialProviderInfo(NULL,desc);
-    swrite( desc );
-    sread( desc );
-
-    if ( desc.size() ) 
-      lb_inputPort->setInitialUserInfo( desc, fb );
-    swrite( fb );
-    sread( desc );
-
-    if ( desc.size() ) 
-      lb_inputPort->setFinalUserInfo( desc );
-=======
     setupOutputPort(lb_outputPort);
     setupInputPort(lb_inputPort);
->>>>>>> 32f8a9e6
   }
   CATCH_ALL_RETHROW( "connecting ports");
 
