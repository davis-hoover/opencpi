--- conflicted
+++ resolved
@@ -47,11 +47,8 @@
       }
     public:
       inline const char *name() { return myMeta.name; }
-<<<<<<< HEAD
-=======
-      inline bool is_writable() { return myMeta.is_writable; }
-      inline bool is_readable() { return myMeta.is_readable; }
->>>>>>> 05122768
+      inline bool isWritable() { return myMeta.is_writable; }
+      inline bool isReadable() { return myMeta.is_readable; }
       inline Metadata::Property::Type getType() { return type; }
       inline bool needWriteSync() { return myWriteSync; }
       inline bool needReadSync() { return myReadSync; }
