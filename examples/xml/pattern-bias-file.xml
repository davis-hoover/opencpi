--- conflicted
+++ resolved
@@ -7,11 +7,7 @@
 <!--    <property name="metadata" value='{1056,0},{8,4},{0,2},{7,3}'/> 
         <property name="data" value='0x04030201,0x08070605,0x0c0b0a09,0x000f0e0d,0x04030201,0x08070605,0x0c0b0a09,0x000f0e0d,0x04030201,0x08070605,0x0c0b0a09,0x000f0e0d'/> -->
 
-<<<<<<< HEAD
-    <property name="metadata" value='{20,0,2,1},{0,0},{0,2},{7,3}'/> 
-=======
     <property name="metadata" value='{20,0,2,1},{0,0},{0,0},{7,0}'/> 
->>>>>>> 438c8939
     <property name="data" value='0x03020100,0x07060504,0x0b0a0908,0x0f0e0d0c,0x13121110,0x17161514,0x1b1a1918,0x1f1e1d1c,0x23222120,0x27262524,0x2b2a2928,0x2f2e2c2d,
                                  0x33323130,0x37363534,0x3b3a3938,0x3f3e3d3c' />,
                                  <!-- 0x43424140,0x47464544,0x4b4a4948,0x4f4e4d4c,0x53525150,0x57565554,0x5b5a5958,0x5f5e5c5d,
