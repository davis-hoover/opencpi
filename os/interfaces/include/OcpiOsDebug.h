<<<<<<< HEAD

/*
 *  Copyright (c) Mercury Federal Systems, Inc., Arlington VA., 2009-2010
 *
 *    Mercury Federal Systems, Incorporated
 *    1901 South Bell Street
 *    Suite 402
 *    Arlington, Virginia 22202
 *    United States of America
 *    Telephone 703-413-0781
 *    FAX 703-413-0784
 *
 *  This file is part of OpenCPI (www.opencpi.org).
 *     ____                   __________   ____
 *    / __ \____  ___  ____  / ____/ __ \ /  _/ ____  _________ _
 *   / / / / __ \/ _ \/ __ \/ /   / /_/ / / /  / __ \/ ___/ __ `/
 *  / /_/ / /_/ /  __/ / / / /___/ ____/_/ / _/ /_/ / /  / /_/ /
 *  \____/ .___/\___/_/ /_/\____/_/    /___/(_)____/_/   \__, /
 *      /_/                                             /____/
 *
 *  OpenCPI is free software: you can redistribute it and/or modify
 *  it under the terms of the GNU Lesser General Public License as published
 *  by the Free Software Foundation, either version 3 of the License, or
 *  (at your option) any later version.
 *
 *  OpenCPI is distributed in the hope that it will be useful,
 *  but WITHOUT ANY WARRANTY; without even the implied warranty of
 *  MERCHANTABILITY or FITNESS FOR A PARTICULAR PURPOSE.  See the
 *  GNU Lesser General Public License for more details.
 *
 *  You should have received a copy of the GNU Lesser General Public License
 *  along with OpenCPI.  If not, see <http://www.gnu.org/licenses/>.
 */


// -*- c++ -*-

#ifndef OCPIOSDEBUG_H__
#define OCPIOSDEBUG_H__

#include  <cstdarg>

/**
 * \file
 * \brief Operations related to debugging.
 *
 * Revision History:
 *
 *     06/30/2005 - Frank Pilhofer
 *                  Moved ocpiAssert to OcpiOsAssert.h
 *
 *     04/19/2005 - Frank Pilhofer
 *                  Initial version.
 */

#include <stdint.h>
#include <iostream>

#define OCPI_LOG_DEBUG_MIN 10
#define OCPI_LOG_DEBUG 10
#define OCPI_LOG_WIERD 6
#define OCPI_LOG_INFO 8
#define OCPI_LOG_BAD 2

namespace OCPI {
  namespace OS {

    /**
     * Writes a stack trace of the current thread (similar to the "bt"
     * command in gdb) to the stream. The operation returns, and the
     * program can continue.
     *
     * \param[in] out The stream to print the stack trace to.
     *
     * \note On Linux, code must be linked with the "-rdynamic" option for
     * symbol names to be reported correctly.
     *
     * \note On VxWorks, the stack trace is always printed to the console
     * rather than being written to \a out.  The stack trace uses symbols
     * from the system symbol table, which must be populated.  Since
     * non-exported static or inline functions are not loaded into the
     * system symbol table, they will be misreported.  The stack trace
     * will instead show the name of the preceding non-static function.
     */

    void dumpStack (std::ostream & out)
      throw ();

    // version with no I/O library dependencies
    void dumpStack ()
      throw ();

    /**
     * Breaks the program, so that it can be debugged.
     *
     * In Windows, this starts the debugger if the program is not being
     * debugged already.
     *
     * In Unix, this sends a SIGINT signal to the current process, which
     * should be intercepted by the debugger if the program is being
     * debugged.
     *
     * In VxWorks DKM, this suspends the task.  After attaching the
     * debugger, taskResume() can be used from the console to resume
     * the task.
     *
     * This operation returns (as instructed by the debugger), and the
     * program can continue.
     */

    void debugBreak ()
      throw ();

    void logSetLevel(uint8_t n);
    uint8_t logGetLevel();
    void logPrintV(unsigned n, const char *fmt, va_list ap) throw();
    void logPrint(unsigned n, const char *fmt, ...) throw() __attribute__((format(printf, 2, 3)));
  }
}

#endif
=======
#include "OcpiOsDebugApi.h"
>>>>>>> 54ed34ba
<|MERGE_RESOLUTION|>--- conflicted
+++ resolved
@@ -1,125 +1 @@
-<<<<<<< HEAD
-
-/*
- *  Copyright (c) Mercury Federal Systems, Inc., Arlington VA., 2009-2010
- *
- *    Mercury Federal Systems, Incorporated
- *    1901 South Bell Street
- *    Suite 402
- *    Arlington, Virginia 22202
- *    United States of America
- *    Telephone 703-413-0781
- *    FAX 703-413-0784
- *
- *  This file is part of OpenCPI (www.opencpi.org).
- *     ____                   __________   ____
- *    / __ \____  ___  ____  / ____/ __ \ /  _/ ____  _________ _
- *   / / / / __ \/ _ \/ __ \/ /   / /_/ / / /  / __ \/ ___/ __ `/
- *  / /_/ / /_/ /  __/ / / / /___/ ____/_/ / _/ /_/ / /  / /_/ /
- *  \____/ .___/\___/_/ /_/\____/_/    /___/(_)____/_/   \__, /
- *      /_/                                             /____/
- *
- *  OpenCPI is free software: you can redistribute it and/or modify
- *  it under the terms of the GNU Lesser General Public License as published
- *  by the Free Software Foundation, either version 3 of the License, or
- *  (at your option) any later version.
- *
- *  OpenCPI is distributed in the hope that it will be useful,
- *  but WITHOUT ANY WARRANTY; without even the implied warranty of
- *  MERCHANTABILITY or FITNESS FOR A PARTICULAR PURPOSE.  See the
- *  GNU Lesser General Public License for more details.
- *
- *  You should have received a copy of the GNU Lesser General Public License
- *  along with OpenCPI.  If not, see <http://www.gnu.org/licenses/>.
- */
-
-
-// -*- c++ -*-
-
-#ifndef OCPIOSDEBUG_H__
-#define OCPIOSDEBUG_H__
-
-#include  <cstdarg>
-
-/**
- * \file
- * \brief Operations related to debugging.
- *
- * Revision History:
- *
- *     06/30/2005 - Frank Pilhofer
- *                  Moved ocpiAssert to OcpiOsAssert.h
- *
- *     04/19/2005 - Frank Pilhofer
- *                  Initial version.
- */
-
-#include <stdint.h>
-#include <iostream>
-
-#define OCPI_LOG_DEBUG_MIN 10
-#define OCPI_LOG_DEBUG 10
-#define OCPI_LOG_WIERD 6
-#define OCPI_LOG_INFO 8
-#define OCPI_LOG_BAD 2
-
-namespace OCPI {
-  namespace OS {
-
-    /**
-     * Writes a stack trace of the current thread (similar to the "bt"
-     * command in gdb) to the stream. The operation returns, and the
-     * program can continue.
-     *
-     * \param[in] out The stream to print the stack trace to.
-     *
-     * \note On Linux, code must be linked with the "-rdynamic" option for
-     * symbol names to be reported correctly.
-     *
-     * \note On VxWorks, the stack trace is always printed to the console
-     * rather than being written to \a out.  The stack trace uses symbols
-     * from the system symbol table, which must be populated.  Since
-     * non-exported static or inline functions are not loaded into the
-     * system symbol table, they will be misreported.  The stack trace
-     * will instead show the name of the preceding non-static function.
-     */
-
-    void dumpStack (std::ostream & out)
-      throw ();
-
-    // version with no I/O library dependencies
-    void dumpStack ()
-      throw ();
-
-    /**
-     * Breaks the program, so that it can be debugged.
-     *
-     * In Windows, this starts the debugger if the program is not being
-     * debugged already.
-     *
-     * In Unix, this sends a SIGINT signal to the current process, which
-     * should be intercepted by the debugger if the program is being
-     * debugged.
-     *
-     * In VxWorks DKM, this suspends the task.  After attaching the
-     * debugger, taskResume() can be used from the console to resume
-     * the task.
-     *
-     * This operation returns (as instructed by the debugger), and the
-     * program can continue.
-     */
-
-    void debugBreak ()
-      throw ();
-
-    void logSetLevel(uint8_t n);
-    uint8_t logGetLevel();
-    void logPrintV(unsigned n, const char *fmt, va_list ap) throw();
-    void logPrint(unsigned n, const char *fmt, ...) throw() __attribute__((format(printf, 2, 3)));
-  }
-}
-
-#endif
-=======
-#include "OcpiOsDebugApi.h"
->>>>>>> 54ed34ba
+#include "OcpiOsDebugApi.h"