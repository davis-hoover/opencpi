-- THIS FILE WAS ORIGINALLY GENERATED ON Sat Dec 28 17:15:49 2013 EST
-- BASED ON THE FILE: zed.xml
-- YOU *ARE* EXPECTED TO EDIT IT
-- This file initially contains the architecture skeleton for worker: zed

library IEEE; use IEEE.std_logic_1164.all; use ieee.numeric_std.all;
library ocpi; use ocpi.types.all; -- remove this to avoid all ocpi name collisions
library platform; use platform.platform_pkg.all;
library zynq; use zynq.zynq_pkg.all;
library axi; use axi.axi_pkg.all;
library unisim; use unisim.vcomponents.all;
library bsv;
library sdp; use sdp.sdp.all, sdp.sdp_axi.all;
architecture rtl of zed_zipper_worker is
<<<<<<< HEAD
  constant ntrace : natural := to_integer(maxtrace);
=======
>>>>>>> 890a84b5
  signal ps_m_axi_gp_in  : m_axi_gp_in_array_t(0 to C_M_AXI_GP_COUNT-1);  -- s2m
  signal ps_m_axi_gp_out : m_axi_gp_out_array_t(0 to C_M_AXI_GP_COUNT-1); -- m2s
  signal ps_s_axi_gp_in  : s_axi_gp_in_array_t(0 to C_S_AXI_GP_COUNT-1);  -- m2s
  signal ps_s_axi_gp_out : s_axi_gp_out_array_t(0 to C_S_AXI_GP_COUNT-1); -- s2m
  signal ps_axi_hp_in  : s_axi_hp_in_array_t(0 to C_S_AXI_HP_COUNT-1);    -- m2s
  signal ps_axi_hp_out : s_axi_hp_out_array_t(0 to C_S_AXI_HP_COUNT-1);   -- s2m
<<<<<<< HEAD
  signal fclk             : std_logic_vector(3 downto 0);
  signal clk              : std_logic;
  signal raw_rst_n        : std_logic; -- FCLKRESET_Ns need synchronization
  signal rst_n            : std_logic; -- the synchronized negative reset
  signal reset            : std_logic; -- our positive reset
  signal count            : unsigned(25 downto 0);
  signal zynq_in_seen     : std_logic;
  signal zynq_out_seen    : std_logic;
  signal sdp_starting_in  : bool_t;
  signal sdp_starting_out : bool_t;
  signal sdp_header_count_in : unsigned(5 downto 0);
  signal sdp_count_in     : unsigned(5 downto 0);
  signal sdp_header_in    : ulonglong_array_t(0 to ntrace-1);
  signal sdp_data_in      : ulong_array_t(0 to ntrace-1);
  signal sdp_header_count_out : unsigned(5 downto 0);
  signal sdp_count_out     : unsigned(5 downto 0);
  signal sdp_header_out   : ulonglong_array_t(0 to ntrace-1);
  signal sdp_data_out     : ulonglong_array_t(0 to ntrace-1);
  signal sdp_out_status   : ulong_array_t(0 to ntrace-1);
  signal axi_cdcount      : unsigned(5 downto 0);
  signal axi_cacount      : unsigned(5 downto 0);
  signal axi_wdcount      : unsigned(5 downto 0);
  signal axi_rdcount      : unsigned(5 downto 0);
  signal axi_wacount      : unsigned(5 downto 0);
  signal axi_racount      : unsigned(5 downto 0);
  signal axi_cdata        : ulonglong_array_t(0 to ntrace-1);
  signal axi_caddr        : ulonglong_array_t(0 to ntrace-1);
  signal axi_rdata        : ulonglong_array_t(0 to ntrace-1);
  signal axi_raddr        : ulonglong_array_t(0 to ntrace-1);
  signal axi_wdata        : ulonglong_array_t(0 to ntrace-1);
  signal axi_waddr        : ulonglong_array_t(0 to ntrace-1);
  signal my_zynq_out      : zynq_out_array_t;
  signal my_zynq_out_data : zynq_out_data_array_t;
  signal dbg_state        : ulonglong_array_t(0 to 3);
  signal dbg_state1       : ulonglong_array_t(0 to 3);
  signal dbg_state2       : ulonglong_array_t(0 to 3);
  signal dbg_state_r      : ulonglong_array_t(0 to 3);
  signal dbg_state1_r     : ulonglong_array_t(0 to 3);
  signal dbg_state2_r     : ulonglong_array_t(0 to 3);
  signal sdp_seen_r       : bool_t;
  function fyv(b : std_logic) return std_logic_vector is
  variable v : std_logic_vector(0 downto 0);
  begin
    v(0) := b;
    return v;
  end fyv;
=======
  signal my_cp_out     : occp_in_t;
  signal fclk          : std_logic_vector(3 downto 0);
  signal clk           : std_logic;
  signal raw_rst_n     : std_logic; -- FCLKRESET_Ns need synchronization
  signal rst_n         : std_logic; -- the synchronized negative reset
  signal reset         : std_logic; -- our positive reset
  signal count         : unsigned(25 downto 0);
  signal seen_burst    : std_logic;
  signal unoc_count_in    : unsigned(3 downto 0);
  signal unoc_header_in   : ulonglong_array_t(0 to 15);
  signal unoc_header_in1  : ulonglong_array_t(0 to 15);
  signal unoc_count_out    : unsigned(3 downto 0);
  signal unoc_header_out   : ulonglong_array_t(0 to 15);
  signal unoc_header_out1  : ulonglong_array_t(0 to 15);
  signal unoc_out_status   : ulong_array_t(0 to 15);
  signal axi_wdcount    : unsigned(3 downto 0);
  signal axi_rdcount    : unsigned(3 downto 0);
  signal axi_wacount    : unsigned(3 downto 0);
  signal axi_racount    : unsigned(3 downto 0);
  signal axi_rdata     : ulonglong_array_t(0 to 15);
  signal axi_raddr     : ulonglong_array_t(0 to 15);
  signal axi_wdata     : ulonglong_array_t(0 to 15);
  signal axi_waddr     : ulonglong_array_t(0 to 15);
  signal my_zynq_out   : platform.platform_pkg.unoc_master_out_t;
  signal dbg_state     : ulonglong_t;
  signal dbg_state1    : ulonglong_t;
  signal dbg_state2    : ulonglong_t;
>>>>>>> 890a84b5
begin
  timebase_out.clk   <= clk;
  timebase_out.reset <= reset;
  timebase_out.ppsIn <= '0';

  g0: if its(ocpi_debug) generate
    -- If we don't assign the outputs, the "debug overhead" will disappear
    props_out.axi_caddr <= axi_caddr;
    props_out.axi_waddr <= axi_waddr;
    props_out.axi_raddr <= axi_raddr;
    props_out.axi_cdata <= axi_cdata;
    props_out.axi_wdata <= axi_wdata;
    props_out.axi_rdata <= axi_rdata;
    props_out.axi_racount <= resize(axi_racount,32);
    props_out.axi_wacount <= resize(axi_wacount,32);
    props_out.axi_rdcount <= resize(axi_rdcount,32);
    props_out.axi_wdcount <= resize(axi_wdcount,32);
    props_out.sdp_header_count_in <= resize(sdp_header_count_in,32);
    props_out.sdp_count_in <= resize(sdp_count_in,32);
    props_out.sdp_headers_in <= sdp_header_in;
    props_out.sdp_data_in <= sdp_data_in;
    props_out.sdp_header_count_out <= resize(sdp_header_count_out,32);
    props_out.sdp_count_out <= resize(sdp_count_out,32);
    props_out.sdp_headers_out <= sdp_header_out;
    props_out.sdp_data_out <= sdp_data_out;
  end generate g0;

  clkbuf   : BUFG   port map(I => fclk(3),
                             O => clk);
  -- The FCLKRESET signals from the PS are documented as asynchronous with the
  -- associated FCLK for whatever reason.  Here we make a synchronized reset from it.
  sr : bsv.bsv.SyncResetA
    generic map(RSTDELAY => 17)

    port map(IN_RST  => raw_rst_n,
             CLK     => clk,
             OUT_RST => rst_n);
  reset <= not rst_n;
  -- Instantiate the processor system (i.e. the interface to it).
  ps : zynq_ps
    port map(
      -- Signals from the PS used in the PL
      ps_out.FCLK           => fclk,
      ps_out.FCLKRESET_N    => raw_rst_n,
      m_axi_gp_in           => ps_m_axi_gp_in,
      m_axi_gp_out          => ps_m_axi_gp_out,
      s_axi_gp_in           => ps_s_axi_gp_in,
      s_axi_gp_out          => ps_s_axi_gp_out,
      s_axi_hp_in           => ps_axi_hp_in,
      s_axi_hp_out          => ps_axi_hp_out
      );
  -- Adapt the axi master from the PS to be a CP Master
  cp : axi2cp
    port map(
      clk     => clk,
      reset   => reset,
      axi_in  => ps_m_axi_gp_out(0),
      axi_out => ps_m_axi_gp_in(0),
      cp_in   => cp_in,
      cp_out  => cp_out
      );
  zynq_out               <= my_zynq_out;
  zynq_out_data          <= my_zynq_out_data;
  props_out.debug_state  <= dbg_state_r;
  props_out.debug_state1 <= dbg_state1_r;
  props_out.debug_state2 <= dbg_state2_r;
  g : for i in 0 to 3 generate
    dp : sdp2axi
      generic map(ocpi_debug => true,
                  sdp_width  => to_integer(sdp_width),
                  axi_width  => ps_axi_hp_in(0).W.DATA'length/dword_size)
      port map(   clk          => clk,
                  reset        => reset,
                  sdp_in       => zynq_in(i),
                  sdp_in_data  => zynq_in_data(i),
                  sdp_out      => my_zynq_out(i),
                  sdp_out_data => my_zynq_out_data(i),
                  axi_in       => ps_axi_hp_out(i),
                  axi_out      => ps_axi_hp_in(i),
                  axi_error    => props_out.axi_error(i),
                  dbg_state    => dbg_state(i),
                  dbg_state1   => dbg_state1(i),
                  dbg_state2   => dbg_state2(i));
  end generate;
  --dp1 : axinull
  --  port map(
  --    clk       => clk,
  --    reset     => reset,
  --    axi_in    => ps_axi_hp_out(1),
  --    axi_out   => ps_axi_hp_in(1)
  --    );
  --dp2 : axinull
  --  port map(
  --    clk       => clk,
  --    reset     => reset,
  --    axi_in    => ps_axi_hp_out(2),
  --    axi_out   => ps_axi_hp_in(2)
  --    );
  --dp3 : axinull
  --  port map(
  --    clk       => clk,
  --    reset     => reset,
  --    axi_in    => ps_axi_hp_out(3),
  --    axi_out   => ps_axi_hp_in(3)
  --    );

  --term_sdp : sdp.sdp.sdp_term
  --  generic map(sdp_width   => to_integer(sdp_width))
  --  port    map(up_in       => zynq_slave_in,
  --              up_in_data  => zynq_slave_in_data,
  --              up_out      => zynq_slave_out,
  --              up_out_data => zynq_slave_out_data,
  --              drop_count  => props_out.sdpDropCount);
  
  -- Output/readable properties
--  props_out.platform        <= to_string("zed", props_out.platform'length-1);
  props_out.dna             <= (others => '0');
  props_out.nSwitches       <= (others => '0');
  props_out.switches        <= (others => '0');
  props_out.memories_length <= to_ulong(1);
  props_out.memories        <= (others => to_ulong(0));
  props_out.nLEDs           <= to_ulong(0); --led'length);
  props_out.UUID            <= metadata_in.UUID;
  props_out.romData         <= metadata_in.romData;
  -- props_out.pciId          <= ushort_t(unsigned(pci_id));
  -- Settable properties - drive the leds that are not driven by hardware from the property
  -- led(6 downto 1)           <= std_logic_vector(props_in.leds(6 downto 1));
  -- led(led'left downto 8)    <= (others => '0');
  -- Drive metadata interface
  metadata_out.clk          <= clk;
  metadata_out.romAddr      <= props_in.romAddr;
  metadata_out.romEn        <= props_in.romData_read;
  led(0) <= count(count'left);
<<<<<<< HEAD
  led(1) <= zynq_in_seen;
  led(2) <= zynq_in(0).sdp.valid;
  led(3) <= zynq_out_seen;
  led(4) <= my_zynq_out(0).sdp.valid;
=======
  led(1) <= ps_m_axi_gp_out(0).ARVALID;
  led(2) <= seen_burst; -- my_cp_out.is_read;
  led(3) <= cp_in.take;

  led(4) <= cp_in.valid;
>>>>>>> 890a84b5
  led(5) <= ps_m_axi_gp_in(0).ARREADY;
  led(6) <= ps_m_axi_gp_in(0).RVALID;
  led(7) <= ps_m_axi_gp_out(0).RREADY;
  work : process(clk)
  begin
    if rising_edge(clk) then
      if reset = '1' then
        count <= (others => '0');
        sdp_count_in <= (others => '0');
        sdp_count_out <= (others => '0');
        sdp_header_count_in <= (others => '0');
        sdp_header_count_out <= (others => '0');
        sdp_header_in  <= (others => (others => '0'));
        sdp_header_out <= (others => (others => '0'));
        axi_raddr  <= (others => (others => '0'));
        axi_waddr  <= (others => (others => '0'));
        axi_rdata  <= (others => (others => '0'));
        axi_wdata  <= (others => (others => '0'));
        axi_wdcount <= (others => '0');
        axi_rdcount <= (others => '0');
        axi_wacount <= (others => '0');
        axi_racount <= (others => '0');
        axi_cacount <= (others => '0');
        axi_cdcount <= (others => '0');
        zynq_in_seen <= '0';
        zynq_out_seen <= '0';
        sdp_starting_in <= btrue;
        sdp_starting_out <= btrue;
        sdp_seen_r <= bfalse;
      else
        if its(props_in.sdp_count_in_written) then
          sdp_count_in <= (others => '0');
          sdp_count_out <= (others => '0');
          sdp_header_count_in <= (others => '0');
          sdp_header_count_out <= (others => '0');
          axi_wdcount <= (others => '0');
          axi_rdcount <= (others => '0');
          axi_wacount <= (others => '0');
          axi_racount <= (others => '0');
          axi_cacount <= (others => '0');
          axi_cdcount <= (others => '0');
          sdp_seen_r <= bfalse;
        end if;
        dbg_state_r <= dbg_state;
        dbg_state1_r <= dbg_state1;
        dbg_state2_r <= dbg_state2;
        if its(my_zynq_out(0).sdp.valid) then
          zynq_out_seen <= '1';
        end if;
        if its(zynq_in(0).sdp.valid) then
          zynq_in_seen <= '1';
        end if;
        if its(my_zynq_out(0).sdp.valid) and zynq_in(0).sdp.ready then
          sdp_starting_out <= my_zynq_out(0).sdp.eop;
          if its(sdp_starting_out) then
            if sdp_header_count_out /= ntrace-1 then
              sdp_header_out(to_integer(sdp_header_count_out)) <=
                to_ulonglong(std_logic_vector(count(15 downto 0)) &
                             std_logic_vector(header2dws(my_zynq_out(0).sdp.header)(1)(14 downto 0)) & "0" &
                             std_logic_vector(header2dws(my_zynq_out(0).sdp.header)(0))); 
              sdp_header_count_out <= sdp_header_count_out + 1;
            end if;
          end if;
          if sdp_count_out /= ntrace-1 then
            sdp_data_out(to_integer(sdp_count_out)) <=
              to_ulonglong(std_logic_vector(count(15 downto 0)) &
                           std_logic_vector(dbg_state(0)(15 downto 0)) &
                           my_zynq_out_data(0)(0));
            sdp_count_out <= sdp_count_out + 1;
          end if;
        end if;
        if its(zynq_in(0).sdp.valid) and my_zynq_out(0).sdp.ready then
          sdp_starting_in <= zynq_in(0).sdp.eop;
          if its(sdp_starting_in) then
            sdp_seen_r <= btrue;
            if sdp_header_count_in /= ntrace-1 then
              sdp_header_in(to_integer(sdp_header_count_in)) <=
                to_ulonglong(std_logic_vector(count(15 downto 0)) &
                             std_logic_vector(header2dws(zynq_in(0).sdp.header)(1)(10 downto 0)) &
                             std_logic_vector(header2dws(zynq_in(0).sdp.header)(0)(31 downto 25)) & "00" &
                             fyv(zynq_in(0).sdp.eop) & -- 27
                             "00" &
                             std_logic_vector(header2dws(zynq_in(0).sdp.header)(0)(24 downto 0))); 
              sdp_header_count_in <= sdp_header_count_in + 1;
            end if;
          end if;
          if sdp_count_in /= ntrace-1 then
            sdp_data_in(to_integer(sdp_count_in)) <= to_ulong(zynq_in_data(0)(0));
            sdp_count_in <= sdp_count_in + 1;
          end if;
        end if;
        if its(ps_axi_hp_out(0).R.VALID) and ps_axi_hp_in(0).R.READY and axi_rdcount /= ntrace-1 then
          axi_rdata(to_integer(axi_rdcount)) <=
            to_ulonglong(ps_axi_hp_out(0).R.DATA(63 downto 0)); -- &
--                         "00010010001101000101011001110000");
          axi_rdcount <= axi_rdcount + 1;
        end if;
        if its(ps_axi_hp_in(0).AR.VALID and ps_axi_hp_out(0).AR.READY) and axi_racount /= ntrace-1 then
          axi_raddr(to_integer(axi_racount)) <=
            to_ulonglong(--std_logic_vector(count(15 downto 0)) & -- 16
                         std_logic_vector(dbg_state(0)(31 downto 0)) & -- 28
                         ps_axi_hp_in(0).AR.LEN & -- 4
                         ps_axi_hp_in(0).AR.ADDR(27 downto 0)); -- 28
          axi_racount <= axi_racount + 1;
        end if;
        if its(ps_axi_hp_in(0).W.VALID) and ps_axi_hp_out(0).W.READY and axi_wdcount /= ntrace-1 then
          axi_wdata(to_integer(axi_wdcount)) <=
            to_ulonglong(
              std_logic_vector(count(15 downto 0)) & -- 16
              std_logic_vector(dbg_state1(0)(15 downto 0)) &
--               fyv(ps_axi_hp_in(0).W.LAST) & -- 1
--              ps_axi_hp_in(0).W.STRB & -- 8
--              std_logic_vector(dbg_state1(31 downto 0)));
              ps_axi_hp_in(0).W.DATA(63 downto 56) & -- 8
              ps_axi_hp_in(0).W.DATA(39 downto 32) & -- 8
              ps_axi_hp_in(0).W.DATA(31 downto 24) & -- 8
              ps_axi_hp_in(0).W.DATA(7 downto 0)); -- 8
          axi_wdcount <= axi_wdcount + 1;
        end if;
        if its(ps_axi_hp_in(0).AW.VALID and ps_axi_hp_out(0).AW.READY) and axi_wacount /= ntrace-1 then
          axi_waddr(to_integer(axi_wacount)) <=
            to_ulonglong(
--              std_logic_vector(dbg_state(27 downto 4)) & -- 24
--                                          "0" & ps_axi_hp_in(0).AWSIZE & -- 4
--                                          ps_axi_hp_in(0).AWLEN & -- 4
              std_logic_vector(count(15 downto 0)) & -- 16
              "000000000000" &
              ps_axi_hp_in(0).AW.LEN & -- 4
              ps_axi_hp_in(0).AW.ADDR); -- 32
          axi_wacount <= axi_wacount + 1;
        end if;
<<<<<<< HEAD
        if its(ps_m_axi_gp_out(0).WVALID) and ps_m_axi_gp_in(0).WREADY and axi_cdcount /= ntrace-1 and sdp_seen_r then
          axi_cdata(to_integer(axi_cdcount)) <=
            to_ulonglong(
              std_logic_vector(count(15 downto 0)) & -- 16
              std_logic_vector(dbg_state1(0)(15 downto 5)) &
              fyv(ps_m_axi_gp_out(0).WLAST) & -- 1
              ps_m_axi_gp_out(0).WSTRB & -- 8
              ps_m_axi_gp_out(0).WDATA);
--   ps_axi_hp_in(0).W.DATA(63 downto 56) & -- 8
--              ps_axi_hp_in(0).W.DATA(39 downto 32) & -- 8
--              ps_axi_hp_in(0).W.DATA(31 downto 24) & -- 8
--              ps_axi_hp_in(0).W.DATA(7 downto 0)); -- 8
          axi_cdcount <= axi_cdcount + 1;
=======
        count <= count + 1;
        if ps_m_axi_gp_out(0).ARVALID = '1' and ps_m_axi_gp_out(0).ARLEN = "0001" then
          seen_burst <= '1';
>>>>>>> 890a84b5
        end if;
        if its(ps_m_axi_gp_out(0).AWVALID and ps_m_axi_gp_in(0).AWREADY) and axi_cacount /= ntrace-1 and sdp_seen_r then
          axi_caddr(to_integer(axi_cacount)) <=
            to_ulonglong(
--              std_logic_vector(dbg_state(27 downto 4)) & -- 24
--                                          "0" & ps_axi_hp_in(0).AWSIZE & -- 4
--                                          ps_axi_hp_in(0).AWLEN & -- 4
              std_logic_vector(count(15 downto 0)) & -- 16
              "000000000000" &
              ps_m_axi_gp_out(0).AWLEN & -- 4
              ps_m_axi_gp_out(0).AWADDR); -- 32
          axi_cacount <= axi_cacount + 1;
        end if;
        count <= count + 1;
--        if ps_m_axi_gp_out(0).ARVALID = '1' and ps_m_axi_gp_out(0).ARLEN = "0001" then
--          seen_burst <= '1';
--        end if;
      end if;
    end if;
  end process;
end rtl;<|MERGE_RESOLUTION|>--- conflicted
+++ resolved
@@ -12,17 +12,13 @@
 library bsv;
 library sdp; use sdp.sdp.all, sdp.sdp_axi.all;
 architecture rtl of zed_zipper_worker is
-<<<<<<< HEAD
   constant ntrace : natural := to_integer(maxtrace);
-=======
->>>>>>> 890a84b5
   signal ps_m_axi_gp_in  : m_axi_gp_in_array_t(0 to C_M_AXI_GP_COUNT-1);  -- s2m
   signal ps_m_axi_gp_out : m_axi_gp_out_array_t(0 to C_M_AXI_GP_COUNT-1); -- m2s
   signal ps_s_axi_gp_in  : s_axi_gp_in_array_t(0 to C_S_AXI_GP_COUNT-1);  -- m2s
   signal ps_s_axi_gp_out : s_axi_gp_out_array_t(0 to C_S_AXI_GP_COUNT-1); -- s2m
   signal ps_axi_hp_in  : s_axi_hp_in_array_t(0 to C_S_AXI_HP_COUNT-1);    -- m2s
   signal ps_axi_hp_out : s_axi_hp_out_array_t(0 to C_S_AXI_HP_COUNT-1);   -- s2m
-<<<<<<< HEAD
   signal fclk             : std_logic_vector(3 downto 0);
   signal clk              : std_logic;
   signal raw_rst_n        : std_logic; -- FCLKRESET_Ns need synchronization
@@ -69,35 +65,6 @@
     v(0) := b;
     return v;
   end fyv;
-=======
-  signal my_cp_out     : occp_in_t;
-  signal fclk          : std_logic_vector(3 downto 0);
-  signal clk           : std_logic;
-  signal raw_rst_n     : std_logic; -- FCLKRESET_Ns need synchronization
-  signal rst_n         : std_logic; -- the synchronized negative reset
-  signal reset         : std_logic; -- our positive reset
-  signal count         : unsigned(25 downto 0);
-  signal seen_burst    : std_logic;
-  signal unoc_count_in    : unsigned(3 downto 0);
-  signal unoc_header_in   : ulonglong_array_t(0 to 15);
-  signal unoc_header_in1  : ulonglong_array_t(0 to 15);
-  signal unoc_count_out    : unsigned(3 downto 0);
-  signal unoc_header_out   : ulonglong_array_t(0 to 15);
-  signal unoc_header_out1  : ulonglong_array_t(0 to 15);
-  signal unoc_out_status   : ulong_array_t(0 to 15);
-  signal axi_wdcount    : unsigned(3 downto 0);
-  signal axi_rdcount    : unsigned(3 downto 0);
-  signal axi_wacount    : unsigned(3 downto 0);
-  signal axi_racount    : unsigned(3 downto 0);
-  signal axi_rdata     : ulonglong_array_t(0 to 15);
-  signal axi_raddr     : ulonglong_array_t(0 to 15);
-  signal axi_wdata     : ulonglong_array_t(0 to 15);
-  signal axi_waddr     : ulonglong_array_t(0 to 15);
-  signal my_zynq_out   : platform.platform_pkg.unoc_master_out_t;
-  signal dbg_state     : ulonglong_t;
-  signal dbg_state1    : ulonglong_t;
-  signal dbg_state2    : ulonglong_t;
->>>>>>> 890a84b5
 begin
   timebase_out.clk   <= clk;
   timebase_out.reset <= reset;
@@ -231,18 +198,11 @@
   metadata_out.romAddr      <= props_in.romAddr;
   metadata_out.romEn        <= props_in.romData_read;
   led(0) <= count(count'left);
-<<<<<<< HEAD
-  led(1) <= zynq_in_seen;
-  led(2) <= zynq_in(0).sdp.valid;
-  led(3) <= zynq_out_seen;
-  led(4) <= my_zynq_out(0).sdp.valid;
-=======
   led(1) <= ps_m_axi_gp_out(0).ARVALID;
   led(2) <= seen_burst; -- my_cp_out.is_read;
   led(3) <= cp_in.take;
 
   led(4) <= cp_in.valid;
->>>>>>> 890a84b5
   led(5) <= ps_m_axi_gp_in(0).ARREADY;
   led(6) <= ps_m_axi_gp_in(0).RVALID;
   led(7) <= ps_m_axi_gp_out(0).RREADY;
@@ -374,7 +334,6 @@
               ps_axi_hp_in(0).AW.ADDR); -- 32
           axi_wacount <= axi_wacount + 1;
         end if;
-<<<<<<< HEAD
         if its(ps_m_axi_gp_out(0).WVALID) and ps_m_axi_gp_in(0).WREADY and axi_cdcount /= ntrace-1 and sdp_seen_r then
           axi_cdata(to_integer(axi_cdcount)) <=
             to_ulonglong(
@@ -388,11 +347,6 @@
 --              ps_axi_hp_in(0).W.DATA(31 downto 24) & -- 8
 --              ps_axi_hp_in(0).W.DATA(7 downto 0)); -- 8
           axi_cdcount <= axi_cdcount + 1;
-=======
-        count <= count + 1;
-        if ps_m_axi_gp_out(0).ARVALID = '1' and ps_m_axi_gp_out(0).ARLEN = "0001" then
-          seen_burst <= '1';
->>>>>>> 890a84b5
         end if;
         if its(ps_m_axi_gp_out(0).AWVALID and ps_m_axi_gp_in(0).AWREADY) and axi_cacount /= ntrace-1 and sdp_seen_r then
           axi_caddr(to_integer(axi_cacount)) <=
