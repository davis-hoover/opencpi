-- VHDL component declarations for platform modules
library IEEE; use IEEE.std_logic_1164.all, IEEE.numeric_std.all;
library ocpi; use ocpi.all, ocpi.types.all, ocpi.util.all;
package platform_pkg is


--------------------------------------------------------------------------------
-- Control Plane definitions
--------------------------------------------------------------------------------

-- The simple control interface.
-- The client (interconnect) can treat this as asynchronous, with a returned tag,
-- but the implementation -- is fully synchronous - one-at-a-time...
-- A synchronous client can not bother generating the tag.
subtype occp_address_t is std_logic_vector(23 downto 0); -- 64MB of control space
subtype occp_data_t    is std_logic_vector(31 downto 0);
subtype occp_tag_t     is std_logic_vector(7  downto 0);
subtype occp_byte_en_t is std_logic_vector(3  downto 0);
type occp_in_t is record
  clk     : std_logic;      -- clock for control
  reset   : bool_t;         -- reset for control
  valid   : bool_t;         -- is the request valid/present?
  is_read : bool_t;         -- is this a read request
  address : occp_address_t; -- address of read or write
  byte_en : occp_byte_en_t; -- byte enable of read or write
  data    : occp_data_t;    -- write data or read tag
  take    : bool_t;         -- take response from occp
end record occp_in_t;
type occp_out_t is record
  valid   : bool_t;         -- is the response valid/present?
  tag     : occp_tag_t;     -- read tag in response
  data    : occp_data_t;    -- read data in response
  take    : bool_t;         -- take request presented to occp
end record occp_out_t;

-- These are the number of bits of the DW address
constant worker_control_bits : natural := 12; -- 16KB control space per worker
constant worker_config_bits  : natural := 18; -- 1MB config space per worker
constant worker_control_size : natural := 2**worker_control_bits;
constant worker_config_size  : natural := 2**worker_config_bits;
constant worker_max_nworkers : natural := 63; -- for a 64 bit array of worker-present bits
constant worker_ncontrol_ops : natural := 8;
-- ID is wide enough for a sentinel value of all ones.
constant worker_id_bits      : natural := width_for_max(worker_max_nworkers);
subtype worker_timeout_t is unsigned(4 downto 0);
type worker_operation_t is (none_e,
                            control_op_e,
                            control_read_e,
                            control_write_e,
                            config_read_e,
                            config_write_e);

type worker_response_t is (none_e,     -- no response yet
                           ok_e,       -- success for something with no data
                           data_e,     -- success for something with data
                           error_e,    -- error
                           timedout_e, -- worker timed out
                           reset_e,    -- worker was reset
                           busy_e);    -- worker was busy

-- Internal interface to WCI master modules, driven to all workers in parallel
type worker_in_t is record
  clk           : std_logic;
  reset         : bool_t;
  cmd           : ocp.MCmd_t;                    -- cmd per WCI
  address       : std_logic_vector(worker_config_bits-1+2 downto 0); -- Byte Addr
  id            : unsigned(worker_id_bits-1 downto 0);
  is_config     : bool_t;                        -- same as WCI MAddrSpace;
  byte_en       : std_logic_vector(3 downto 0);  -- byte enable for read or write
  data          : std_logic_vector(31 downto 0); -- write data
  operation     : worker_operation_t;            -- what op is in progress or starting
  timedout      : bool_t;                        -- operation has timed out
  is_big_endian : bool_t;
end record worker_in_t;

-- Internal interface from WCI master modules, each drives its own version
type worker_out_t is record
  data      : std_logic_vector(31 downto 0); -- worker's timeout value or data
  response  : worker_response_t;             -- worker responds
  attention : bool_t;                        -- to allow them to be consolidated
  present   : bool_t;
end record worker_out_t;


--------------------------------------------------------------------------------
-- Metadata definitions
--------------------------------------------------------------------------------
-- Metadata to the platform worker.  Platform worker is master
type metadata_in_t is record
  romData : ulong_t;
  UUID    : ulong_array_t(0 to 15);
end record metadata_in_t;

type metadata_out_t is record
  clk     : std_logic;
  romAddr : ushort_t;
  romEn   : bool_t;
end record metadata_out_t;

--------------------------------------------------------------------------------
-- Time service definitions
--------------------------------------------------------------------------------

-- Input from the platform worker to the time server.
type time_base_out_t is record
  clk     : std_logic;
  reset   : std_logic; -- assert hi
  ppsIn   : std_logic;
end record time_base_out_t;
type time_base_in_t is record
  ppsOut   : std_logic;
end record time_base_in_t;

-- The time_server's (and platform worker's) output that is the time service.
type time_service_t is record
  clk     : std_logic;
  reset   : std_logic;
  now     : ocpi.types.ulonglong_t;
end record time_service_t;

--------------------------------------------------------------------------------
-- uNoc definitions
--------------------------------------------------------------------------------

-- This is our "legacy" format, roughly aligned with Xilinx BLock-plus endpoint
-- interface (the headers).
--TLP request format: (bytes) usually 16
--  First the fields of uNoc packets, where any TLP headers are in the "data".
--  sof:           1
--  eof:           1
--  hit:           7 (bar) - routing code somehow
--  be:           16 - somewhat redundent with the TLP headers :first BE and last BE
--  data: 16*8 = 128
-- 3DW Header format of data:
--  pack-to-64(MemReqHdr1),address,rres.data)
-- So a single word write is 2DW header, 1DW address, and 1DW data
-- NOTE: the header is defined hi-to-low (MtoLSB), but the bytes on the wire
-- are placed high-to-low in the header. (a sort of big-endian in the spec)
--  63: 0
--  62:61: format: 0: 3DWnoData, 1: 4DWnoData, 2: 3DWwData, 3: 4DWwData
    -- 62: is WRITE
    -- 61: is 4 DW
--  60:56: type: 0: memory read/write, b'1010: completion
--  55: 0
--  54:52: traffic class 0 - 7: we use 0
--  51:48: 0000
--  47: has digest: false
--  46: poisoned: false
--  45: attrOrdering: false - could be considered for performance
--  44: attrNoSnoop: false - could be considered for performance
--  43:42: 00
--  41:32: length in DWORDS 9:0, value of zero means 1024DW (4KB)
--  31:16: id
--  15:8:  tag: 0 for writes
--  7:4:   last be
--  3:0:   first be
-- Completion header is different, basically it has the same
-- High 64 bits, and the 3rd DW is the transaction description (like address)
--  95: 0
--  94: has data
--  93: 0
--  92:88: type 5'b01010
--  87: 0
--  86:84: traffic class,
--  83:80: 0
--  79: hasDigest
--  78: isPoisoned
--  77: attrOrdering
--  76: attrNoSnoop
--  75:74: 0
--  73:64: length
--  63:48: completerID - the ID of the sender just like requests
--  47:45: status: 0 is success
--  44:    bytecount modified: always 0 for PCI express
--  43:32: bytecount remaining - 0 means 4096, INCLUDES BYTES IN THIS PACKET

----- From here is the 3rd DW
--  31:16: requesterID (bus8, device5, function3)
--  15:8:  tag - by default only 5 LSBs should be non-zero
--  7      0 reserved
--  6:0    lowerAddress BYTE address

-- This is pretty much out of the of the PCI spec,
-- but, like the spec, "left" is "first on the wire", bytewise
constant unoc_dw_length_bits_c : natural := 10;
type unoc_header_t is record -- DWORD 0, 32 bits
  mbz0       : std_logic;
  has_data   : std_logic;
  is_4dw     : std_logic;
  pkt_type   : std_logic_vector(4 downto 0);  -- 0 is mem rd/wr, 10 is completion
  mbz1       : std_logic;                     -- 0
  class      : std_logic_vector(2 downto 0);  -- we always use 0
  mbz2       : std_logic_vector(3 downto 0);  -- 0000
  has_digest : std_logic;                     -- we always use 0
  poisoned   : std_logic;
  ordering   : std_logic;
  no_snoop   : std_logic;
  mbz3       : std_logic_vector(1 downto 0);  -- 00
  dw_length  : std_logic_vector(unoc_dw_length_bits_c-1 downto 0);  -- but zero means 1024 DWs
end record unoc_header_t;
-- For values that don't use the funky zero-means-1024 convention
subtype unoc_ndw_t is unsigned(unoc_dw_length_bits_c downto 0);
function to_slv(d : unoc_header_t) return std_logic_vector;
function to_unoc_header(v : std_logic_vector) return unoc_header_t;
function from_unoc_header(h : unoc_header_t) return std_logic_vector;
function unoc_make_header(is_write      : bool_t;
                          is_completion : bool_t;
                          is_4dw        : bool_t;
                          dw_length     : unsigned(unoc_dw_length_bits_c downto 0))
  return unoc_header_t;
function unoc_get_ndw(h : unoc_header_t) return unoc_ndw_t;
function unoc_make_response(dw_length   : unsigned(unoc_dw_length_bits_c downto 0))
  return unoc_header_t;

-- This is the second dword of a unoc sof request
type unoc_request_t is record -- DWORD 1 for requests
  sender_id  : std_logic_vector(15 downto 0); -- usually bus:8, device:5, func:3  
  tag        : std_logic_vector(7 downto 0);  -- sender's tag
  last_be    : std_logic_vector(3 downto 0);  -- bit 0 is first byte of DW
  first_be   : std_logic_vector(3 downto 0);  -- bit 0 is first byte of DW
end record unoc_request_t;
function to_unoc_request(v : std_logic_vector) return unoc_request_t;

-- This is the second word of a unoc sof completion
type unoc_completion1_t is record -- DWORD 1 for completions
  completer_id : std_logic_vector(15 downto 0);
  status       : std_logic_vector(2 downto 0);
  bcm          : std_logic; -- always zero for us
  byte_count   : std_logic_vector(11 downto 0);
end record unoc_completion1_t;
function from_unoc_completion1(h : unoc_completion1_t) return std_logic_vector;
function unoc_make_completion1(dw_length : unsigned(unoc_dw_length_bits_c downto 0))
  return unoc_completion1_t;

-- This is the third dword of a unoc sof completion
constant unoc_low_addr_bits_c : natural := 7;
type unoc_completion2_t is record -- DWORD 2 for completion
  request_id : std_logic_vector(15 downto 0);
  tag        : std_logic_vector(7 downto 0);
  mbz0       : std_logic;
  low_addr   : std_logic_vector(unoc_low_addr_bits_c-1 downto 0);
end record unoc_completion2_t;
function from_unoc_completion2(h : unoc_completion2_t) return std_logic_vector;
function unoc_make_completion2(requester_id : std_logic_vector(15 downto 0);
                               tag          : std_logic_vector(7 downto 0);
                               addr         : std_logic_vector(31 downto 0))
  return unoc_completion2_t;

-- Constants for now, parameterized later
constant unoc_ndw_c        : natural := 4;
constant unoc_id_width_c   : natural := 16;
constant unoc_hit_width_c  : natural := 7;
constant unoc_addr_width_c : natural := 32;
-- The data type of the payload of each beat on the unoc
subtype unoc_payload_t is dword_array_t(0 to unoc_ndw_c-1);
-- This record carries DMA master read or write requests to the ic and also
-- responses to inbound (via ic2unoc) read requests
type unoc_data_t is record
  sof     : bool_t;
  eof     : bool_t;
  hit     : std_logic_vector(unoc_hit_width_c-1 downto 0); -- PCIish (1 << bar) value
  be      : std_logic_vector(unoc_ndw_c*4-1 downto 0);
  payload : unoc_payload_t; -- on sof, headers are first 2 or 3 words
end record unoc_data_t;
-- ugly - can't use 'left or any sort of sizeof() on records?
constant unoc_data_width : natural := 2 + unoc_hit_width_c + unoc_ndw_c*4 + unoc_ndw_c*32;
function to_slv(d : unoc_data_t) return std_logic_vector;
function to_unoc(v : std_logic_vector) return unoc_data_t;
-- The link in either direction among nodes and clients
type unoc_master_in_t is record
  data  : unoc_data_t; -- data from the uNoc to the interconnect
  valid : bool_t;      -- this data is valid, can be dequeued
  take  : bool_t;      -- take data in other direction's record: perform dequeue
end record unoc_master_in_t;

-- The master/source interface of the uNoc
-- This is the interface to the device worker or platform worker
-- that sprouts the uNoc, including its clocking
-- 
type unoc_master_out_t is record
  clk     : std_logic;
  reset_n : std_logic;
  id      : std_logic_vector(unoc_id_width_c-1 downto 0); -- our interconnect id
  data    : unoc_data_t;                -- unoc data from the interconnect into the unoc
  valid   : bool_t;                     -- this data is valid, can be dequeued
  take    : bool_t;                     -- take data from the _in_t: perform dequeue
end record unoc_master_out_t;

<<<<<<< HEAD
-- The raw property interface for shared I2C and SPIs from the perspective of the
-- device worker.
constant raw_max_devices : natural := 4;

-- Output from device worker as master of the rawprop interface
type raw_prop_out_t is record
  present : bool_t;                       -- master is present - slave ties low
  reset   : bool_t;                       -- master worker is in reset
  renable : bool_t;                       -- a read is in progress
  wenable : bool_t;                       -- a write is in progress
  addr    : ushort_t;                     -- address space within slave
  benable : std_logic_vector(3 downto 0); -- which bytes are being accessed
  data    : word32_t;                     -- up to 32 bits of data
end record raw_prop_out_t;
constant raw_prop_out_zero : raw_prop_out_t
  := ('0', '0', '0', '0', (others => '0'), (others => '0'), (others => '0'));
type raw_prop_out_array_t is array(natural range <>) of raw_prop_out_t;
-- Input to device worker as master of the rawprop interface
-- These signals are "broadcast" back to all masters from the one slave
type raw_prop_in_t is record
  done    : bool_t;                       -- access is done
  data    : word32_t;                     -- read data available when done
  present : bool_array_t(0 to raw_max_devices-1); -- which of all devices are present
end record raw_prop_in_t;
constant raw_prop_in_zero : raw_prop_in_t
  := ('0', (others => '0'), (others => '0'));

type raw_prop_in_array_t is array(natural range <>) of raw_prop_in_t;
=======
>>>>>>> d64ee365

component unoc_terminator is
  port(up_in      : in  unoc_master_out_t;
       up_out     : out unoc_master_in_t;
       drop_count : out uchar_t);
end component unoc_terminator;

component unoc_cp_adapter is
  port(client_in  : in  unoc_master_out_t;
       client_out : out unoc_master_in_t;
       cp_in      : in  occp_out_t;
       cp_out     : out occp_in_t);
end component unoc_cp_adapter;

-- Component to drive the OCCP in a simulator
component sim_clk is
  port(
    clk   : out std_logic;
    reset : out bool_t
    );
end component sim_clk;

component sim_dcp is
  port(
    clk    : in  std_logic;
    reset  : in  bool_t;
    cp_in  : in  occp_out_t;
    cp_out : out occp_in_t);
end component sim_dcp;

component wci_master is
  generic(
    ocpi_debug   : bool_t;
    id_width, id : natural);
  port(
    -- worker-facing side - a WCI
    wci_in     : in  wci.wci_s2m_t;
    wci_out    : out wci.wci_m2s_t;
    worker_in  : in  worker_in_t;
    worker_out : out worker_out_t);
end component wci_master;

end package platform_pkg;

-- modules instantiated as workers must have the component definition in their
-- own package.

library IEEE; use IEEE.std_logic_1164.all, IEEE.numeric_std.all;
library ocpi; use ocpi.all, ocpi.types.all;
use work.platform_pkg.all;
package occp_defs is
  ---- Record for the WCI input signals for port "wci" of worker "ml605_flash"
  --alias wci_out_t is wci_m2s_t;
  ---- Record for the WCI output signals for port "wci" of worker "ml605_flash"
  --alias wci_in_t is wci_s2m_t;
  --type wci_in_array_t is array(0 to 14) of wci_in_t;
  --type wci_out_array_t is array(0 to 14) of wci_out_t;
component occp_rv is
--  generic(
--    nWCIs      : natural := 15
--    );
  port(
    cp_in    : in  occp_in_t;
    cp_out   : out occp_out_t;
    wci_out  : out wci.wci_m2s_array_t(0 to 14); -- (0 to nWCIs-1);
    wci_in   : in  wci.wci_s2m_array_t(0 to 14) --(0 to nWCIs-1)
    );
end component occp_rv;
end package occp_defs;

library IEEE; use IEEE.std_logic_1164.all, IEEE.numeric_std.all;
library ocpi; use ocpi.all, ocpi.types.all;
use work.platform_pkg.all;
package ocscp_defs is
component ocscp_rv is
  generic(
    ocpi_debug  : bool_t := bfalse;
    ocpi_endian : endian_t := little_e;
    nWorkers    : ulong_t);
  port(
    wci_in  : in  wci.wci_s2m_array_t(0 to to_integer(nWorkers)-1);
    wci_out : out wci.wci_m2s_array_t(0 to to_integer(nWorkers)-1);
    cp_in   : in  occp_in_t;
    cp_out  : out occp_out_t);
end component ocscp_rv;
end package ocscp_defs;


library IEEE; use IEEE.std_logic_1164.all, IEEE.numeric_std.all;
library ocpi; use ocpi.all, ocpi.types.all;
use work.platform_pkg.all;
package time_client_defs is
type wti_in_t is record
  Clk         : std_logic;
  SThreadBusy : std_logic_vector(0 downto 0);
  SReset_n    : std_logic;
end record wti_in_t;
type wti_out_t is record
  MCmd        : ocpi.ocp.MCmd_t;
  MData       : std_logic_vector(63 downto 0);
end record wti_out_t;

component time_client_rv is
  port(
    time_in : in  time_service_t;
    wti_in  : in  wti_in_t;
    wti_out : out wti_out_t
    );
end component time_client_rv;
end package time_client_defs;


library IEEE; use IEEE.std_logic_1164.all, IEEE.numeric_std.all;
library ocpi; use ocpi.all, ocpi.types.all;
use work.platform_pkg.all;
package metadata_defs is
component metadata_rv is
  generic(romwords : natural := 2048);
  port(
    metadata_in  : in  metadata_out_t;
    metadata_out : out  metadata_in_t
    );
end component metadata_rv;
end package metadata_defs;


library IEEE; use IEEE.std_logic_1164.all, IEEE.numeric_std.all;
library ocpi; use ocpi.all, ocpi.types.all;
use work.platform_pkg.all;
package unoc_node_defs is

-- a node in the unoc
component unoc_node_rv is
  generic(
    control          : bool_t;
    position         : ulong_t := to_ulong(0)
    );
  port (
    up_in      : in  unoc_master_out_t;
    up_out     : out unoc_master_in_t;
    client_in  : in  unoc_master_in_t;
    client_out : out unoc_master_out_t;
    down_in    : in  unoc_master_in_t;
    down_out   : out unoc_master_out_t
    );
end component unoc_node_rv;
end package unoc_node_defs;<|MERGE_RESOLUTION|>--- conflicted
+++ resolved
@@ -286,38 +286,6 @@
   take    : bool_t;                     -- take data from the _in_t: perform dequeue
 end record unoc_master_out_t;
 
-<<<<<<< HEAD
--- The raw property interface for shared I2C and SPIs from the perspective of the
--- device worker.
-constant raw_max_devices : natural := 4;
-
--- Output from device worker as master of the rawprop interface
-type raw_prop_out_t is record
-  present : bool_t;                       -- master is present - slave ties low
-  reset   : bool_t;                       -- master worker is in reset
-  renable : bool_t;                       -- a read is in progress
-  wenable : bool_t;                       -- a write is in progress
-  addr    : ushort_t;                     -- address space within slave
-  benable : std_logic_vector(3 downto 0); -- which bytes are being accessed
-  data    : word32_t;                     -- up to 32 bits of data
-end record raw_prop_out_t;
-constant raw_prop_out_zero : raw_prop_out_t
-  := ('0', '0', '0', '0', (others => '0'), (others => '0'), (others => '0'));
-type raw_prop_out_array_t is array(natural range <>) of raw_prop_out_t;
--- Input to device worker as master of the rawprop interface
--- These signals are "broadcast" back to all masters from the one slave
-type raw_prop_in_t is record
-  done    : bool_t;                       -- access is done
-  data    : word32_t;                     -- read data available when done
-  present : bool_array_t(0 to raw_max_devices-1); -- which of all devices are present
-end record raw_prop_in_t;
-constant raw_prop_in_zero : raw_prop_in_t
-  := ('0', (others => '0'), (others => '0'));
-
-type raw_prop_in_array_t is array(natural range <>) of raw_prop_in_t;
-=======
->>>>>>> d64ee365
-
 component unoc_terminator is
   port(up_in      : in  unoc_master_out_t;
        up_out     : out unoc_master_in_t;
