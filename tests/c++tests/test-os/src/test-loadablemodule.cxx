--- conflicted
+++ resolved
@@ -32,33 +32,12 @@
     protected:
       std::string sym_to_load, library_to_load;
       void SetUp() /* override */ {
-<<<<<<< HEAD
-	//
-	// Choosing "libm" as the shared library for testing was
-	// unfortunate for the Linux case where "libm.so" points
-	// to a GNU ld script instead of an actual library.
-	//
-#if defined(OCPI_OS_linux)
-#include <gnu/lib-names.h>
-	library_to_load = LIBM_SO;
-	//
-	// Do not append suffix: token above is complete.
-	// Yes, we are not testing the suffix() function.
-	//
-	// library_to_load += LoadableModule::suffix();
-	sym_to_load = "atan";
-#elif defined(OCPI_OS_macos)
-	library_to_load = "libm.";
-	library_to_load += LoadableModule::suffix();
-	sym_to_load = "atan";
-=======
 #if  defined(OCPI_OS_linux) // works on centos6/7, mint19
         library_to_load = "librt.";
         sym_to_load = "clock_gettime";
 #elif   defined(OCPI_OS_macos)
         library_to_load = "libm.";
         sym_to_load = "atan";
->>>>>>> b3ce4a13
 #else
 	library_to_load = sym_to_load = "FAIL";
 	std::cerr << "[ WARNING! ] This platform is not fully testable and some tests may fail.\n";
