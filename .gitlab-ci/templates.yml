--- conflicted
+++ resolved
@@ -663,10 +663,6 @@
     - if: '$CI_HDL_PLATFORM_MR =~ /(^| )(plutosdr|all)( |$)/i && $CI_PIPELINE_SOURCE == "merge_request_event"'
     - if: '$CI_COMMIT_MESSAGE =~ /\[ *ci *\S* +(plutosdr|all)( \S*)*\]/i && $CI_PIPELINE_SOURCE == "push"'
     - if: '$CI_HDL_PLATFORM =~ /(^| )(plutosdr|all)( |$)/i && $CI_COMMIT_MESSAGE !~ /\[ *ci.*\]/i && $CI_PIPELINE_SOURCE == "push"'
-<<<<<<< HEAD
-=======
-
->>>>>>> 82825e1a
 
 
 ########
@@ -706,4 +702,6 @@
         exit 1
       fi
     - rm -f "${CI_PROJECT_DIR}/.success"
-    - .gitlab-ci/artifacts.py upload . -t 'successful-job' -s timestamp+    - find -not -type d -newerct "$(< timestamp.txt)" > artifacts-$CI_JOB_ID.txt
+    - tar -T artifacts-$CI_JOB_ID.txt -cf artifacts-$CI_JOB_ID.tar
+    - ls -lh artifacts-$CI_JOB_ID.tar