#################
# Jobs - Prereq #
#################
.install-packages:
  stage: prereq
  before_script: []
  script:
    - yum -y distro-sync
    - ./scripts/install-packages.sh
    - touch "${CI_PROJECT_DIR}/.success"
  after_script: []

.install-prereqs:
  extends:
    - .standard-artifacts
  stage: prereq
  before_script:
    - date "+%Y-%m-%d %H:%M:%S" > timestamp
    - cat timestamp
    - sleep 2
    - ls -lh
  script:
    - ./scripts/install-prerequisites.sh $PLATFORM
    - touch "${CI_PROJECT_DIR}/.success"


################
# Jobs - Build #
################
.build-opencpi:
  extends:
    - .standard-artifacts
  stage: build
  script:
    - ./scripts/build-opencpi.sh $PLATFORM
    - touch "${CI_PROJECT_DIR}/.success"

.build-rcc:
  extends:
    - .build-opencpi
  stage: build-rcc


###########################
# Jobs - Build-Primitives #
###########################
.build-primitives:
  extends:
    - .standard-artifacts
  stage: build-primitives
  script:
    - source ./cdk/opencpi-setup.sh -e
    - ocpidev build -d projects/core/hdl/primitives --hdl-platform $PLATFORM
    - ocpidev build -d projects/platform/hdl/primitives --hdl-platform $PLATFORM
    - ocpidev build -d projects/assets/hdl/primitives --hdl-platform $PLATFORM
    - ocpidev build -d projects/inactive/hdl/primitives --hdl-platform $PLATFORM
    - touch "${CI_PROJECT_DIR}/.success"


###########################
# Jobs - Build-Components #
###########################
.build-components-core:
  extends:
    - .standard-artifacts
  stage: build-workers
  script:
    - source ./cdk/opencpi-setup.sh -e
    - ocpidev build -d projects/core/components --hdl-platform $PLATFORM
    - touch "${CI_PROJECT_DIR}/.success"

.build-components-assets:
  extends:
    - .standard-artifacts
  stage: build-workers
  script:
    - source ./cdk/opencpi-setup.sh -e
    - ocpidev build -d projects/assets/components --hdl-platform $PLATFORM
    - touch "${CI_PROJECT_DIR}/.success"

.build-components-assets-base:
  extends:
    - .standard-artifacts
  stage: build-workers
  script:
    - source ./cdk/opencpi-setup.sh -e
    - ocpidev build -d projects/assets/components/base_comps --hdl-platform $PLATFORM
    - touch "${CI_PROJECT_DIR}/.success"

.build-components-assets-comms:
  extends:
    - .standard-artifacts
  stage: build-workers
  script:
    - source ./cdk/opencpi-setup.sh -e
    - ocpidev build -d projects/assets/components/comms_comps --hdl-platform $PLATFORM
    - touch "${CI_PROJECT_DIR}/.success"

.build-components-assets-dsp:
  extends:
    - .standard-artifacts
  stage: build-workers
  script:
    - source ./cdk/opencpi-setup.sh -e
    - ocpidev build -d projects/assets/components/dsp_comps --hdl-platform $PLATFORM
    - touch "${CI_PROJECT_DIR}/.success"

.build-components-assets-misc:
  extends:
    - .standard-artifacts
  stage: build-workers
  script:
    - source ./cdk/opencpi-setup.sh -e
    - ocpidev build -d projects/assets/components/misc_comps --hdl-platform $PLATFORM
    - touch "${CI_PROJECT_DIR}/.success"

.build-components-assets-util:
  extends:
    - .standard-artifacts
  stage: build-workers
  script:
    - source ./cdk/opencpi-setup.sh -e
    - ocpidev build -d projects/assets/components/util_comps --hdl-platform $PLATFORM
    - touch "${CI_PROJECT_DIR}/.success"

.build-components-assets_ts:
  extends:
    - .standard-artifacts
  stage: build-workers
  script:
    - source ./cdk/opencpi-setup.sh -e
    - ocpidev build -d projects/assets_ts/components --hdl-platform $PLATFORM
    - touch "${CI_PROJECT_DIR}/.success"

.build-components-inactive:
  extends:
    - .standard-artifacts
  stage: build-workers
  script:
    - source ./cdk/opencpi-setup.sh -e
    - ocpidev build -d projects/inactive/components --hdl-platform $PLATFORM
    - touch "${CI_PROJECT_DIR}/.success"


########################
# Jobs - Build-Devices #
########################
.build-devices-core:
  extends:
    - .standard-artifacts
  stage: build-workers
  script:
    - source ./cdk/opencpi-setup.sh -e
    - ocpidev build -d projects/core/hdl/devices --hdl-platform $PLATFORM
    - touch "${CI_PROJECT_DIR}/.success"

.build-devices-platform:
  extends:
    - .standard-artifacts
  stage: build-workers
  script:
    - source ./cdk/opencpi-setup.sh -e
    - ocpidev build -d projects/platform/hdl/devices --hdl-platform $PLATFORM
    - touch "${CI_PROJECT_DIR}/.success"

.build-devices-assets:
  extends:
    - .standard-artifacts
  stage: build-workers
  script:
    - source ./cdk/opencpi-setup.sh -e
    - ocpidev build -d projects/assets/hdl/devices --hdl-platform $PLATFORM
    - touch "${CI_PROJECT_DIR}/.success"

.build-devices-assets_ts:
  extends:
    - .standard-artifacts
  stage: build-workers
  script:
    - source ./cdk/opencpi-setup.sh -e
    - ocpidev build -d projects/assets_ts/hdl/devices --hdl-platform $PLATFORM
    - touch "${CI_PROJECT_DIR}/.success"

.build-devices-inactive:
  extends:
    - .standard-artifacts
  stage: build-workers
  script:
    - source ./cdk/opencpi-setup.sh -e
    - ocpidev build -d projects/inactive/hdl/devices --hdl-platform $PLATFORM
    - touch "${CI_PROJECT_DIR}/.success"


#########################
# Jobs - Build-Adapters #
#########################
.build-adapters-core:
  extends:
    - .standard-artifacts
  stage: build-workers
  script:
    - source ./cdk/opencpi-setup.sh -e
    - ocpidev build -d projects/core/hdl/adapters --hdl-platform $PLATFORM
    - touch "${CI_PROJECT_DIR}/.success"

.build-adapters-assets:
  extends:
    - .standard-artifacts
  stage: build-workers
  script:
    - source ./cdk/opencpi-setup.sh -e
    - ocpidev build -d projects/assets/hdl/adapters --hdl-platform $PLATFORM
    - touch "${CI_PROJECT_DIR}/.success"


######################
# Jobs - Build-Cards #
######################
.build-cards-core:
  extends:
    - .standard-artifacts
  stage: build-workers
  script:
    - source ./cdk/opencpi-setup.sh -e
    - ocpidev build -d projects/core/hdl/cards --hdl-platform $PLATFORM
    - touch "${CI_PROJECT_DIR}/.success"

.build-cards-assets:
  extends:
    - .standard-artifacts
  stage: build-workers
  script:
    - source ./cdk/opencpi-setup.sh -e
    - ocpidev build -d projects/assets/hdl/cards --hdl-platform $PLATFORM
    - touch "${CI_PROJECT_DIR}/.success"

.build-cards-inactive:
  extends:
    - .standard-artifacts
  stage: build-workers
  script:
    - source ./cdk/opencpi-setup.sh -e
    - ocpidev build -d projects/inactive/hdl/cards --hdl-platform $PLATFORM
    - touch "${CI_PROJECT_DIR}/.success"


##########################
# Jobs - Build-Platforms #
##########################
.build-platforms-core:
  extends:
    - .standard-artifacts
  stage: build-platforms
  script:
    - source ./cdk/opencpi-setup.sh -e
    - ocpidev build hdl platforms -d projects/core --hdl-platform $PLATFORM
    - touch "${CI_PROJECT_DIR}/.success"

.build-platforms-platform:
  extends:
    - .standard-artifacts
  stage: build-platforms
  script:
    - source ./cdk/opencpi-setup.sh -e
    - ocpidev build hdl platforms -d projects/platform --hdl-platform $PLATFORM
    - touch "${CI_PROJECT_DIR}/.success"

.build-platforms-assets:
  extends:
    - .standard-artifacts
  stage: build-platforms
  script:
    - source ./cdk/opencpi-setup.sh -e
    - ocpidev build hdl platforms -d projects/assets --hdl-platform $PLATFORM
    - touch "${CI_PROJECT_DIR}/.success"

.build-platforms-inactive:
  extends:
    - .standard-artifacts
  stage: build-platforms
  script:
    - source ./cdk/opencpi-setup.sh -e
    - ocpidev build hdl platforms -d projects/inactive --hdl-platform $PLATFORM
    - touch "${CI_PROJECT_DIR}/.success"


###########################
# Jobs - Build-Assemblies #
###########################
.build-assemblies-platform:
  extends:
    - .standard-artifacts
  stage: build-assemblies
  script:
    - source ./cdk/opencpi-setup.sh -e
    - ocpidev build -d projects/platform/hdl/assemblies --hdl-platform $PLATFORM
    - touch "${CI_PROJECT_DIR}/.success"

.build-assemblies-assets:
  extends:
    - .standard-artifacts
  stage: build-assemblies
  script:
    - source ./cdk/opencpi-setup.sh -e
    - ocpidev build -d projects/assets/hdl/assemblies --hdl-platform $PLATFORM
    - touch "${CI_PROJECT_DIR}/.success"

.build-assemblies-assets_ts:
  extends:
    - .standard-artifacts
  stage: build-assemblies
  script:
    - source ./cdk/opencpi-setup.sh -e
    - ocpidev build -d projects/assets_ts/hdl/assemblies --hdl-platform $PLATFORM
    - touch "${CI_PROJECT_DIR}/.success"

.build-assemblies-inactive:
  extends:
    - .standard-artifacts
  stage: build-assemblies
  script:
    - source ./cdk/opencpi-setup.sh -e
    - ocpidev build -d projects/inactive/hdl/assemblies --hdl-platform $PLATFORM
    - touch "${CI_PROJECT_DIR}/.success"


#####################
# Jobs - Build-Test #
#####################
.build-test-opencpi:
  stage: build-assemblies
  artifacts:
    paths: []
  script:
    - ./scripts/test-opencpi.sh --no-hdl
    - touch "${CI_PROJECT_DIR}/.success"

.build-test-core:
  stage: build-assemblies
  artifacts:
    paths: []
  script:
    - source ./cdk/opencpi-setup.sh -e
    - ocpidev build test -d projects/core --$MODEL-platform $PLATFORM
    - touch "${CI_PROJECT_DIR}/.success"

.build-test-assets-base:
  stage: build-assemblies
  artifacts:
    paths: []
  script:
    - source ./cdk/opencpi-setup.sh -e
    - ocpidev build test -d projects/assets/components/base_comps --$MODEL-platform $PLATFORM
    - touch "${CI_PROJECT_DIR}/.success"

.build-test-assets-comms:
  stage: build-assemblies
  artifacts:
    paths: []
  script:
    - source ./cdk/opencpi-setup.sh -e
    - ocpidev build test -d projects/assets/components/comms_comps --$MODEL-platform $PLATFORM
    - touch "${CI_PROJECT_DIR}/.success"

.build-test-assets-dsp:
  stage: build-assemblies
  artifacts:
    paths: []
  script:
    - source ./cdk/opencpi-setup.sh -e
    - ocpidev build test -d projects/assets/components/dsp_comps --$MODEL-platform $PLATFORM
    - touch "${CI_PROJECT_DIR}/.success"

.build-test-assets-misc:
  stage: build-assemblies
  artifacts:
    paths: []
  script:
    - source ./cdk/opencpi-setup.sh -e
    - ocpidev build test -d projects/assets/components/misc_comps --$MODEL-platform $PLATFORM
    - touch "${CI_PROJECT_DIR}/.success"

.build-test-assets-util:
  stage: build-assemblies
  artifacts:
    paths: []
  script:
    - source ./cdk/opencpi-setup.sh -e
    - ocpidev build test -d projects/assets/components/util_comps --$MODEL-platform $PLATFORM
    - touch "${CI_PROJECT_DIR}/.success"

.build-test-assets_ts:
  stage: build-assemblies
  artifacts:
    paths: []
  script:
    - source ./cdk/opencpi-setup.sh -e
    - ocpidev build test -d projects/assets_ts --$MODEL-platform $PLATFORM
    - touch "${CI_PROJECT_DIR}/.success"

.build-test-inactive:
  stage: build-assemblies
  artifacts:
    paths: []
  script:
    - source ./cdk/opencpi-setup.sh -e
    - ocpidev build test -d projects/inactive --$MODEL-platform $PLATFORM
    - touch "${CI_PROJECT_DIR}/.success"


<<<<<<< HEAD
##################
# Build - SDcard #
##################
.build-sdcard:
  stage: build-sdcard
  artifacts:
    paths: []
  script:
    - source ./cdk/opencpi-setup.sh -e
    - ocpiadmin deploy platform "$SW_PLATFORM" "$HW_PLATFORM"
    - touch "${CI_PROJECT_DIR}/.success"


=======
>>>>>>> 000327b4
###############
# Jobs - Test #
###############
.test-opencpi:
  stage: test
  artifacts:
    paths: []
  script:
    - ./scripts/test-opencpi.sh --no-hdl
    - touch "${CI_PROJECT_DIR}/.success"

.test-core:
  stage: test
  artifacts:
    paths: []
  script:
    - source ./cdk/opencpi-setup.sh -e
    - ocpidev run tests -d projects/core --only-platform $PLATFORM --mode prep_run_verify;
    - touch "${CI_PROJECT_DIR}/.success"

.test-assets-base:
  stage: test
  artifacts:
    paths: []
  script:
    - source ./cdk/opencpi-setup.sh -e
    - ocpidev run tests -d projects/assets/components/base_comps --only-platform $PLATFORM --mode prep_run_verify;
    - touch "${CI_PROJECT_DIR}/.success"

.test-assets-comms:
  stage: test
  artifacts:
    paths: []
  script:
    - source ./cdk/opencpi-setup.sh -e
    - ocpidev run tests -d projects/assets/components/comms_comps --only-platform $PLATFORM --mode prep_run_verify;
    - touch "${CI_PROJECT_DIR}/.success"

.test-assets-dsp:
  stage: test
  artifacts:
    paths: []
  script:
    - source ./cdk/opencpi-setup.sh -e
    - ocpidev run tests -d projects/assets/components/dsp_comps --only-platform $PLATFORM --mode prep_run_verify;
    - touch "${CI_PROJECT_DIR}/.success"

.test-assets-misc:
  stage: test
  artifacts:
    paths: []
  script:
    - source ./cdk/opencpi-setup.sh -e
    - ocpidev run tests -d projects/assets/components/misc_comps --only-platform $PLATFORM --mode prep_run_verify;
    - touch "${CI_PROJECT_DIR}/.success"

.test-assets-util:
  stage: test
  artifacts:
    paths: []
  script:
    - source ./cdk/opencpi-setup.sh -e
    - ocpidev run tests -d projects/assets/components/util_comps --only-platform $PLATFORM --mode prep_run_verify;
    - touch "${CI_PROJECT_DIR}/.success"

.test-assets_ts:
  stage: test
  artifacts:
    paths: []
  script:
    - source ./cdk/opencpi-setup.sh -e
    - ocpidev run tests -d projects/assets_ts --only-platform $PLATFORM --mode prep_run_verify;
    - touch "${CI_PROJECT_DIR}/.success"

.test-inactive:
  stage: test
  artifacts:
    paths: []
  script:
    - source ./cdk/opencpi-setup.sh -e
    - ocpidev run tests -d projects/inactive --only-platform $PLATFORM --mode prep_run_verify;
    - touch "${CI_PROJECT_DIR}/.success"


#############
# Platforms #
#############
.centos7:
  extends:
    - .rules-default
  tags:
    - opencpi
    - centos7
    - shell
  variables:
    PLATFORM: 'centos7'
    IMAGE: 'centos:7'

.centos6:
  extends:
    - .rules-default
  tags:
    - opencpi
    - centos6
    - shell
  variables:
    HOST_PLATFORM: 'centos6'
    PLATFORM: 'centos6'
    IMAGE: 'centos:6'

.xsim:
  variables:
    PLATFORM: 'xsim'
    MODEL: 'hdl'
  rules:
    # If specified in CI_HDL_PLATFORM and source is scheduled pipeline
    - if: '$CI_HDL_PLATFORM =~ /(^| )(xsim|all)( |$)/i && $CI_PIPELINE_SOURCE == "schedule"'
    # If specified in CI_HDL_PLATFORM and source is web UI
    - if: '$CI_HDL_PLATFORM =~ /(^| )(xsim|all)( |$)/i && $CI_PIPELINE_SOURCE == "web"'
    # If specified in CI_HDL_PLATFORM_MR and source is merge request
    - if: '$CI_HDL_PLATFORM_MR =~ /(^| )(xsim|all)( |$)/i && $CI_PIPELINE_SOURCE == "merge_request_event"'
    # If specified in commit message and source is push
    - if: '$CI_COMMIT_MESSAGE =~ /\[ *ci *\S* +(xsim|all)( \S*)*\]/i && $CI_PIPELINE_SOURCE == "push"'
    # If specified in CI_HDL_PLATFORM, nothing specified in commit message, and source is push
    - if: '$CI_HDL_PLATFORM =~ /(^| )(xsim|all)( |$)/i && $CI_COMMIT_MESSAGE !~ /\[ *ci.*\]/i && $CI_PIPELINE_SOURCE == "push"'

.modelsim:
  variables:
    PLATFORM: 'modelsim'
    MODEL: 'hdl'
    OCPI_MODELSIM_DIR: '/opt/Mentor/modelsim_dlx'
    OCPI_MODELSIM_LICENSE_FILE: '2103@sembach.opencpi.net'
  rules:
    - if: '$CI_HDL_PLATFORM =~ /(^| )(modelsim|all)( |$)/i && $CI_PIPELINE_SOURCE == "schedule"'
    - if: '$CI_HDL_PLATFORM =~ /(^| )(modelsim|all)( |$)/i && $CI_PIPELINE_SOURCE == "web"'
    - if: '$CI_HDL_PLATFORM_MR =~ /(^| )(modelsim|all)( |$)/i && $CI_PIPELINE_SOURCE == "merge_request_event"'
    - if: '$CI_COMMIT_MESSAGE =~ /\[ *ci *\S* +(modelsim|all)( \S*)*\]/i && $CI_PIPELINE_SOURCE == "push"'
    - if: '$CI_HDL_PLATFORM =~ /(^| )(modelsim|all)( |$)/i && $CI_COMMIT_MESSAGE !~ /\[ *ci.*\]/i && $CI_PIPELINE_SOURCE == "push"'

.isim:
  variables:
    PLATFORM: 'isim'
    MODEL: 'hdl'
  rules:
    - if: '$CI_HDL_PLATFORM =~ /(^| )(isim|all)( |$)/i && $CI_PIPELINE_SOURCE == "schedule"'
    - if: '$CI_HDL_PLATFORM =~ /(^| )(isim|all)( |$)/i && $CI_PIPELINE_SOURCE == "web"'
    - if: '$CI_HDL_PLATFORM_MR =~ /(^| )(isim|all)( |$)/i && $CI_PIPELINE_SOURCE == "merge_request_event"'
    - if: '$CI_COMMIT_MESSAGE =~ /\[ *ci *\S* +(isim|all)( \S*)*\]/i && $CI_PIPELINE_SOURCE == "push"'
    - if: '$CI_HDL_PLATFORM =~ /(^| )(isim|all)( |$)/i && $CI_COMMIT_MESSAGE !~ /\[ *ci.*\]/i && $CI_PIPELINE_SOURCE == "push"'

.xilinx13_3:
  extends:
    - .rules-default
  variables:
    PLATFORM: 'xilinx13_3'
    HW_PLATFORM: 'zed'
    SW_PLATFORM: 'xilinx13_3'
    MODEL: 'rcc'

.xilinx13_4:
  extends:
    - .rules-default
  variables:
    PLATFORM: 'xilinx13_4'
    HW_PLATFORM: 'zed'
    SW_PLATFORM: 'xilinx13_4'
    MODEL: 'rcc'

.zed:
  variables:
    PLATFORM: 'zed'
    HW_PLATFORM: 'zed'
    SW_PLATFORM: 'xilinx13_4'
    IP: '10.0.0.103'
    PORT: '1000'
    OCPI_SERVER_ADDRESSES: '10.0.0.103:1000'
    MODEL: 'hdl'
  rules:
    - if: '$CI_HDL_PLATFORM =~ /(^| )(zed|all)( |$)/i && $CI_PIPELINE_SOURCE == "schedule"'
    - if: '$CI_HDL_PLATFORM =~ /(^| )(zed|all)( |$)/i && $CI_PIPELINE_SOURCE == "web"'
    - if: '$CI_HDL_PLATFORM_MR =~ /(^| )(zed|all)( |$)/i && $CI_PIPELINE_SOURCE == "merge_request_event"'
    - if: '$CI_COMMIT_MESSAGE =~ /\[ *ci *\S* +(zed|all)( \S*)*\]/i && $CI_PIPELINE_SOURCE == "push"'
    - if: '$CI_HDL_PLATFORM =~ /(^| )(zed|all)( |$)/i && $CI_COMMIT_MESSAGE !~ /\[ *ci.*\]/i && $CI_PIPELINE_SOURCE == "push"'

.matchstiq_z1-xilinx13_3:
  variables:
    PLATFORM: 'matchstiq_z1'
    HW_PLATFORM: 'matchstiq_z1'
    SW_PLATFORM: 'xilinx13_3'
    IP: '10.0.0.53'
    PORT: '1000'
    MODEL: 'hdl'
  rules:
    - if: '$CI_HDL_PLATFORM =~ /(^| )(matchstiq_z1|all)( |$)/i && $CI_PIPELINE_SOURCE == "schedule"'
    - if: '$CI_HDL_PLATFORM =~ /(^| )(matchstiq_z1|all)( |$)/i && $CI_PIPELINE_SOURCE == "web"'
    - if: '$CI_HDL_PLATFORM_MR =~ /(^| )(matchstiq_z1|all)( |$)/i && $CI_PIPELINE_SOURCE == "merge_request_event"'
    - if: '$CI_COMMIT_MESSAGE =~ /\[ *ci *\S* +(matchstiq_z1|all)( \S*)*\]/i && $CI_PIPELINE_SOURCE == "push"'
    - if: '$CI_HDL_PLATFORM =~ /(^| )(matchstiq_z1|all)( |$)/i && $CI_COMMIT_MESSAGE !~ /\[ *ci.*\]/i && $CI_PIPELINE_SOURCE == "push"'

.zed_ise-xilinx13_4:
  variables:
    PLATFORM: 'zed_ise'
    HW_PLATFORM: 'zed_ise'
    SW_PLATFORM: 'xilinx13_4'
    IP: '10.0.0.1003'
    PORT: '1000'
    MODEL: 'hdl'
    XILINXD_LICENSE_FILE: '2101@sembach.opencpi.net'
  rules:
    - if: '$CI_HDL_PLATFORM =~ /(^| )(zed_ise|all)( |$)/i && $CI_PIPELINE_SOURCE == "schedule"'
    - if: '$CI_HDL_PLATFORM =~ /(^| )(zed_ise|all)( |$)/i && $CI_PIPELINE_SOURCE == "web"'
    - if: '$CI_HDL_PLATFORM_MR =~ /(^| )(zed_ise|all)( |$)/i && $CI_PIPELINE_SOURCE == "merge_request_event"'
    - if: '$CI_COMMIT_MESSAGE =~ /\[ *ci *\S* +(zed_ise|all)( \S*)*\]/i && $CI_PIPELINE_SOURCE == "push"'
    - if: '$CI_HDL_PLATFORM =~ /(^| )(zed_ise|all)( |$)/i && $CI_COMMIT_MESSAGE !~ /\[ *ci.*\]/i && $CI_PIPELINE_SOURCE == "push"'

.zcu104:
  variables:
    PLATFORM: 'zcu104'
    HW_PLATFORM: 'zcu104'
    MODEL: 'hdl'
  rules:
    - if: '$CI_HDL_PLATFORM =~ /(^| )(zcu104|all)( |$)/i && $CI_PIPELINE_SOURCE == "schedule"'
    - if: '$CI_HDL_PLATFORM =~ /(^| )(zcu104|all)( |$)/i && $CI_PIPELINE_SOURCE == "web"'
    - if: '$CI_HDL_PLATFORM_MR =~ /(^| )(zcu104|all)( |$)/i && $CI_PIPELINE_SOURCE == "merge_request_event"'
    - if: '$CI_COMMIT_MESSAGE =~ /\[ *ci *\S* +(zcu104|all)( \S*)*\]/i && $CI_PIPELINE_SOURCE == "push"'
    - if: '$CI_HDL_PLATFORM =~ /(^| )(zcu104|all)( |$)/i && $CI_COMMIT_MESSAGE !~ /\[ *ci.*\]/i && $CI_PIPELINE_SOURCE == "push"'

.e3xx:
  rules:
    - if: '$CI_HDL_PLATFORM =~ /(^| )(e31x|all)( |$)/i && $CI_PIPELINE_SOURCE == "schedule"'
    - if: '$CI_HDL_PLATFORM =~ /(^| )(e31x|all)( |$)/i && $CI_PIPELINE_SOURCE == "web"'
    - if: '$CI_HDL_PLATFORM_MR =~ /(^| )(e31x|all)( |$)/i && $CI_PIPELINE_SOURCE == "merge_request_event"'
    - if: '$CI_COMMIT_MESSAGE =~ /\[ *ci *\S* +(e31x|all)( \S*)*\]/i && $CI_PIPELINE_SOURCE == "push"'
    - if: '$CI_HDL_PLATFORM =~ /(^| )(e31x|all)( |$)/i && $CI_COMMIT_MESSAGE !~ /\[ *ci.*\]/i && $CI_PIPELINE_SOURCE == "push"'

.plutosdr:
  rules:
    - if: '$CI_HDL_PLATFORM =~ /(^| )(plutosdr|all)( |$)/i && $CI_PIPELINE_SOURCE == "schedule"'
    - if: '$CI_HDL_PLATFORM =~ /(^| )(plutosdr|all)( |$)/i && $CI_PIPELINE_SOURCE == "web"'
    - if: '$CI_HDL_PLATFORM_MR =~ /(^| )(plutosdr|all)( |$)/i && $CI_PIPELINE_SOURCE == "merge_request_event"'
    - if: '$CI_COMMIT_MESSAGE =~ /\[ *ci *\S* +(plutosdr|all)( \S*)*\]/i && $CI_PIPELINE_SOURCE == "push"'
    - if: '$CI_HDL_PLATFORM =~ /(^| )(plutosdr|all)( |$)/i && $CI_COMMIT_MESSAGE !~ /\[ *ci.*\]/i && $CI_PIPELINE_SOURCE == "push"'


########
# Misc #
########
.standard-artifacts:
  artifacts: 
    paths: []

.rules-default:
  rules:
    - when: on_success

.docker:
  tags:
    - docker
  image: $IMAGE

.ocpiremote:
  before_script:
    - .gitlab-ci/artifacts.py download -i "*${PLATFORM}.tar.gz" "*centos7.tar.gz"
    - sleep 5
    - touch timestamp
    - ls -lh
    - source ./cdk/opencpi-setup.sh -e
<<<<<<< HEAD
    - export OCPI_SERVER_ADDRESSES="${IP}:${PORT}"
=======
    - ocpiadmin deploy platform "$HW_PLATFORM" "$SW_PLATFORM"
    - echo "IP- ${IP}"
    - echo "PORT- ${PORT}"
    - echo "HW- ${HW_PLATFORM}"
    - echo "SW- ${SW_PLATFORM}"
>>>>>>> 000327b4
    - ocpiremote deploy -i "$IP" -s "$SW_PLATFORM" -w "$HW_PLATFORM"
    - sleep 5
    - ocpiremote load -i "$IP" -r "$PORT" -w "$HW_PLATFORM" -s "$SW_PLATFORM"
    - ocpiremote start -i "$IP"
  after_script:
    - source ./cdk/opencpi-setup.sh -e
    - ocpiremote unload -i "$IP"
    - |-
      if [ ! -f "${CI_PROJECT_DIR}/.success" ]; then
        "${CI_PROJECT_DIR}/.gitlab-ci/artifacts.py" upload . -t 'failed-job'
        exit 1
      fi
    - rm -f "${CI_PROJECT_DIR}/.success"
    - .gitlab-ci/artifacts.py upload . -t 'successful-job' -s "$(< timestamp)"<|MERGE_RESOLUTION|>--- conflicted
+++ resolved
@@ -408,22 +408,6 @@
     - touch "${CI_PROJECT_DIR}/.success"
 
 
-<<<<<<< HEAD
-##################
-# Build - SDcard #
-##################
-.build-sdcard:
-  stage: build-sdcard
-  artifacts:
-    paths: []
-  script:
-    - source ./cdk/opencpi-setup.sh -e
-    - ocpiadmin deploy platform "$SW_PLATFORM" "$HW_PLATFORM"
-    - touch "${CI_PROJECT_DIR}/.success"
-
-
-=======
->>>>>>> 000327b4
 ###############
 # Jobs - Test #
 ###############
@@ -691,15 +675,11 @@
     - touch timestamp
     - ls -lh
     - source ./cdk/opencpi-setup.sh -e
-<<<<<<< HEAD
-    - export OCPI_SERVER_ADDRESSES="${IP}:${PORT}"
-=======
     - ocpiadmin deploy platform "$HW_PLATFORM" "$SW_PLATFORM"
     - echo "IP- ${IP}"
     - echo "PORT- ${PORT}"
     - echo "HW- ${HW_PLATFORM}"
     - echo "SW- ${SW_PLATFORM}"
->>>>>>> 000327b4
     - ocpiremote deploy -i "$IP" -s "$SW_PLATFORM" -w "$HW_PLATFORM"
     - sleep 5
     - ocpiremote load -i "$IP" -r "$PORT" -w "$HW_PLATFORM" -s "$SW_PLATFORM"
