.zed-centos7:
  extends:
    - .zed
  tags:
    - opencpi
    - centos7
    - zed
    - shell

################################
# Jobs - Build-Primitives-Core #
################################
build-primitives:centos7:zed:
  extends:
    - .build-primitives
    - .zed-centos7
  needs:
    - job: prereq:centos7
      artifacts: false
    - build:centos7


###########################
# Jobs - Build-Components #
###########################
build-components-core:centos7:zed:
  extends:
    - .build-components-core
    - .zed-centos7
  needs:
    - job: prereq:centos7
      artifacts: false
    - build:centos7
    - build-primitives:centos7:zed

build-components-assets:centos7:zed:
  extends:
    - .build-components-assets
    - .zed-centos7
  needs:
    - job: prereq:centos7
      artifacts: false
    - build:centos7
    - build-primitives:centos7:zed

build-components-assets_ts:centos7:zed:
  extends:
    - .build-components-assets_ts
    - .zed-centos7
  needs:
    - job: prereq:centos7
      artifacts: false
    - build:centos7
    - build-primitives:centos7:zed

build-components-inactive:centos7:zed:
  extends:
    - .build-components-inactive
    - .zed-centos7
  needs:
    - job: prereq:centos7
      artifacts: false
    - build:centos7
    - build-primitives:centos7:zed


#########################
# Jobs - Build-Adapters #
#########################
build-adapters-core:centos7:zed:
  extends:
    - .build-adapters-core
    - .zed-centos7
  needs:
    - job: prereq:centos7
      artifacts: false
    - build:centos7
    - build-primitives:centos7:zed

build-adapters-assets:centos7:zed:
  extends:
    - .build-adapters-assets
    - .zed-centos7
  needs:
    - job: prereq:centos7
      artifacts: false
    - build:centos7
    - build-primitives:centos7:zed


########################
# Jobs - Build-Devices #
########################
build-devices-core:centos7:zed:
  extends:
    - .build-devices-core
    - .zed-centos7
  needs:
    - job: prereq:centos7
      artifacts: false
    - build:centos7
    - build-primitives:centos7:zed

build-devices-platform:centos7:zed:
  extends:
    - .build-devices-platform
    - .zed-centos7
  needs:
    - job: prereq:centos7
      artifacts: false
    - build:centos7
    - build-primitives:centos7:zed

build-devices-assets:centos7:zed:
  extends:
    - .build-devices-assets
    - .zed-centos7
  needs:
    - job: prereq:centos7
      artifacts: false
    - build:centos7
    - build-primitives:centos7:zed

build-devices-assets_ts:centos7:zed:
  extends:
    - .build-devices-assets_ts
    - .zed-centos7
  needs:
    - job: prereq:centos7
      artifacts: false
    - build:centos7
    - build-primitives:centos7:zed

build-devices-inactive:centos7:zed:
  extends:
    - .build-devices-inactive
    - .zed-centos7
  needs:
    - job: prereq:centos7
      artifacts: false
    - build:centos7
    - build-primitives:centos7:zed


######################
# Jobs - Build-Cards #
######################
build-cards-core:centos7:zed:
  extends:
    - .build-cards-core
    - .zed-centos7
  needs:
    - job: prereq:centos7
      artifacts: false
    - build:centos7
    - build-primitives:centos7:zed

build-cards-assets:centos7:zed:
  extends:
    - .build-cards-assets
    - .zed-centos7
  needs:
    - job: prereq:centos7
      artifacts: false
    - build:centos7
    - build-primitives:centos7:zed

build-cards-inactive:centos7:zed:
  extends:
    - .build-cards-inactive
    - .zed-centos7
  needs:
    - job: prereq:centos7
      artifacts: false
    - build:centos7
    - build-primitives:centos7:zed


##########################
# Jobs - Build-Platforms #
##########################
build-platforms-core:centos7:zed:
  extends:
    - .build-platforms-core
    - .zed-centos7
  needs:
    - job: prereq:centos7
      artifacts: false
    - build:centos7
    - build-primitives:centos7:zed
    - build-devices-core:centos7:zed
    - build-cards-core:centos7:zed
    - build-adapters-core:centos7:zed
    - build-components-core:centos7:zed

build-platforms-platform:centos7:zed:
  extends:
    - .build-platforms-platform
    - .zed-centos7
  needs:
    - job: prereq:centos7
      artifacts: false
    - build:centos7
    - build-devices-platform:centos7:zed
    - build-primitives:centos7:zed
    - build-devices-core:centos7:zed

build-platforms-assets:centos7:zed:
  extends:
    - .build-platforms-assets
    - .zed-centos7
  needs:
    - job: prereq:centos7
      artifacts: false
    - build:centos7
    - build-devices-platform:centos7:zed
    - build-primitives:centos7:zed
    - build-devices-assets:centos7:zed
    - build-cards-assets:centos7:zed
    - build-adapters-assets:centos7:zed
    - build-components-assets:centos7:zed
    - build-devices-core:centos7:zed

build-platforms-inactive:centos7:zed:
  extends:
    - .build-platforms-inactive
    - .zed-centos7
  needs:
    - job: prereq:centos7
      artifacts: false
    - build:centos7
    - build-primitives:centos7:zed
    - build-devices-inactive:centos7:zed
    - build-cards-inactive:centos7:zed
    - build-components-inactive:centos7:zed


#####################
# Jobs - Assemblies #
#####################
build-assemblies-platform:centos7:zed:
  extends:
    - .build-assemblies-platform
    - .zed-centos7
  needs:
    - job: prereq:centos7
      artifacts: false
    - build:centos7
    - build-primitives:centos7:zed
    - build-platforms-core:centos7:zed
    - build-platforms-platform:centos7:zed

build-assemblies-assets:centos7:zed:
  extends:
    - .build-assemblies-assets
    - .zed-centos7
  needs:
    - job: prereq:centos7
      artifacts: false
    - build:centos7
    - build-primitives:centos7:zed
    - build-platforms-core:centos7:zed
    - build-platforms-platform:centos7:zed
    - build-platforms-assets:centos7:zed

build-assemblies-assets_ts:centos7:zed:
  extends:
    - .build-assemblies-assets_ts
    - .zed-centos7
  needs:
    - job: prereq:centos7
      artifacts: false
    - build:centos7
    - build-primitives:centos7:zed
    - build-platforms-core:centos7:zed
    - build-platforms-platform:centos7:zed
    - build-platforms-assets:centos7:zed
    - build-components-assets_ts:centos7:zed
    - build-devices-assets_ts:centos7:zed

build-assemblies-inactive:centos7:zed:
  extends:
    - .build-assemblies-inactive
    - .zed-centos7
  needs:
    - job: prereq:centos7
      artifacts: false
    - build:centos7
    - build-primitives:centos7:zed
    - build-platforms-core:centos7:zed
    - build-platforms-platform:centos7:zed
    - build-platforms-assets:centos7:zed
    - build-platforms-inactive:centos7:zed


#####################
# Jobs - Build-Test #
#####################
build-test-core:centos7:zed:
<<<<<<< HEAD
  extends:
    - .build-test-core
    - .zed-centos7
  needs:
    - job: prereq:centos7
      artifacts: true
    - build:centos7
    - build-primitives:centos7:zed
    - build-platforms-core:centos7:zed
    - build-platforms-platform:centos7:zed
    - build-platforms-assets:centos7:zed
    - prereq:centos7:xilinx13_4
    - build-rcc:centos7:xilinx13_4

build-test-assets-base:centos7:zed:
  extends:
    - .build-test-assets-base
    - .zed-centos7
  needs:
    - job: prereq:centos7
      artifacts: true
    - build:centos7
    - build-primitives:centos7:zed
    - build-platforms-core:centos7:zed
    - build-platforms-platform:centos7:zed
    - build-platforms-assets:centos7:zed
    - prereq:centos7:xilinx13_4
    - build-rcc:centos7:xilinx13_4

build-test-assets-comms:centos7:zed:
  extends:
    - .build-test-assets-comms
    - .zed-centos7
  needs:
    - job: prereq:centos7
      artifacts: true
    - build:centos7
    - build-primitives:centos7:zed
    - build-platforms-core:centos7:zed
    - build-platforms-platform:centos7:zed
    - build-platforms-assets:centos7:zed
    - prereq:centos7:xilinx13_4
    - build-rcc:centos7:xilinx13_4

build-test-assets-dsp:centos7:zed:
  extends:
    - .build-test-assets-dsp
    - .zed-centos7
  needs:
    - job: prereq:centos7
      artifacts: true
    - build:centos7
    - build-primitives:centos7:zed
    - build-platforms-core:centos7:zed
    - build-platforms-platform:centos7:zed
    - build-platforms-assets:centos7:zed
    - prereq:centos7:xilinx13_4
    - build-rcc:centos7:xilinx13_4

build-test-assets-misc:centos7:zed:
  extends:
    - .build-test-assets-misc
    - .zed-centos7
  needs:
    - job: prereq:centos7
      artifacts: true
    - build:centos7
    - build-primitives:centos7:zed
    - build-platforms-core:centos7:zed
    - build-platforms-platform:centos7:zed
    - build-platforms-assets:centos7:zed
    - prereq:centos7:xilinx13_4
    - build-rcc:centos7:xilinx13_4

build-test-assets-util:centos7:zed:
  extends:
    - .build-test-assets-util
    - .zed-centos7
  needs:
    - job: prereq:centos7
      artifacts: true
    - build:centos7
    - build-primitives:centos7:zed
    - build-platforms-core:centos7:zed
    - build-platforms-platform:centos7:zed
    - build-platforms-assets:centos7:zed
    - prereq:centos7:xilinx13_4
    - build-rcc:centos7:xilinx13_4

build-test-assets_ts:centos7:zed:
  extends:
    - .build-test-assets_ts
    - .zed-centos7
  needs:
    - job: prereq:centos7
      artifacts: true
    - build:centos7
    - build-primitives:centos7:zed
    - build-platforms-core:centos7:zed
    - build-platforms-platform:centos7:zed
    - build-platforms-assets:centos7:zed
    - build-components-assets_ts:centos7:zed
    - build-devices-assets_ts:centos7:zed
    - prereq:centos7:xilinx13_4
    - build-rcc:centos7:xilinx13_4

build-test-inactive:centos7:zed:
  extends:
    - .build-test-inactive
    - .zed-centos7
  needs:
    - job: prereq:centos7
      artifacts: true
    - build:centos7
    - build-primitives:centos7:zed
    - build-platforms-platform:centos7:zed
    - build-platforms-inactive:centos7:zed
    - prereq:centos7:xilinx13_4
    - build-rcc:centos7:xilinx13_4


###############
# Jobs - Test #
###############
test-core:centos7:zed:
  extends:
    - .test-core
    - .zed-centos7
    - .ocpiremote
=======
  extends:
    - .build-test-core
    - .zed-centos7
>>>>>>> 1e8f1698
  needs:
    - job: prereq:centos7
      artifacts: false
    - build:centos7
    - build-primitives:centos7:zed
    - build-platforms-core:centos7:zed
    - build-platforms-platform:centos7:zed
    - build-platforms-assets:centos7:zed
<<<<<<< HEAD
    - build-assemblies-assets:centos7:zed
  resource_group: zed
=======
    - prereq:centos7:xilinx13_4
    - build-rcc:centos7:xilinx13_4
>>>>>>> 1e8f1698

build-test-assets-base:centos7:zed:
  extends:
<<<<<<< HEAD
    - .test-assets-base
    - .zed-centos7
    - .ocpiremote
=======
    - .build-test-assets-base
    - .zed-centos7
>>>>>>> 1e8f1698
  needs:
    - job: prereq:centos7
      artifacts: false
    - build:centos7
    - build-primitives:centos7:zed
    - build-platforms-core:centos7:zed
    - build-platforms-platform:centos7:zed
    - build-platforms-assets:centos7:zed
<<<<<<< HEAD
    - build-assemblies-assets:centos7:zed
  resource_group: zed
=======
    - prereq:centos7:xilinx13_4
    - build-rcc:centos7:xilinx13_4
>>>>>>> 1e8f1698

build-test-assets-comms:centos7:zed:
  extends:
<<<<<<< HEAD
    - .test-assets-comms
    - .zed-centos7
    - .ocpiremote
=======
    - .build-test-assets-comms
    - .zed-centos7
>>>>>>> 1e8f1698
  needs:
    - job: prereq:centos7
      artifacts: false
    - build:centos7
    - build-primitives:centos7:zed
    - build-platforms-core:centos7:zed
    - build-platforms-platform:centos7:zed
    - build-platforms-assets:centos7:zed
<<<<<<< HEAD
    - build-assemblies-assets:centos7:zed
  resource_group: zed
=======
    - prereq:centos7:xilinx13_4
    - build-rcc:centos7:xilinx13_4
>>>>>>> 1e8f1698

build-test-assets-dsp:centos7:zed:
  extends:
<<<<<<< HEAD
    - .test-assets-dsp
    - .zed-centos7
    - .ocpiremote
=======
    - .build-test-assets-dsp
    - .zed-centos7
>>>>>>> 1e8f1698
  needs:
    - job: prereq:centos7
      artifacts: false
    - build:centos7
    - build-primitives:centos7:zed
    - build-platforms-core:centos7:zed
    - build-platforms-platform:centos7:zed
    - build-platforms-assets:centos7:zed
<<<<<<< HEAD
    - build-assemblies-assets:centos7:zed
  resource_group: zed
=======
    - prereq:centos7:xilinx13_4
    - build-rcc:centos7:xilinx13_4
>>>>>>> 1e8f1698

build-test-assets-misc:centos7:zed:
  extends:
<<<<<<< HEAD
    - .test-assets-misc
    - .zed-centos7
    - .ocpiremote
=======
    - .build-test-assets-misc
    - .zed-centos7
>>>>>>> 1e8f1698
  needs:
    - job: prereq:centos7
      artifacts: false
    - build:centos7
    - build-primitives:centos7:zed
    - build-platforms-core:centos7:zed
    - build-platforms-platform:centos7:zed
    - build-platforms-assets:centos7:zed
<<<<<<< HEAD
    - build-assemblies-assets:centos7:zed
  resource_group: zed
=======
    - prereq:centos7:xilinx13_4
    - build-rcc:centos7:xilinx13_4
>>>>>>> 1e8f1698

build-test-assets-util:centos7:zed:
  extends:
<<<<<<< HEAD
    - .test-assets-util
    - .zed-centos7
    - .ocpiremote
=======
    - .build-test-assets-util
    - .zed-centos7
>>>>>>> 1e8f1698
  needs:
    - job: prereq:centos7
      artifacts: false
    - build:centos7
    - build-primitives:centos7:zed
    - build-platforms-core:centos7:zed
    - build-platforms-platform:centos7:zed
    - build-platforms-assets:centos7:zed
<<<<<<< HEAD
    - build-assemblies-assets:centos7:zed
  resource_group: zed
=======
    - prereq:centos7:xilinx13_4
    - build-rcc:centos7:xilinx13_4
>>>>>>> 1e8f1698

build-test-assets_ts:centos7:zed:
  extends:
<<<<<<< HEAD
    - .test-assets_ts
    - .zed-centos7
    - .ocpiremote
=======
    - .build-test-assets_ts
    - .zed-centos7
>>>>>>> 1e8f1698
  needs:
    - job: prereq:centos7
      artifacts: false
    - build:centos7
    - build-primitives:centos7:zed
    - build-platforms-core:centos7:zed
    - build-platforms-platform:centos7:zed
    - build-platforms-assets:centos7:zed
    - build-components-assets_ts:centos7:zed
    - build-devices-assets_ts:centos7:zed
<<<<<<< HEAD
    - build-assemblies-assets:centos7:zed
  resource_group: zed
=======
    - prereq:centos7:xilinx13_4
    - build-rcc:centos7:xilinx13_4
>>>>>>> 1e8f1698

build-test-inactive:centos7:zed:
  extends:
<<<<<<< HEAD
    - .test-inactive
    - .zed-centos7
    - .ocpiremote
=======
    - .build-test-inactive
    - .zed-centos7
>>>>>>> 1e8f1698
  needs:
    - job: prereq:centos7
      artifacts: false
    - build:centos7
    - build-primitives:centos7:zed
    - build-platforms-platform:centos7:zed
    - build-platforms-inactive:centos7:zed
<<<<<<< HEAD
    - build-assemblies-assets:centos7:zed
  resource_group: zed
=======
    - prereq:centos7:xilinx13_4
    - build-rcc:centos7:xilinx13_4
>>>>>>> 1e8f1698
<|MERGE_RESOLUTION|>--- conflicted
+++ resolved
@@ -297,13 +297,12 @@
 # Jobs - Build-Test #
 #####################
 build-test-core:centos7:zed:
-<<<<<<< HEAD
   extends:
     - .build-test-core
     - .zed-centos7
   needs:
     - job: prereq:centos7
-      artifacts: true
+      artifacts: false
     - build:centos7
     - build-primitives:centos7:zed
     - build-platforms-core:centos7:zed
@@ -318,7 +317,7 @@
     - .zed-centos7
   needs:
     - job: prereq:centos7
-      artifacts: true
+      artifacts: false
     - build:centos7
     - build-primitives:centos7:zed
     - build-platforms-core:centos7:zed
@@ -333,7 +332,7 @@
     - .zed-centos7
   needs:
     - job: prereq:centos7
-      artifacts: true
+      artifacts: false
     - build:centos7
     - build-primitives:centos7:zed
     - build-platforms-core:centos7:zed
@@ -348,7 +347,7 @@
     - .zed-centos7
   needs:
     - job: prereq:centos7
-      artifacts: true
+      artifacts: false
     - build:centos7
     - build-primitives:centos7:zed
     - build-platforms-core:centos7:zed
@@ -363,7 +362,7 @@
     - .zed-centos7
   needs:
     - job: prereq:centos7
-      artifacts: true
+      artifacts: false
     - build:centos7
     - build-primitives:centos7:zed
     - build-platforms-core:centos7:zed
@@ -378,7 +377,7 @@
     - .zed-centos7
   needs:
     - job: prereq:centos7
-      artifacts: true
+      artifacts: false
     - build:centos7
     - build-primitives:centos7:zed
     - build-platforms-core:centos7:zed
@@ -393,7 +392,7 @@
     - .zed-centos7
   needs:
     - job: prereq:centos7
-      artifacts: true
+      artifacts: false
     - build:centos7
     - build-primitives:centos7:zed
     - build-platforms-core:centos7:zed
@@ -410,223 +409,10 @@
     - .zed-centos7
   needs:
     - job: prereq:centos7
-      artifacts: true
+      artifacts: false
     - build:centos7
     - build-primitives:centos7:zed
     - build-platforms-platform:centos7:zed
     - build-platforms-inactive:centos7:zed
     - prereq:centos7:xilinx13_4
-    - build-rcc:centos7:xilinx13_4
-
-
-###############
-# Jobs - Test #
-###############
-test-core:centos7:zed:
-  extends:
-    - .test-core
-    - .zed-centos7
-    - .ocpiremote
-=======
-  extends:
-    - .build-test-core
-    - .zed-centos7
->>>>>>> 1e8f1698
-  needs:
-    - job: prereq:centos7
-      artifacts: false
-    - build:centos7
-    - build-primitives:centos7:zed
-    - build-platforms-core:centos7:zed
-    - build-platforms-platform:centos7:zed
-    - build-platforms-assets:centos7:zed
-<<<<<<< HEAD
-    - build-assemblies-assets:centos7:zed
-  resource_group: zed
-=======
-    - prereq:centos7:xilinx13_4
-    - build-rcc:centos7:xilinx13_4
->>>>>>> 1e8f1698
-
-build-test-assets-base:centos7:zed:
-  extends:
-<<<<<<< HEAD
-    - .test-assets-base
-    - .zed-centos7
-    - .ocpiremote
-=======
-    - .build-test-assets-base
-    - .zed-centos7
->>>>>>> 1e8f1698
-  needs:
-    - job: prereq:centos7
-      artifacts: false
-    - build:centos7
-    - build-primitives:centos7:zed
-    - build-platforms-core:centos7:zed
-    - build-platforms-platform:centos7:zed
-    - build-platforms-assets:centos7:zed
-<<<<<<< HEAD
-    - build-assemblies-assets:centos7:zed
-  resource_group: zed
-=======
-    - prereq:centos7:xilinx13_4
-    - build-rcc:centos7:xilinx13_4
->>>>>>> 1e8f1698
-
-build-test-assets-comms:centos7:zed:
-  extends:
-<<<<<<< HEAD
-    - .test-assets-comms
-    - .zed-centos7
-    - .ocpiremote
-=======
-    - .build-test-assets-comms
-    - .zed-centos7
->>>>>>> 1e8f1698
-  needs:
-    - job: prereq:centos7
-      artifacts: false
-    - build:centos7
-    - build-primitives:centos7:zed
-    - build-platforms-core:centos7:zed
-    - build-platforms-platform:centos7:zed
-    - build-platforms-assets:centos7:zed
-<<<<<<< HEAD
-    - build-assemblies-assets:centos7:zed
-  resource_group: zed
-=======
-    - prereq:centos7:xilinx13_4
-    - build-rcc:centos7:xilinx13_4
->>>>>>> 1e8f1698
-
-build-test-assets-dsp:centos7:zed:
-  extends:
-<<<<<<< HEAD
-    - .test-assets-dsp
-    - .zed-centos7
-    - .ocpiremote
-=======
-    - .build-test-assets-dsp
-    - .zed-centos7
->>>>>>> 1e8f1698
-  needs:
-    - job: prereq:centos7
-      artifacts: false
-    - build:centos7
-    - build-primitives:centos7:zed
-    - build-platforms-core:centos7:zed
-    - build-platforms-platform:centos7:zed
-    - build-platforms-assets:centos7:zed
-<<<<<<< HEAD
-    - build-assemblies-assets:centos7:zed
-  resource_group: zed
-=======
-    - prereq:centos7:xilinx13_4
-    - build-rcc:centos7:xilinx13_4
->>>>>>> 1e8f1698
-
-build-test-assets-misc:centos7:zed:
-  extends:
-<<<<<<< HEAD
-    - .test-assets-misc
-    - .zed-centos7
-    - .ocpiremote
-=======
-    - .build-test-assets-misc
-    - .zed-centos7
->>>>>>> 1e8f1698
-  needs:
-    - job: prereq:centos7
-      artifacts: false
-    - build:centos7
-    - build-primitives:centos7:zed
-    - build-platforms-core:centos7:zed
-    - build-platforms-platform:centos7:zed
-    - build-platforms-assets:centos7:zed
-<<<<<<< HEAD
-    - build-assemblies-assets:centos7:zed
-  resource_group: zed
-=======
-    - prereq:centos7:xilinx13_4
-    - build-rcc:centos7:xilinx13_4
->>>>>>> 1e8f1698
-
-build-test-assets-util:centos7:zed:
-  extends:
-<<<<<<< HEAD
-    - .test-assets-util
-    - .zed-centos7
-    - .ocpiremote
-=======
-    - .build-test-assets-util
-    - .zed-centos7
->>>>>>> 1e8f1698
-  needs:
-    - job: prereq:centos7
-      artifacts: false
-    - build:centos7
-    - build-primitives:centos7:zed
-    - build-platforms-core:centos7:zed
-    - build-platforms-platform:centos7:zed
-    - build-platforms-assets:centos7:zed
-<<<<<<< HEAD
-    - build-assemblies-assets:centos7:zed
-  resource_group: zed
-=======
-    - prereq:centos7:xilinx13_4
-    - build-rcc:centos7:xilinx13_4
->>>>>>> 1e8f1698
-
-build-test-assets_ts:centos7:zed:
-  extends:
-<<<<<<< HEAD
-    - .test-assets_ts
-    - .zed-centos7
-    - .ocpiremote
-=======
-    - .build-test-assets_ts
-    - .zed-centos7
->>>>>>> 1e8f1698
-  needs:
-    - job: prereq:centos7
-      artifacts: false
-    - build:centos7
-    - build-primitives:centos7:zed
-    - build-platforms-core:centos7:zed
-    - build-platforms-platform:centos7:zed
-    - build-platforms-assets:centos7:zed
-    - build-components-assets_ts:centos7:zed
-    - build-devices-assets_ts:centos7:zed
-<<<<<<< HEAD
-    - build-assemblies-assets:centos7:zed
-  resource_group: zed
-=======
-    - prereq:centos7:xilinx13_4
-    - build-rcc:centos7:xilinx13_4
->>>>>>> 1e8f1698
-
-build-test-inactive:centos7:zed:
-  extends:
-<<<<<<< HEAD
-    - .test-inactive
-    - .zed-centos7
-    - .ocpiremote
-=======
-    - .build-test-inactive
-    - .zed-centos7
->>>>>>> 1e8f1698
-  needs:
-    - job: prereq:centos7
-      artifacts: false
-    - build:centos7
-    - build-primitives:centos7:zed
-    - build-platforms-platform:centos7:zed
-    - build-platforms-inactive:centos7:zed
-<<<<<<< HEAD
-    - build-assemblies-assets:centos7:zed
-  resource_group: zed
-=======
-    - prereq:centos7:xilinx13_4
-    - build-rcc:centos7:xilinx13_4
->>>>>>> 1e8f1698
+    - build-rcc:centos7:xilinx13_4