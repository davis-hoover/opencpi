--- conflicted
+++ resolved
@@ -419,153 +419,6 @@
     - job: prereq:centos7
       artifacts: true
     - build:centos7
-<<<<<<< HEAD
-    - build-primitives-core:centos7:zed
-    - build-primitives-assets:centos7:zed
-    - build-platforms-inactive:centos7:zed
-
-
-###############
-# Jobs - Test #
-###############
-test-core:centos7:zed:
-  extends:
-    - .test-core
-    - .centos7
-    - .zed-xilinx13_4
-    - .ocpiremote
-  needs: 
-    - job: prereq:centos7
-      artifacts: true
-    - build:centos7
-    - build-primitives-core:centos7:zed
-    - build-platforms-core:centos7:zed
-    - build-primitives-assets:centos7:zed
-    - build-platforms-assets:centos7:zed
-    - build-test-core:centos7:zed
-  resource_group: zed
-
-test-assets-base:centos7:zed:
-  extends:
-    - .test-assets-base
-    - .centos7
-    - .zed-xilinx13_4
-    - .ocpiremote
-  needs: 
-    - job: prereq:centos7
-      artifacts: true
-    - build:centos7
-    - build-primitives-core:centos7:zed
-    - build-platforms-core:centos7:zed
-    - build-primitives-assets:centos7:zed
-    - build-platforms-assets:centos7:zed
-    - build-test-assets-base:centos7:zed
-  resource_group: zed
-
-test-assets-comms:centos7:zed:
-  extends:
-    - .test-assets-comms
-    - .centos7
-    - .zed-xilinx13_4
-    - .ocpiremote
-  needs: 
-    - job: prereq:centos7
-      artifacts: true
-    - build:centos7
-    - build-primitives-core:centos7:zed
-    - build-platforms-core:centos7:zed
-    - build-primitives-assets:centos7:zed
-    - build-platforms-assets:centos7:zed
-    - build-test-assets-comms:centos7:zed
-  resource_group: zed
-
-test-assets-dsp:centos7:zed:
-  extends:
-    - .test-assets-dsp
-    - .centos7
-    - .zed-xilinx13_4
-    - .ocpiremote
-  needs: 
-    - job: prereq:centos7
-      artifacts: true
-    - build:centos7
-    - build-primitives-core:centos7:zed
-    - build-platforms-core:centos7:zed
-    - build-primitives-assets:centos7:zed
-    - build-platforms-assets:centos7:zed
-    - build-test-assets-dsp:centos7:zed
-  resource_group: zed
-
-test-assets-misc:centos7:zed:
-  extends:
-    - .test-assets-misc
-    - .centos7
-    - .zed-xilinx13_4
-    - .ocpiremote
-  needs: 
-    - job: prereq:centos7
-      artifacts: true
-    - build:centos7
-    - build-primitives-core:centos7:zed
-    - build-platforms-core:centos7:zed
-    - build-primitives-assets:centos7:zed
-    - build-platforms-assets:centos7:zed
-    - build-test-assets-misc:centos7:zed
-  resource_group: zed
-
-test-assets-util:centos7:zed:
-  extends:
-    - .test-assets-util
-    - .centos7
-    - .zed-xilinx13_4
-    - .ocpiremote
-  needs: 
-    - job: prereq:centos7
-      artifacts: true
-    - build:centos7
-    - build-primitives-core:centos7:zed
-    - build-platforms-core:centos7:zed
-    - build-primitives-assets:centos7:zed
-    - build-platforms-assets:centos7:zed
-    - build-test-assets-util:centos7:zed
-  resource_group: zed
-
-test-assets_ts:centos7:zed:
-  extends:
-    - .test-assets_ts
-    - .centos7
-    - .zed-xilinx13_4
-    - .ocpiremote
-  needs: 
-    - job: prereq:centos7
-      artifacts: true
-    - build:centos7
-    - build-primitives-core:centos7:zed
-    - build-platforms-core:centos7:zed
-    - build-primitives-assets:centos7:zed
-    - build-platforms-assets:centos7:zed
-    - build-components-assets_ts:centos7:zed
-    - build-devices-assets_ts:centos7:zed
-    - build-test-assets_ts:centos7:zed
-  resource_group: zed
-
-test-inactive:centos7:zed:
-  extends:
-    - .test-inactive
-    - .centos7
-    - .zed-xilinx13_4
-    - .ocpiremote
-  needs: 
-    - job: prereq:centos7
-      artifacts: true
-    - build:centos7
-    - build-primitives-core:centos7:zed
-    - build-primitives-assets:centos7:zed
-    - build-platforms-inactive:centos7:zed
-    - build-test-inactive:centos7:zed
-  resource_group: zed
-=======
-    - build-primitives:centos7:zed
-    - build-platforms-platform:centos7:zed
-    - build-platforms-inactive:centos7:zed
->>>>>>> 163d1181
+    - build-primitives:centos7:zed
+    - build-platforms-platform:centos7:zed
+    - build-platforms-inactive:centos7:zed