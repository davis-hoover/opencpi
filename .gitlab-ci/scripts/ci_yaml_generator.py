--- conflicted
+++ resolved
@@ -4,12 +4,7 @@
 import sys
 import yaml
 from pathlib import Path
-<<<<<<< HEAD
-from ci_utils import ci_project, ci_platform, ci_job, ci_osp
-
-=======
 from ci_utils import ci_project, ci_platform, ci_job, ci_pipeline
->>>>>>> 25292aeb
 
 def main():
     #TODO: python docs
@@ -17,15 +12,9 @@
     opencpi_path = Path(__file__, '..', '..', '..').resolve()
     os.chdir(str(opencpi_path))
     gitlab_ci_path = Path('.gitlab-ci')
-<<<<<<< HEAD
-    yaml_path = Path(gitlab_ci_path, 'yaml')
-    yaml_opencpi_path = Path(yaml_path, 'opencpi')
-    projects_path = Path('projects')
-=======
     yaml_parent_path = Path('.gitlab-ci', 'yaml-parent')
     yaml_children_path = Path(gitlab_ci_path, 'yaml-children')
     projects_path = Path('project-registry')
->>>>>>> 25292aeb
     config_path = Path(gitlab_ci_path, 'scripts', 'config.yml')
     whitelist_path = Path(gitlab_ci_path, 'scripts', 'whitelist.yml')
 
@@ -37,122 +26,11 @@
 
     # Discover opencpi projects and platforms
     project_blacklist = ['tutorial']
-<<<<<<< HEAD
-    projects = ci_project.discover_projects(projects_path=projects_path, blacklist=project_blacklist)
-    osps = ci_osp.discover_projects(group_id='6009537', blacklist=project_blacklist)
-=======
     projects = ci_project.discover_projects(projects_path,
                                             blacklist=project_blacklist)
->>>>>>> 25292aeb
     platforms = ci_platform.discover_platforms(projects, config=config)
     host_platforms = ci_platform.get_host_platforms(platforms)
     cross_platforms = ci_platform.get_cross_platforms(platforms)
-<<<<<<< HEAD
-    rcc_platforms = ci_platform.get_rcc_platforms(platforms)
-
-    for host_platform in host_platforms:
-        if whitelist and host_platform.name not in whitelist:
-            continue
-
-        print('Generating yaml for host platform: {}'.format(
-              host_platform.name))
-
-        for cross_platform in cross_platforms:
-            if whitelist:
-                if cross_platform.name not in whitelist[host_platform.name]:
-                    continue
-                
-                linked_platforms = [rcc_platform for rcc_platform 
-                                    in rcc_platforms 
-                                    if rcc_platform.name 
-                                    in whitelist[host_platform.name]]
-            else:
-                linked_platforms = rcc_platforms
-                
-            print('\t{}'.format(cross_platform.name))
-
-            overrides = get_overrides(cross_platform, config)
-            cross_jobs = ci_job.make_jobs(stages, cross_platform, projects, 
-                                          linked_platforms=linked_platforms, 
-                                          host_platform=host_platform,
-                                          overrides=overrides)
-            cross_path = Path(yaml_opencpi_path, host_platform.name, 
-                              '{}.yml'.format(cross_platform.name))
-            ci_job.dump(cross_jobs, cross_path)
-
-
-        overrides = get_overrides(host_platform, config)
-        host_jobs = ci_job.make_jobs(stages, host_platform, projects, 
-                                     overrides=overrides)
-        host_path = Path(yaml_path, 'opencpi', 
-                         '{}.yml'.format(host_platform.name))
-        ci_job.dump(host_jobs, host_path)
-        
-        host_include = [str(path) for path in 
-            Path(yaml_opencpi_path, host_platform.name).glob('*.yml')]
-        host_dict = {'include': host_include}
-        dump(host_dict, host_path, 'a')
-
-        for osp in osps:
-            osp_path = Path(yaml_path, osp)
-            osp_host_path = Path(osp_path, host_platform.name)
-            osp_yaml_path = Path(osp_host_path, '{}.yml'.format(osp.name))
-
-            for platform in osp.platforms:
-                osp_jobs = ci_job.make_jobs(stages, platform, projects, linked_platforms=linked_platforms, host_platform=host_platform, overrides=overrides)
-
-
-    # Make trigger job
-    for osp in osps:
-        print(osp.name, 'trigger job')
-
-
-
-    print('\nUpdating "include" section of .gitlab-ci.yml')
-    gitlab_yml_path = Path('.gitlab-ci.yml')
-    gitlab_yml_include = [str(path) for path 
-                          in yaml_opencpi_path.glob('*.yml')]
-    gitlab_yml_dict = {
-        'include': gitlab_yml_include,
-        'stages': stages
-    }
-    dump(gitlab_yml_dict, gitlab_yml_path, 'w+')
-
-    print('\nYaml files available at: {}'.format(Path(Path.cwd(), yaml_path)))
-    print('*IMPORTANT: If a new platform was added,'
-          ' be sure to commit any newly generated yaml files')
-
-
-def get_overrides(platform, config):
-    """Gets job overrides for a platform from a dictionary of platforms
-
-    Overrides will replace default job values (tags, script, etc.).
-
-    Args:
-        platform: Platform to get overrides for
-        config:   Dictionary with platform names as keys and
-                  overrides as values
-
-    Returns:
-        A dictionary of job overrides for a specified platform
-    """
-    try:
-        return config[platform.name]['overrides']
-    except:
-        return {}
-
-
-def dump(yaml_dict, yaml_path, mode):
-    """Dumps a dictionary to a yaml file
-
-    Args:
-        yaml_dict:  Dictionary to dump to a yaml file
-        yaml_path:  Path of yaml file to dump dictionary to
-        mode:       Mode to open file in
-    """
-    yaml.SafeDumper.ignore_aliases = lambda *args : True
-=======
->>>>>>> 25292aeb
 
     if os.getenv('CI_PIPELINE_ID'):
     # If we are in a running pipeline, create child pipeline yamls
