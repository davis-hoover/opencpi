--- conflicted
+++ resolved
@@ -5,10 +5,6 @@
 from pathlib import Path
 from urllib.request import urlopen
 
-<<<<<<< HEAD
-=======
-
->>>>>>> 25292aeb
 Project = namedtuple('project', 'name, libraries, path, is_osp')
 Library = namedtuple('library', ('name path project_name'
                                  ' is_buildable is_testable'))
@@ -44,11 +40,7 @@
         library_blacklist = ['vendors']
         project_libraries = discover_libraries(project_name, project_path,
                                                blacklist=library_blacklist)
-<<<<<<< HEAD
-        project = Project(name=project_name, libraries=project_libraries, 
-=======
         project = Project(name=project_name, libraries=project_libraries,
->>>>>>> 25292aeb
                           path=project_path, is_osp=False)
         projects.append(project)
 
