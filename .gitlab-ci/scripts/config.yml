--- conflicted
+++ resolved
@@ -1,19 +1,9 @@
-<<<<<<< HEAD
-# Additional data for a platform at discovery as well as overrides of 
-# job values. Overrides apply to all jobs for a platform by default,
-# To apply overrides to only a specific job, nest the values under the
-# job name like done for 'centos7' below. Overrides provided for a 
-# specific job will nullify any overrides supplied for the platform for 
-# that job. A platform or a specific job can be skipped by setting its 
-# value to 'skip'
-=======
 # Additional data for platforms. Supported keys:
 # ip: IP address of device for HWIL
 # port: port of device for HWIL
 # password: ssh password of device for HWIL
 # user: ssh user of device for HWIL
 # variables: extra variables for jobs specific to device
->>>>>>> 15346588
 
 # ci
 ci:
@@ -26,13 +16,10 @@
       socket_interface: ens224
     2938106: # Centos7-04
       socket_interface: ens224
-<<<<<<< HEAD
-=======
     11873118: # Centos7-05
       socket_interface: ens224
     11873200: # Centos7-06
       socket_interface: ens224
->>>>>>> 15346588
 
 # rcc
 centos7:
@@ -56,13 +43,9 @@
 
 # hdl
 adrv9361:
-<<<<<<< HEAD
-  overrides:
-=======
   variables:
     OCPI_XILINX_LICENSE_FILE: '2100@sembach.opencpi.net'
   overrides: # deprecated; use 'variables'
->>>>>>> 15346588
     variables:
       OCPI_XILINX_LICENSE_FILE: '2100@sembach.opencpi.net'
 e31x:
@@ -75,15 +58,10 @@
   ip: 10.1.0.102
   port: 1000
   password: analog
-<<<<<<< HEAD
-  deploy: False
-  overrides:
-=======
   deploy: False # deprecated
   variables:
     OCPI_PROJECT_PATH: '/opencpi/projects/assets:/opencpi/projects/platform'
   overrides: # deprecated; use 'variables'
->>>>>>> 15346588
     build-assemblies:centos7:assets_ts:assemblies:plutosdr:
       variables:
         OCPI_PROJECT_PATH: '$CI_PROJECT_DIR/projects/assets:$CI_PROJECT_DIR/projects/platform'
@@ -100,12 +78,8 @@
   ip: 10.1.0.242
   port: 1000
 zed_ise:
-<<<<<<< HEAD
-  overrides:
-=======
   variables:
     OCPI_XILINX_LICENSE_FILE: '2101@sembach.opencpi.net'
   overrides: # deprecated; use 'variables'
->>>>>>> 15346588
     variables:
       OCPI_XILINX_LICENSE_FILE: '2101@sembach.opencpi.net'