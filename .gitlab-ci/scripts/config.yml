--- conflicted
+++ resolved
@@ -5,8 +5,6 @@
 # user: ssh user of device for HWIL
 # variables: extra variables for jobs specific to device
 
-<<<<<<< HEAD
-=======
 # ci
 ci: #deprecated
   runners:
@@ -23,7 +21,6 @@
     11873200: # Centos7-06
       socket_interface: ens224
 
->>>>>>> 118cb0ca
 # rcc
 centos7:
   overrides: # deprecated
@@ -46,11 +43,7 @@
 
 # hdl
 adrv9361:
-<<<<<<< HEAD
-  ip: 10.1.0.232
-=======
   ip: 10.1.0.232 # deprecated; use 'ip_addresses'
->>>>>>> 118cb0ca
   ip_addresses:
     - 10.1.0.232
   variables:
