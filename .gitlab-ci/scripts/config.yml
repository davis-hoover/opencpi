--- conflicted
+++ resolved
@@ -6,19 +6,11 @@
 centos7:
   overrides:
     packages:centos7:
-<<<<<<< HEAD
-        image: centos:7
-        tags: docker
-        script: scripts/install-packages.sh centos7
-        before_script: []
-        after_script: []
-=======
       image: centos:7
       tags: [docker]
       script: scripts/install-packages.sh centos7
       before_script: []
       after_script: []
->>>>>>> 25292aeb
 modelsim:
   overrides:
     variables:
